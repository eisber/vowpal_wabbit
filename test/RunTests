#!/usr/bin/env perl
#
# Test suite for vw:
#
# You may add arbitrary (train/test/varying-options) tests
# by adding data files and their expected reference STDOUT and STDERR
#
# See __DATA__ below for how to add more tests
#
require 5.008;
use warnings;

use Getopt::Std;
use File::Basename;

use vars qw($opt_d $opt_D $opt_c $opt_e $opt_f
            $opt_E $opt_o $opt_w $opt_y $opt_t
            $opt_v $opt_V);

my $Epsilon = 1e-4;

my $VW;

# External utilities we use. See init() for Windows specific actions.
my $Diff = 'diff';
my $Cat = 'cat';

$ENV{'PATH'} .= ':test:../vowpalwabbit:vowpalwabbit:.';

# -V prefixes valgrind like this, we should adjust the default
# options over time to what looks most useful.
my $Valgrind = 'valgrind --quiet --error-exitcode=100 --track-origins=yes';

# -- timeout is part of GNU coreutils, some systems may not have it
my $TimeOut = '';
my $TimeOutSec = 30;    # max allowed time for single vw command run

# By default, we run all tests in the list
my $FullRun = 1;
my $ErrorCount = 0;

# These --side-by-side diff opts are used to make the
# fuzzy-compare easier: just split on '|' and compare numeric values
# word by word:
my $DiffOpts = '-N --minimal --suppress-common-lines --ignore-all-space --strip-trailing-cr --side-by-side -W 160';
$WordSplit = "[ \t:]+";

# These diff options are used for the diff we want to show the user
# The intent is to make them easier to parse (and compare values) by a human
my $DisplayDiffOpts = '-u --minimal';

my @PathAdd = qw(. .. ../vowpalwabbit);

my @ToTest = ();

# __DATA__ test counter
my $TestNo = 0;

sub v($;@) {
    my $verbose_level = shift @_;
    return unless ($opt_v >= $verbose_level);
    if (@_ == 1) {
        print STDERR @_;
    } else {
        printf STDERR @_;
    }
}

sub usage(@) {
    print STDERR @_, "\n" if (@_);

    die "Usage: $0 [options] [testno...] [vw-executable]
    By default will run against the 1st 'vw' executable found in:
        @PathAdd  \$PATH

    Options:
        -c      print test-suite commands before running them
        -d      print diff output on significant diff failure
        -D      print diff output even if it is not significant
        -e      exit with non-zero status on first error
        -w      Ignore white-space differences (diff --ignore-space-change)
        -f      Ignore small (< $Epsilon) floating-point differences (fuzzy compare)
        -E<e>   Tolerance epsilon <e> for fuzzy compares (default $Epsilon)
        -o      Overwrite reference file with new/different result
        -y      On error, copy bad files to (eg stderr.test21) for later comparison
        -v<L>   Verbosity <L> (small integer) is verbosity level
        -V      apply valgrind to vw commands
        -t<T>   Apply timeout <T> (default $TimeOutSec) secs to individual tests
                (will only work where GNU coreutils 'timeout' is present)

    [testno...]   Optional integer args: explicit test numbers (skip others)
";
}

sub mysystem {
    my $cmd = shift;
    v(1, "%s\n", $cmd);
    system($cmd);
}

sub command_failed($) {
    # Deal with cases where vw crashes, exits prematurely etc.
    # print a message to distinguish between all cases
    # return non-zero status if anything is bad
    my $cmd = shift;
    my $exitcode = 0;
    if ($?) {
        $exitcode = $? >> 8;
        my $signal = $? & 127; 
        my $core = ''; if ($? & 128) { $core = ' (core dumped)'; }
        if ($signal) {
            printf STDERR
                "$0: test $TestNo: '%s' died from signal $signal$core\n", $cmd;
            $exitcode = 1;
        } elsif ($exitcode == 124) {
            printf STDERR
                "$0: test $TestNo: '%s' timed-out (exitcode=$exitcode)\n" .
                "$0: test $TestNo: you may increase the imposed time-out: \$TimeOutSec=%d\n",
                $cmd, $TimeOutSec;
        } elsif ($exitcode) {
            printf STDERR
                "$0: test $TestNo: '%s' failed (exitcode=$exitcode)\n", $cmd;
        }
    }
    # This is non-zero only if $cmd failed
    $exitcode;
}

sub valgrind_errfile($) {
    my $testno = shift;
    "Test-$testno.valgrind-err";
}

#
# which vw executable to test against
#
sub which_vw() {
    if (@ARGV == 1 || @ARGV == 2) {
        my $exe = $ARGV[0];
        if (-f $exe && -x $exe) {
            printf STDERR "Testing vw: %s\n", $exe;
            return $exe;
        } else {
            usage("$0: argument $exe: not an executable file");
        }
    } elsif (@ARGV == 0) {
        foreach my $dir (@PathAdd, split(':', $ENV{PATH})) {
            my $exe = "$dir/vw";
            if (-x $exe) {
                printf STDERR "Testing vw: %s\n", $exe;
                return $exe;
            }
        }
    }
    usage("can't find a 'vw' executable to test on");
}

sub which_lda() {
    if (@ARGV == 2) {
        my $exe = $ARGV[1];
        if (-f $exe && -x $exe) {
            printf STDERR "Testing lda: %s\n", $exe;
            return $exe;
        } else {
            usage("$0: argument $exe: not an executable file");
        }
    } elsif (@ARGV == 0 || @ARGV == 1) {
        foreach my $dir (@PathAdd, split(':', $ENV{PATH})) {
            my $exe = "$dir/vw";
            if (-x $exe) {
                printf STDERR "Testing lda: %s\n", $exe;
                return $exe;
            }
        }
    }
    usage("can't find a 'lda' executable to test on");
}

sub init() {
    $0 =~ s{.*/}{};
    getopts('wcdDefyE:ov:Vt:') || usage();
    $opt_v = 0 unless (defined $opt_v and $opt_v);

    my $hostname = `hostname`; chomp($hostname);
    printf STDERR "Testing on: hostname=%s OS=%s\n", $hostname, $^O;

    if ($^O =~ /MSWin/i) {
        v(1, "OS is $^O\n");
        # On MS Windows we need to change paths to external executables
        # Assumes cygwin is installed
        $ENV{'PATH'} .= ':/cygdrive/c/cygwin/bin';
        # And just to be safe (probably not needed):
        $Diff  = 'c:\cygwin\bin\diff.exe';
        $Cat   = 'c:\cygwin\bin\cat.exe';
    }
    elsif ($^O =~ /cygwin/i){
        v(1,"OS is $^O\n");
        # On MS Windows we need to change paths to external executables
        # Assumes cygwin is installed
        $ENV{'PATH'} .= ':/cygdrive/c/cygwin/bin';
        # And just to be safe (probably not needed):
        $Diff  = 'c:/cygwin/bin/diff.exe';
        $Cat   = 'c:/cygwin/bin/cat.exe';
    }
    $Epsilon = $opt_E if ($opt_E);
    $Diff .= ' --ignore-space-change' if ($opt_w);
    my @num_args = ();
    my @exe_args = ();
    foreach my $arg (@ARGV) {
        if ($arg =~ /^\d+$/) {  # a test number
            push(@num_args, $arg);
            next;
        }
        push(@exe_args, $arg);
    }
    if (@num_args) {
        @ToTest = sort { $a <=> $b } @num_args;
        # add dummy element so we don't become empty on last test
        push(@ToTest, -1);
        $FullRun = 0;
    }
    @ARGV = @exe_args;

    $VW = which_vw();

    my $timeout = `which timeout 2>/dev/null`;
    if ($timeout =~ /timeout$/) {
        chomp($timeout);
        $TimeOut = $timeout;
        v(1,"timeout is: %s\n", $TimeOut);
    }
    if ($opt_t) {
        if ($opt_t =~ /^\d+$/) {
            $TimeOutSec = $opt_t;
        } else {
            usage("-t $opt_t: -t can only accept integer seconds");
        }
        warn "-t passed but this env doesn't have timeout installed\n"
            unless ($TimeOut);
    }
}

sub copy_file {
    my ($src_file, $dst_file) = @_;
    use File::Copy;
    print STDERR "\t\t-> copying output to $dst_file\n";
    copy($src_file, $dst_file);
}

sub trim_spaces($) {
    my $str = shift;
    $str =~ s/^\s+//s;
    $str =~ s/\s+$//s;
    $str =~ s/\n+$//s;
    $str;
}

#
# ref_file($default_name)
#   Reference file existence: if we're on Windows, AND
#   an alternate reference-file exists, give precedence
#   to the alternate file (file with a '-mswin' suffix.)
#
sub ref_file($) {
    my $file = shift;
    if ($^O =~ /MSWin/i) {
        my $win_reffile = "$file-mswin";
        if (-e $win_reffile) {
            return $win_reffile;
        }
    }
    $file;
}

sub next_paragraph() {
    my $paragraph = '';
    while (! eof(DATA)) {
        my $line = <DATA>;

        if ($paragraph and ($line =~ /^\s*$/ || eof(DATA))) {
            # end of paragraph
            chomp($paragraph);
            $paragraph = trim_spaces($paragraph);
            return $paragraph;
        }

        next if ($line =~ /^\s*$/);
        next if ($line =~ /^\s*#/);     # skip comment lines

        if ($line =~ /\\$/) {           # support line continuation
            $line =~ s/\\\n/ /;
        }
        $paragraph .= $line;
    }
}

sub next_test() {
    my ($cmd, $out_ref, $err_ref, @other_ref);

    $TestNo++;
    my $paragraph = next_paragraph();
    my @lines = split("\n", $paragraph);

    # The command line must be first
    $cmd = shift @lines;
    foreach my $line (@lines) {
        if ($line =~ m/\.stdout\b/) {
            $out_ref = ref_file(trim_spaces($line));
            next;
        }
        if ($line =~ /\.stderr\b/) {
            $err_ref = ref_file(trim_spaces($line));
            next;
        }

        # any other reference file
        $line = ref_file(trim_spaces($line));
        if (-e $line) {
            push(@other_ref, $line);
        } else {
            unless ($opt_y) {
                printf STDERR "__DATA__: line $.: " .
                          "non-existent reference file: %s\n", $line;
            }
            next;
        }
    }

    if (eof(DATA) && !defined $cmd) {
        return (undef, undef, undef, undef);
    }

    if ($cmd =~ /{VW}/) {
         $cmd = trim_spaces($cmd);
         $cmd =~ s/{VW}/$VW/g;
    }

    unless (defined $cmd) {
        die "$0: test $TestNo: command is undefined\n";
    }
    unless (defined $err_ref) {
        v(2, "%s: test %s: stderr ref: undefined\n", $0, $TestNo);
        $err_ref = '/dev/null';
    }
    # print STDERR "next_test: (\$cmd, $out_ref, $err_ref, $pred_ref, $pred)\n";
    if ($opt_V) {
        $cmd = sprintf("%s --log-file='%s' %s",
                        $Valgrind, valgrind_errfile($TestNo), $cmd);
    } elsif ($TimeOut) {
        $cmd = sprintf("%s %u %s", $TimeOut, $TimeOutSec, $cmd);
    }
    ($cmd, $out_ref, $err_ref, @other_ref);
}

#
# If the difference is small (least significant digits of numbers)
# treat it as ok. It may be a result of 32 vs 64 bit calculations.
#
use Scalar::Util qw(looks_like_number);

sub lenient_array_compare($$) {
    my ($w1_ref, $w2_ref) = @_;
    my (@w1) = @$w1_ref;
    my (@w2) = @$w2_ref;

    # print STDERR "lenient_array_compare: (@w1) (@w2)\n";
    return 1 if ($#w1 != $#w2); # arrays not of same size
    my $nelem = scalar @w1;
    for (my $i = 0; $i < $nelem; $i++) {
        my ($word1, $word2) = ($w1[$i], $w2[$i]);
        # print STDERR "\t$word1 == $word2 ?\n";
        next if ($word1 eq $word2);

        # There's some difference, is it significant?
        unless (looks_like_number($word1)) {
            v(4, "$word1 vs $word2: word1=$word1 is not a number!\n");
            return 1;
        }
        unless (looks_like_number($word2)) {
            v(4, "$word1 vs $word2: word2=$word2 is not a number!\n");
            return 1;
        }

        my $delta = abs($word1 - $word2);

        if ($delta > $Epsilon) {
            # We have a 'big enough' difference, but this difference
            # may still not be meaningful in all contexts:

            # Big numbers should be compared by ratio rather than
            # by difference

            # Must ensure we can divide (avoid div-by-0)
            if (abs($word2) <= 1.0) {
                # If numbers are so small (close to zero),
                # ($delta > $Epsilon) suffices for deciding that
                # the numbers are meaningfully different
                v(4, "$word1 vs $word2: delta=$delta > Epsilon=$Epsilon\n");
                return 1;
            }
            # Now we can safely divide (since abs($word2) > 0)
            # and determine the ratio difference from 1.0
            my $ratio_delta = abs($word1/$word2 - 1.0);
            if ($ratio_delta > $Epsilon) {
                v(4, "$word1 vs $word2: ratio_delta=$ratio_delta > Epsilon=$Epsilon\n");
                return 1;
            }
        }
    }
    # print STDERR "lenient_array_compare: no meaningful difference\n";
    return 0; # no meaningful difference
}

sub diff_lenient_float($$) {
    my ($reffile, $outfile) = @_;
    my $status = 0;

    my $tmpf = 'lenient-diff.tmp';
    mysystem("$Diff $DiffOpts $reffile $outfile >$tmpf");
    $status = $? >> 8;
    v(2, "diff produced $tmpf: status=$status\n");
    if (-s $tmpf) {
        # The diff has something in it.
        my $fuzzy_status = 0;   # assume innocent till proven guilty
        open(my $sdiff, $tmpf) || die "$0: diff_lenient_float: $tmpf: $!\n";
        while (<$sdiff>) {
            chomp;
            my ($line1, $line2) = split(/\s*\|\s*/, $_);
            unless (defined($line1) && defined($line2)) {
                my $save_diff_file = "test-$TestNo.lenient-diff";
                warn "$0: test $TestNo: $tmpf: line $.: fuzzy-match missing data on one of the sides. Can't compare\n$_\n";
                warn "$0: test $TestNo: saving lenient diff in '$save_diff_file' for later inspection\n";
                close $sdiff;
                rename($tmpf, $save_diff_file);
                return 1;
            }
            v(3, "line1: %s\n", $line1);
            v(3, "line2: %s\n", $line2);

            # Break lines into tokens/words
            my (@w1) = split(/$WordSplit/o, $line1);
            my (@w2) = split(/$WordSplit/o, $line2);
            if (lenient_array_compare(\@w1, \@w2) != 0) {
                $fuzzy_status = 1;
                last;
            }
        }
        close $sdiff;
        $status = $fuzzy_status;
    }
    unlink($tmpf) if ($status == 0);
    $status;
}

#
# perl internal way to emulate 'touch'
#
sub touch(@) {
    my $now = time;
    utime $now, $now, @_;
}

sub display_diff($$) {
    my ($reference_file, $actual_file) = @_;
    my $diff_cmd = "$Diff $DisplayDiffOpts $reference_file $actual_file";

    printf STDERR "--- %s\n", $diff_cmd;
    mysystem($diff_cmd);
}

sub diff($$) {
    my ($reffile, $outfile) = @_;
    my $status = 0;
    $reffile = '' unless (defined $reffile);

    # Special case, empty file w/o reference is not considered a failure.
    # This is a most common case with stdout.
    unless (-e $reffile) {
        if (-s $outfile > 0) {
            warn "$0: test $TestNo: stdout ref: $reffile: $!\n";
            exit 1 if ($opt_e);
            return 2 unless ($opt_o);
        } else {
            # Empty output without a ref is not considered a failure
            v(1, "$0: test $TestNo: empty output w/o reference: ignored.\n");
            return 0;
        }
    }

    # Actually run the diff
    my $diff_cmd = "$Diff $DiffOpts $reffile $outfile";
    my $diftmp = 'diff.tmp';
    mysystem("$diff_cmd >$diftmp");
    $status = $? >> 8;
    v(2, "$diff_cmd >$diftmp: status=$status\n");
 
    if (-s "$diftmp") {
        # There's some difference
        v(2, "$diftmp has something in it. Is it meaningful?\n");

        if ($opt_f && -e $reffile && -e $outfile &&
            diff_lenient_float($reffile, $outfile) == 0) {

            print STDERR "$0: test $TestNo: minor (<$Epsilon) precision differences ignored\n";
            $status = 0;
        }
        if ($opt_D or ($opt_d && $status)) {
            # Print the diff only iff:
            #   1) -D is in effect  OR
            #   2) -d is in effect and diff is significant
            display_diff($reffile, $outfile);
        }
        if ($opt_o) {
            print STDERR "-o: overwriting reference:\n";

            if (-e $reffile) {
                print STDERR "\t$reffile -> $reffile.prev\n";
                rename($reffile, "$reffile.prev") ||
                    die "FATAL: rename($reffile, $reffile.prev): $!\n";
            }
            print STDERR "\t$outfile -> $reffile\n";
            rename($outfile, $reffile) ||
                die "FATAL: rename($outfile, $reffile): $!\n";

            unless ($opt_e) {
                $status = 0;
            }
        }
    }
    unlink($diftmp) if ($status == 0);
    $status;
}

#
# check_for_time_regression()
#   Compare last overall time to run to current to catch
#   performance regressions
#
my $LastTimeFile = 'RunTests.last.times';

sub write_times($@) {
    my ($file, @times) = @_;
    open(my $fh, ">$file") || die "$0: can't open(>$file): $!\n";
    print $fh join(' ', @times), "\n";
    close $fh;
}
sub read_times($) {
    my ($file) = @_;
    open(my $fh, $file) || die "$0: can't open($file): $!\n";
    my $line = <$fh>; chomp $line;
    close $fh;
    return (split(' ', $line));
}

sub check_for_time_regression() {
    my $tolerate_regress = 1.02;
    my $pct_change = 0.0;
    my ($overall_time0, $overall_time1);
    my ($user0, $system0, $cuser0, $csystem0);
    my ($user1, $system1, $cuser1, $csystem1) = times;
    $overall_time1 = $cuser1 + $csystem1;

    if (-e $LastTimeFile) {
        ($user0, $system0, $cuser0, $csystem0) = read_times($LastTimeFile);
        if (!(defined $csystem0) or !(defined $cuser0)) {
            die "$0: undefined times in saved times file: $LastTimeFile," .
                    " try removing it\n"
        }
        $overall_time0 = $cuser0 + $csystem0;
        $pct_change = 100 * ($overall_time1 - $overall_time0) / (1e-4+$overall_time0);

        if ($overall_time0 == 0) {
            die "$0: Bad times in saved times file: $LastTimeFile," .
                    " try removing it\n"
        } elsif ($overall_time1/$overall_time0 > $tolerate_regress) {
            printf STDERR "$0: RUNTIME REGRESSION: " .
                    "%.2f sec vs last time %.2f sec. (%.2f%% worse)\n",
                    $overall_time1, $overall_time0, $pct_change;
        }
    }
    write_times($LastTimeFile, $user1, $system1, $cuser1, $csystem1);
    printf STDERR
        "$0 runtime: user %g, system %g, total %g sec (%+.2f%% vs. last)\n",
                $cuser1, $csystem1, $overall_time1, $pct_change;
}

# only unlink relative path, plain files
# e.g. avoids trying to unlink /dev/null when running as root
sub safe_unlink($) {
    my $file = shift;
    return 0 if ($file =~ m{^/});
    return 0 unless (-f $file);
    unlink($file);
}

sub run_tests() {
    print STDERR "$0: '-D' to see any diff output\n"
        unless ($opt_D);
    print STDERR "$0: '-d' to see only significant diff output\n"
        unless ($opt_d);
    print STDERR "$0: '-o' to force overwrite references\n"
        unless ($opt_o);
    print STDERR "$0: '-e' to abort/exit on first failure\n"
        unless ($opt_e);

    my ($cmd, $out_ref, $err_ref, $pred_ref, $cmp_ref);
    my ($outf, $errf, $predf, $cmpf);

    mkdir('models', 0755) unless (-d 'models');

    unlink(glob('*.tmp'));
    unlink(glob('*.cache'));
    unlink(glob('*/*.cache'));

    while (($cmd, $out_ref, $err_ref, @more_refs) = next_test()) {
        last unless (defined $cmd);
        if (@ToTest) {
            if ($ToTest[0] != $TestNo) {
                # warn "$0: test $TestNo: skipped\n";
                next;
            } else {
                shift(@ToTest);
            }
        }

        $outf = (defined($out_ref) && -f $out_ref)
                    ? basename($out_ref)
                    : '/dev/null';

        $errf = (defined($err_ref) && -f $err_ref)
                    ? basename($err_ref)
                    : '/dev/null';

        # Run the test
        print STDERR "Test $TestNo: ($cmd) >$outf 2>$errf\n" if ($opt_c);
        mysystem("($cmd) >$outf 2>$errf");
        my $full_status = $?;
        my $status = $full_status >> 8;
        unless ($opt_V) {
            if (my $failure = command_failed($cmd)) {
                print STDERR `$Cat $errf`
                    unless ($failure == 124);
                if ($opt_e) {
                    printf STDERR "$0: exiting with status=$failure\n";
                    exit $failure;
                }
                next;
            }
        }
        if ($status) {
            $ErrorCount++;
            if ($opt_V && $status == 100) {
                my $errfile = valgrind_errfile($TestNo);
                warn "$0: test $TestNo: FAILED: valgrind errors in $errfile\n";
            } elsif ($TimeOut && $status == 124) {
                warn "$0: test $TestNo: FAILED: timeout $TimeOutSec exceeded\n";
            } else {
                warn "$0: test $TestNo: '$cmd' failed: status=$status\n";
            }
            exit $full_status if ($opt_e);
            next;
        }

        # command succeded
        # -- compare stdout
        $status = diff($out_ref, $outf);
        if ($status) {
            $ErrorCount++;
            printf STDERR "%s: test %d: FAILED: ref(%s) != stdout(%s)\n\tcmd: $cmd\n",
                $0, $TestNo, $out_ref, $outf;

            copy_file($outf, "$outf.test$TestNo") if ($opt_y);
            exit $status if ($opt_e);
        } else {
            if (defined $out_ref) {
                print STDERR "$0: test $TestNo: stdout OK\n";
                safe_unlink($outf);
            } else {
                v(1, "$0: test $TestNo: stdout OK (no reference)\n");
            }
        }

        # -- compare stderr
        if (! -e $err_ref  and  ! $opt_o) {
            $ErrorCount++;
            print STDERR "$0: test $TestNo: FAILED: stderr ref: $err_ref: $!\n\tcmd: $cmd\n";
            exit 1 if ($opt_e);
            next;
        }
        $status = diff($err_ref, $errf);
        if ($status) {
            $ErrorCount++;
            printf STDERR "%s: test %d: FAILED: ref(%s) != stderr(%s)\n\tcmd: $cmd\n",
                $0, $TestNo, $err_ref, $errf;

            copy_file($errf, "$errf.test$TestNo") if ($opt_y);
            exit $status if ($opt_e);
        } else {
            print STDERR "$0: test $TestNo: stderr OK\n";
            safe_unlink($errf);
        }

        # -- compare all other reference files
        if (@more_refs) {
            foreach my $ref_path (@more_refs) {
                my $ref_base = basename($ref_path);
                # Verify that it exists on the shell line
                unless ($cmd =~ /$ref_base/) {
                    printf STDERR "%s: test %d: FAILED: " .
                        "no match for '%s' in command: '%s'\n" .
                        "Unable to compare output to reference file\n",
                                $0, $TestNo, $ref_base, $cmd;
                    $ErrorCount++;
                    exit $status if ($opt_e);
                    next;
                }
                $status = diff($ref_path, $ref_base);
                if ($status) {
                    $ErrorCount++;
                    printf STDERR "%s: test %d: FAILED: ref(%s) != (%s)\n\tcmd: $cmd\n",
                    $0, $TestNo, $ref_path, $ref_base;
                    copy_file($ref_base, $ref_path) if ($opt_y);
                    exit $status if ($opt_e);
                } else {
                    print STDERR "$0: test $TestNo: $ref_base OK\n";
                    unlink($ref_base);
                }
            }
        }
    }
    if ($FullRun == 0) {
        v(1, "Partial run: not recording overall time\n");
    } elsif ($ErrorCount > 0) {
        v(1, "Errors found: not recording overall time\n");
    } elsif ($opt_V) {
        v(1, "valgrind run: not recording overall time\n");
    } else {
        check_for_time_regression();
    }
}

# --- main
init();
run_tests();
exit $ErrorCount;

#
# Add tests below the __DATA__ line
#
# Each test is a sequence of non-blank lines, terminated
# by an empty line (or EOF), essentially a paragraph.
#
# Each paragraph/test should look like:
#
#   1st line: shell command to run.

#   2nd-to-Nth line: one-or-more reference files to compare outputs to.
#   ONE reference file per line
#   (Note: we indent these lines just for readability.)
#
#   You may break very long lines using \ at EOL.
#
#   # -------------------------------------
#   shell command which may include {VW} ...
#       reference/file1
#       reference/file2
#       ...more reference files...
#
#   # -------------------------------------
#
#   shell-command can be anything accepted by bash, including pipes,
#   redirections, etc., even a sequence of shell-commands separated by ';'
#
#   Inside any shell command, all (optional) appearances of {VW}
#   will be substituted by the vw executable under test.
#
#   By default, 'vw' under our parent dir (../vowpalwabbit/vw) is tested.
#   To run against a different reference executable, pass the
#   wanted executable as an argument to RunTests
#
# The output line-items are reference files to compare outputs to:
#   - *.stdout: expected (reference file) standard output
#   - *.stderr: expected (reference file) standard error
#   - Any other relative path, pointing to a reference file to compare
#     to, this allows adding references to any explicitly named file
#     appearing on the shell-line, the only requirement is that the
#     _basename_ (path stripped of directory) of the reference file
#     would exactly match its respective file in the shell-command.
#
# For example:
#
#   #-------------------------------------------------------
#   # Test 237
#   {VW} ... -p test75.predict --readable_model test75.rmodel
#       test/train-sets/ref/test75.stderr
#       test/pred-sets/ref/test75.predict
#       test/whatever/ref/test75.rmodel
#
#   #-------------------------------------------------------
#
# All reference filenames are relative to this (test) directory
#
# Only the STDOUT and STDERR streams in the shell command
# are implicit (so only their reference files need to be specified):
# The implicit names would be matched only by their extension
# as opposed to the full basename of the file.
#
# The two implicit names are:
#       TestXXX.stdout
#       TestXXX.stderr
#
# Windows note:
#
#   Due to differences in Random-Number-Generators in Windows,
#   floating-point outputs may differ in some tests (not all).
#
#   To minimize the need for changes (leverage existing tests and
#   reference files as much as possible), on Windows we check for
#   existence of files with '-mswin' suffix:
#       *.stderr-mswin
#       *.stdout-mswin
#   and if any of them exists, we use it instead.
#
__DATA__
# Test 1:
{VW} -k -l 20 --initial_t 128000 --power_t 1 -d train-sets/0001.dat \
    -f models/0001.model -c --passes 8 --invariant \
    --ngram 3 --skips 1 --holdout_off
        train-sets/ref/0001.stderr

# Test 2: checking predictions as well
{VW} -k -t train-sets/0001.dat -i models/0001.model -p 0001.predict --invariant
    test-sets/ref/0001.stderr
    pred-sets/ref/0001.predict

# Test 3: without -d, training only
{VW} -k train-sets/0002.dat -f models/0002.model --invariant
    train-sets/ref/0002.stderr

# Test 4: same, with -d
{VW} -k -d train-sets/0002.dat -f models/0002.model --invariant
    train-sets/ref/0002.stdout
    train-sets/ref/0002.stderr

# Test 5: add -q .., adaptive, and more (same input, different outputs)
{VW} -k --initial_t 1 --adaptive --invariant -q Tf -q ff -f models/0002a.model train-sets/0002.dat
    train-sets/ref/0002a.stderr

# Test 6: run predictions on Test 4 model
# Pretending the labels aren't there
{VW} -k -t -i models/0002.model -d train-sets/0002.dat -p 0002b.predict
    test-sets/ref/0002b.stderr
    pred-sets/ref/0002b.predict

# Test 7: using normalized adaptive updates and a low --power_t
{VW} -k --power_t 0.45 -f models/0002c.model train-sets/0002.dat
    train-sets/ref/0002c.stderr

# Test 8: predicts on test 7 model
{VW} -k -t -i models/0002c.model -d train-sets/0002.dat -p 0002c.predict
    test-sets/ref/0002c.stderr
    pred-sets/ref/0002c.predict

# Test 9: label-dependent features with csoaa_ldf
{VW} -k -c -d train-sets/cs_test.ldf -p cs_test.ldf.csoaa.predict --passes 10 --invariant --csoaa_ldf multiline --holdout_off --noconstant
    train-sets/ref/cs_test.ldf.csoaa.stderr
    train-sets/ref/cs_test.ldf.csoaa.predict

# Test 10: label-dependent features with wap_ldf
{VW} -k -c -d train-sets/cs_test.ldf -p cs_test.ldf.wap.predict --passes 10 --invariant --wap_ldf multiline --holdout_off --noconstant
    train-sets/ref/cs_test.ldf.wap.stderr
    train-sets/ref/cs_test.ldf.wap.predict

# Test 11: one-against-all
{VW} -k --oaa 10 -c --passes 10 train-sets/multiclass --holdout_off
    train-sets/ref/oaa.stderr

# Test 12: Error Correcting Tournament
{VW} -k --ect 10 --error 3 -c --passes 10 --invariant train-sets/multiclass --holdout_off
    train-sets/ref/multiclass.stderr

# Test 13: Run search (dagger) on wsj_small for 6 passes extra features
{VW} -k -c -d train-sets/wsj_small.dat.gz --passes 6 \
    --search_task sequence --search 45 --search_alpha 1e-6 \
    --search_max_bias_ngram_length 2 --search_max_quad_ngram_length 1 \
    --holdout_off
        train-sets/ref/search_wsj.stderr

# Test 14: Run search (searn) on wsj_small for 6 passes extra features
{VW} -k -c -d train-sets/wsj_small.dat.gz --passes 6 \
    --search_task sequence --search 45 --search_alpha 1e-6 \
    --search_max_bias_ngram_length 2 --search_max_quad_ngram_length 1 \
    --holdout_off --search_passes_per_policy 3 --search_interpolation policy
        train-sets/ref/search_wsj2.dat.stdout
        train-sets/ref/search_wsj2.dat.stderr

# Test 15: LBFGS on zero derivative input
{VW} -k -c -d train-sets/zero.dat --loss_function=squared -b 20 --bfgs --mem 7 --passes 5 --l2 1.0 --holdout_off
    train-sets/ref/zero.stdout
    train-sets/ref/zero.stderr

# Test 16: LBFGS early termination
{VW} -k -c -d train-sets/rcv1_small.dat --loss_function=logistic -b 20 --bfgs --mem 7 --passes 20 --termination 0.001 --l2 1.0 --holdout_off
    train-sets/ref/rcv1_small.stdout
    train-sets/ref/rcv1_small.stderr

# Test 17: Run LDA with 100 topics on 1000 Wikipedia articles
{VW} -k --lda 100 --lda_alpha 0.01 --lda_rho 0.01 --lda_D 1000 -l 1 -b 13 --minibatch 128 train-sets/wiki256.dat
    train-sets/ref/wiki1K.stderr

# Test 18: Run search on seq_small for 12 passes, 4 passes per policy
{VW} -k -c -d train-sets/seq_small --passes 12 --invariant --search 4 --search_task sequence --holdout_off
    train-sets/ref/search_small.stderr

# Test 19: neural network 3-parity with 2 hidden units
{VW} -k -c -d train-sets/3parity --hash all --passes 3000 -b 16 --nn 2 -l 10 --invariant -f models/0021.model --random_seed 19 --quiet --holdout_off
    train-sets/ref/3parity.stderr

# Test 20: neural network 3-parity with 2 hidden units (predict)
{VW} -d train-sets/3parity --hash all -t -i models/0021.model -p 0022.predict
    pred-sets/ref/0022.stderr
    pred-sets/ref/0022.predict

# Test 21: cubic features -- on a parity test case
{VW} -k -c -f models/xxor.model train-sets/xxor.dat --cubic abc --passes 100 --holdout_off --progress 1.33333
    train-sets/ref/xxor.stderr

# Test 22: matrix factorization -- training
{VW} -k -d train-sets/ml100k_small_train -b 16 -q ui --rank 10 \
    --l2 2e-6 --learning_rate 0.05 --passes 2 \
    --decay_learning_rate 0.97 --power_t 0 -f models/movielens.reg \
    -c --loss_function classic --holdout_off
        train-sets/ref/ml100k_small.stdout
        train-sets/ref/ml100k_small.stderr

# Test 23: matrix factorization -- testing
{VW} -i models/movielens.reg -t -d test-sets/ml100k_small_test
    test-sets/ref/ml100k_small.stdout
    test-sets/ref/ml100k_small.stderr

# Test 24: active-learning -- training
{VW} -k --active --simulation --mellowness 0.000001 -d train-sets/rcv1_small.dat -l 10 --initial_t 10 
    train-sets/ref/active-simulation.t24.stderr

# Test 25: bagging -- training regressor
{VW} -k -d train-sets/0002.dat -f models/bs.reg.model --bootstrap 4 -p bs.reg.predict
    train-sets/ref/bs.reg.stderr
    train-sets/ref/bs.reg.predict

# Test 26: bagging -- predicting with bagged regressor
{VW} -d train-sets/0002.dat -i models/bs.reg.model -p bs.prreg.predict -t
    train-sets/ref/bs.prreg.stderr
    train-sets/ref/bs.prreg.predict

# Test 27: bagging -- binary classifiers
{VW} -d train-sets/0001.dat -f models/bs.vote.model --bootstrap 4 --bs_type vote -p bs.vote.predict
    train-sets/ref/bs.vote.stderr
    train-sets/ref/bs.vote.predict

# Test 28: bagging -- predict with bagged classifier
{VW} -d train-sets/0001.dat -i models/bs.vote.model -p bs.prvote.predict -t
    train-sets/ref/bs.prvote.stderr
    train-sets/ref/bs.prvote.predict

# Test 29: affix features
{VW} -d train-sets/affix_test.dat -k -c --passes 10 --holdout_off --affix -2
    train-sets/ref/affix_test.stderr

# Test 30: train --l1 regularized model
{VW} -d train-sets/0001.dat -f models/mask.model --invert_hash mask.predict --l1 0.01
    train-sets/ref/mask.stderr

# Test 31: train model using --feature_mask
{VW} -d train-sets/0001.dat --invert_hash remask.predict --feature_mask models/mask.model -f models/remask.model
    train-sets/ref/remask.stderr

# Test 32: train model using --feature_mask and --initial_regressor
{VW} -d train-sets/0001.dat --feature_mask models/mask.model -i models/remask.model
    train-sets/ref/remask.final.stderr

# Test 33: train model for topk recommender
{VW} -d train-sets/topk.vw -f topk.model -q MF --passes 100 --cache_file topk-train.cache -k --holdout_off
    train-sets/ref/topk-train.stderr

# Test 34: train model for topk recommender
{VW} -P 1 -d train-sets/topk.vw -i topk.model --top 2 -p topk-rec.predict
    train-sets/ref/topk-rec.stderr
    train-sets/ref/topk-rec.predict

# Test 35: non-centered data-set where constant >> 0
#   To test the new --constant option without which performance is very weak
{VW} -k --passes 100 -c --holdout_off --constant 1000 -d train-sets/big-constant.dat
    train-sets/ref/big-constant.stderr

# Test 36: new option: --progress w/ integer arg
{VW} -k -d train-sets/0001.dat --progress 10
    train-sets/ref/progress-10.stderr

# Test 37: new-option: --progress w/ floating-point arg
#           + alternate short form (-P)
{VW} -k -d train-sets/0001.dat -P 0.5
    train-sets/ref/progress-0.5.stderr

# Test 38: --nn without --quiet to avoid nn regressions
#   (Needs to be a simple test, not one sensitive to symmetry breaking)
{VW} -k -d train-sets/0001.dat --nn 1
    train-sets/ref/nn-1-noquiet.stderr

# Test 39: cb with dr
{VW} -d train-sets/rcv1_raw_cb_small.vw --cb 2 --cb_type dr --ngram 2 --skips 4 -b 24 -l 0.25
    train-sets/ref/rcv1_raw_cb_dr.stderr

# Test 40: cb with ips
{VW} -d train-sets/rcv1_raw_cb_small.vw --cb 2 --cb_type ips --ngram 2 --skips 4 -b 24 -l 0.125
    train-sets/ref/rcv1_raw_cb_ips.stderr

# Test 41: cb with dm
{VW} -d train-sets/rcv1_raw_cb_small.vw --cb 2 --cb_type dm --ngram 2 --skips 4 -b 24 -l 0.125
    train-sets/ref/rcv1_raw_cb_dm.stderr

# Test 42: --lda --passes 2 hang regression
{VW} -k -d train-sets/lda-2pass-hang.dat --lda 10 -c --passes 2 --holdout_off
    train-sets/ref/lda-2pass-hang.stderr

# Test 43: search sequence labeling, non-ldf train
{VW} -k -c -d train-sets/sequence_data --passes 20 --invariant --search_rollout ref --search_alpha 1e-8 --search_task sequence --search 5 --holdout_off -f models/sequence_data.model
    train-sets/ref/sequence_data.nonldf.train.stderr

# Test 44: search sequence labeling, non-ldf test
{VW} -d train-sets/sequence_data -t -i models/sequence_data.model -p sequence_data.nonldf.test.predict
    train-sets/ref/sequence_data.nonldf.test.stderr
    train-sets/ref/sequence_data.nonldf.test.predict

# Test 45: make sure that history works
{VW} -k -c -d train-sets/seq_small2 --passes 4 --search 4 --search_task sequence --holdout_off
    train-sets/ref/search_small2.stderr

# Test 46: search sequence labeling, ldf train
{VW} -k -c -d train-sets/sequence_data --passes 20 \
    --search_rollout ref --search_alpha 1e-8 \
    --search_task sequence_demoldf --csoaa_ldf m --search 5 \
    --holdout_off -f models/sequence_data.ldf.model --noconstant
        train-sets/ref/sequence_data.ldf.train.stderr

# Test 47: search sequence labeling, ldf test 
{VW} -d train-sets/sequence_data -t -i models/sequence_data.ldf.model -p sequence_data.ldf.test.predict --noconstant
    train-sets/ref/sequence_data.ldf.test.stderr
    train-sets/ref/sequence_data.ldf.test.predict

# Test 48: search sequence SPAN labeling BIO, non-ldf train, no rollouts
{VW} -k -c -d train-sets/sequencespan_data --passes 20 --invariant \
    --search_rollout none --search_task sequencespan --search 7 \
    --holdout_off -f models/sequencespan_data.model
        train-sets/ref/sequencespan_data.nonldf.train.stderr

# Test 49: search sequence SPAN labeling BIO, non-ldf test
{VW} -d train-sets/sequencespan_data -t -i models/sequencespan_data.model -p sequencespan_data.nonldf.test.predict
    train-sets/ref/sequencespan_data.nonldf.test.stderr
    train-sets/ref/sequencespan_data.nonldf.test.predict

# Test 50: search sequence SPAN labeling BILOU, non-ldf train
{VW} -k -c -d train-sets/sequencespan_data --passes 20 --invariant \
    --search_rollout ref --search_alpha 1e-8 --search_task sequencespan \
    --search_span_bilou --search 7 --holdout_off \
    -f models/sequencespan_data.model
        train-sets/ref/sequencespan_data.nonldf-bilou.train.stderr

# Test 51: search sequence SPAN labeling BILOU, non-ldf test
{VW} -d train-sets/sequencespan_data -t --search_span_bilou -i models/sequencespan_data.model -p sequencespan_data.nonldf-bilou.test.predict
    train-sets/ref/sequencespan_data.nonldf-bilou.test.stderr
    train-sets/ref/sequencespan_data.nonldf-bilou.test.predict

# Test 52: silly test for "argmax" task
{VW} -d train-sets/argmax_data -k -c --passes 20 --search_rollout ref --search_alpha 1e-8 --search_task argmax --search 2 --holdout_off
    train-sets/ref/argmax_data.stderr

# Test 53: (holdout-broken regression)
# ensure we have no holdout loss of '0 h'
{VW} -k -c --passes 2 train-sets/0001.dat
    train-sets/ref/holdout-loss-not-zero.stderr

# Test 54: stagewise poly with exponent 0.25
####in the following stage_poly tests, there are minute differences in losses, which are not being fuzzy-diffed;
####thus the stderr is cleared (--quiet) and only comparing (fuzzy-diffed) predictions.
{VW} --stage_poly --sched_exponent 0.25 --batch_sz 1000 --batch_sz_no_doubling -d train-sets/rcv1_small.dat -p stage_poly.s025.predict --quiet
    train-sets/ref/stage_poly.s025.stderr
    train-sets/ref/stage_poly.s025.predict

# Test 55: stagewise poly with exponent 1.0
{VW} --stage_poly --sched_exponent 1.0 --batch_sz 1000 --batch_sz_no_doubling -d train-sets/rcv1_small.dat --quiet
    train-sets/ref/stage_poly.s100.stderr

# Test 56: stagewise poly with exponent 0.25 and doubling batches
{VW} --stage_poly --sched_exponent 0.25 --batch_sz 1000 -d train-sets/rcv1_small.dat -p stage_poly.s025.doubling.predict --quiet
    train-sets/ref/stage_poly.s025.doubling.stderr
    train-sets/ref/stage_poly.s025.doubling.predict

# Test 57: stagewise poly with exponent 1.0 and doubling batches
{VW} --stage_poly --sched_exponent 1.0 --batch_sz 1000 -d train-sets/rcv1_small.dat -p stage_poly.s100.doubling.predict --quiet
    train-sets/ref/stage_poly.s100.doubling.stderr
    train-sets/ref/stage_poly.s100.doubling.predict

# Test 58: library test, train the initial model
{VW} -c -k -d train-sets/library_train -f models/library_train.w -q st --passes 100 --hash all --noconstant --csoaa_ldf m --holdout_off
    train-sets/ref/library_train.stdout
    train-sets/ref/library_train.stderr

# Test 59: library test, run ezexample_predict
../library/ezexample_predict models/library_train.w
    train-sets/ref/ezexample_predict.stdout
    train-sets/ref/ezexample_predict.stderr

# Test 60: empty test, bad builds (without make clean)
# sometimes cause a SEGV even on empty input
{VW} /dev/null
    train-sets/ref/empty-set.stderr

# Test 61: daemon test
./daemon-test.sh
    test-sets/ref/vw-daemon.stdout

# Test 62: SVM linear kernel
{VW} --ksvm --l2 1 --reprocess 5 -b 18 -p ksvm_train.linear.predict -d train-sets/rcv1_smaller.dat
    train-sets/ref/ksvm_train.linear.stderr
    train-sets/ref/ksvm_train.linear.predict

# Test 63: SVM polynomial kernel
{VW} --ksvm --l2 1 --reprocess 5 -b 18 --kernel poly -p ksvm_train.poly.predict -d train-sets/rcv1_smaller.dat
    train-sets/ref/ksvm_train.poly.stderr
    train-sets/ref/ksvm_train.poly.predict

# Test 64: SVM rbf kernel
{VW} --ksvm --l2 1 --reprocess 5 -b 18 --kernel rbf -p ksvm_train.rbf.predict -d train-sets/rcv1_smaller.dat
    train-sets/ref/ksvm_train.rbf.stderr
    train-sets/ref/ksvm_train.rbf.predict

# Test 65: Run search (dagger) on an entity-relation recognitions data set,
# er_small, for 6 passes with constraints
{VW} -k -c -d train-sets/er_small.vw --passes 6 --search_task entity_relation --search 10 --constraints --search_alpha 1e-8 
    train-sets/ref/search_er.stderr

# Test 66: Train a depenency parser with search (dagger)
# on wsj_small.dparser.vw.gz for 2 passes
{VW} -k -c -d train-sets/wsj_small.dparser.vw.gz --passes 6 --search_task dep_parser --search 12  --search_alpha 1e-4 --search_rollout ref --holdout_off --search_linear_ordering
    train-sets/ref/search_dep_parser.stderr

# Test 67: classification with data from dictionaries
# (eg embeddings or gazetteers) -- note that this is impossible without
# dictionaries because --ignore w; also test to make sure gzipped dicts
# work and dictionary redundancy checking works
{VW} -k -c -d train-sets/dictionary_test.dat --binary --ignore w --holdout_off --passes 32 --dictionary w:dictionary_test.dict --dictionary w:dictionary_test.dict.gz --dictionary_path train-sets/
    train-sets/ref/dictionary_test.stderr

# Test 68: Search for multiclass classification
{VW} -k -c -d train-sets/multiclass.sch --passes 20 --search_task multiclasstask --search 10 --search_alpha 1e-4 --holdout_off
	train-sets/ref/search_multiclass.stderr

# Test 69: (see Test 43/Test 44): search sequence labeling, with selective branching
{VW} -d train-sets/sequence_data -t -i models/sequence_data.model -p sequence_data.nonldf.beam.test.predict --search_metatask selective_branching --search_max_branch 10 --search_kbest 10
    train-sets/ref/sequence_data.nonldf.beam.test.stderr
    train-sets/ref/sequence_data.nonldf.beam.test.predict

# Test 70: (see Test 46/47) search sequence labeling, ldf test, with selective branching
{VW} -d train-sets/sequence_data -t -i models/sequence_data.ldf.model -p sequence_data.ldf.beam.test.predict --search_metatask selective_branching --search_max_branch 10 --search_kbest 10 --noconstant
    train-sets/ref/sequence_data.ldf.beam.test.stderr
    train-sets/ref/sequence_data.ldf.beam.test.predict

# Test 71: autolink
{VW} -d train-sets/0002.dat --autolink 1 --examples 100 -p 0002.autolink.predict
    train-sets/ref/0002.autolink.stderr
    train-sets/ref/0002.autolink.predict

# Test 72: train FTRL-Proximal
{VW} -k -d train-sets/0001.dat -f models/0001_ftrl.model --passes 1 --ftrl --ftrl_alpha 0.01 --ftrl_beta 0 --l1 2
    train-sets/ref/0001_ftrl.stderr

# Test 73: test FTRL-Proximal
{VW} -k -t train-sets/0001.dat -i models/0001_ftrl.model -p 0001_ftrl.predict
    test-sets/ref/0001_ftrl.stderr
    pred-sets/ref/0001_ftrl.predict

# Test 74: cb evaluation
{VW} -d train-sets/rcv1_cb_eval --cb 2 --eval
    train-sets/ref/rcv1_cb_eval.stderr

# Test 75: Log_multi 
{VW} --log_multi 10 train-sets/multiclass 
    train-sets/ref/log_multi.stderr

# Test 76: cbify, epsilon-greedy
{VW} --cbify 10 --epsilon 0.05 train-sets/multiclass 
    train-sets/ref/cbify_epsilon.stderr

# Test 77: cbify, tau first
{VW} --cbify 10 --first 5 train-sets/multiclass 
    train-sets/ref/cbify_first.stderr

# Test 78: cbify, bag
{VW} --cbify 10 --bag 7 train-sets/multiclass 
    train-sets/ref/cbify_bag.stderr

# Test 79: cbify, cover
{VW} --cbify 10 --cover 3 train-sets/multiclass 
    train-sets/ref/cbify_cover.stderr

# Test 80: lrq empty namespace
{VW} --lrq aa3 -d train-sets/0080.dat
    train-sets/ref/0080.stderr

# Test 81: train FTRL-PiSTOL
{VW} -k -d train-sets/0001.dat -f models/ftrl_pistol.model --passes 1 --pistol
    train-sets/ref/ftrl_pistol.stderr

# Test 82: test FTRL-PiSTOL
{VW} -k -t train-sets/0001.dat -i models/ftrl_pistol.model -p ftrl_pistol.predict
    test-sets/ref/ftrl_pistol.stderr
    pred-sets/ref/ftrl_pistol.predict    
    
# Test 83: check redefine functionality
{VW} -k -d train-sets/0080.dat --redefine := --redefine y:=: --redefine x:=arma --ignore x -q yy
    train-sets/ref/redefine.stderr

# Test 84: check cb_adf
{VW} --cb_adf train-sets/cb_test.ldf --noconstant
    train-sets/ref/cb_adf.stderr

# Test 85: check multilabel_oaa
{VW} --multilabel_oaa 10 train-sets/multilabel -p multilabel.predict
    train-sets/ref/multilabel.stderr
    pred-sets/ref/multilabel.predict

# Test 86: check --csoaa_rank on csoaa_ldf
{VW} --csoaa_ldf multiline --csoaa_rank train-sets/cs_test_multilabel.ldf -p multilabel_ldf.predict --noconstant
    train-sets/ref/multilabel_ldf.stderr
    pred-sets/ref/multilabel_ldf.predict

# Test 87: check --rank_all on csoaa_ldf
{VW} --cb_adf --rank_all -d train-sets/cb_test.ldf -p cb_adf_rank.predict --noconstant
    train-sets/ref/cb_adf_rank.stderr
    pred-sets/ref/cb_adf_rank.predict

# Test 88: named labels at training time
{VW} --named_labels det,noun,verb --oaa 3 -d train-sets/test_named  -k -c --passes 10 --holdout_off -f models/test_named.model
    train-sets/ref/test_named_train.stderr

# Test 89: named labels at prediction
{VW} -i models/test_named.model -t -d train-sets/test_named -p test_named.predict
    train-sets/ref/test_named_test.stderr
    pred-sets/ref/test_named.predict

# Test 90: named labels at training time (csoaa)
{VW} --named_labels det,noun,verb --csoaa 3 -d train-sets/test_named_csoaa  -k -c --passes 10 --holdout_off -f models/test_named_csoaa.model
    train-sets/ref/test_named_csoaa_train.stderr

# Test 91: named labels at prediction (csoaa)
{VW} -i models/test_named_csoaa.model -t -d train-sets/test_named_csoaa -p test_named_csoaa.predict
    train-sets/ref/test_named_csoaa_test.stderr
    pred-sets/ref/test_named_csoaa.predict

# Test 92: check -q :: and -oaa inverse hash
printf '3 |f a b c |e x y z\n2 |f a y c |e x\n' | \
    {VW} --oaa 3 -q :: --invert_hash inv_hash.cmp && \
        tail -n +2 inv_hash.cmp > inv_hash.cmp.new && \
            rm inv_hash.cmp && \
                mv inv_hash.cmp.new inv_hash.cmp
    train-sets/ref/inv_hash.stderr
    pred-sets/ref/inv_hash.cmp

#Test 93:  check cb_adf with doubly robust option
{VW} --cb_adf --rank_all -d train-sets/cb_test.ldf -p cb_adf_dr.predict --cb_type dr
    train-sets/ref/cb_adf_dr.stderr
    pred-sets/ref/cb_adf_dr.predict

# Test 94: experience replay version of test 1
{VW} -k -l 20 --initial_t 128000 --power_t 1 -d train-sets/0001.dat \
    -f models/0001.model -c --passes 8 --invariant \
    --ngram 3 --skips 1 --holdout_off --replay_b 100
        train-sets/ref/0001-replay.stderr

# Test 95: named labels at training time (csoaa) with experience replay
{VW} --named_labels det,noun,verb --csoaa 3 \
    -d train-sets/test_named_csoaa -k -c --passes 10 --holdout_off \
    -f models/test_named_csoaa.model --replay_c 100
        train-sets/ref/test_named_csoaa_train-replay.stderr

# Test 96: backwards compatibility
printf '3 |f a b c |e x y z\n2 |f a y c |e x\n' | \
    {VW} -i simple_model --invert_hash inv_hash.cmp && \
        tail -n +2 inv_hash.cmp 
   test-sets/ref/backwards.stderr
   test-sets/ref/backwards.stdout

# Test 97: 
{VW} -d train-sets/0001.dat -f models/0097.model --save_resume
        train-sets/ref/0097.stderr

# Test 98: checking predictions as well
{VW} train-sets/0001.dat -i models/0097.model -p 0098.predict
    test-sets/ref/0098.stderr
    pred-sets/ref/0098.predict

<<<<<<< HEAD
# Test 99: checking predictions with testing
{VW} train-sets/0001.dat -i models/0097.model -p 0099.predict
    test-sets/ref/0099.stderr
    pred-sets/ref/0099.predict
=======
# Test 99: action costs, no rollout
{VW} -k -c -d train-sets/sequence_data --passes 20 --invariant --search_rollout none --search_task sequence_ctg --search 5 --holdout_off
    train-sets/ref/sequence_data.ctg.train.stderr
>>>>>>> b3b4d1e8
<|MERGE_RESOLUTION|>--- conflicted
+++ resolved
@@ -106,7 +106,7 @@
     my $exitcode = 0;
     if ($?) {
         $exitcode = $? >> 8;
-        my $signal = $? & 127; 
+        my $signal = $? & 127;
         my $core = ''; if ($? & 128) { $core = ' (core dumped)'; }
         if ($signal) {
             printf STDERR
@@ -493,7 +493,7 @@
     mysystem("$diff_cmd >$diftmp");
     $status = $? >> 8;
     v(2, "$diff_cmd >$diftmp: status=$status\n");
- 
+
     if (-s "$diftmp") {
         # There's some difference
         v(2, "$diftmp has something in it. Is it meaningful?\n");
@@ -939,7 +939,7 @@
     test-sets/ref/ml100k_small.stderr
 
 # Test 24: active-learning -- training
-{VW} -k --active --simulation --mellowness 0.000001 -d train-sets/rcv1_small.dat -l 10 --initial_t 10 
+{VW} -k --active --simulation --mellowness 0.000001 -d train-sets/rcv1_small.dat -l 10 --initial_t 10
     train-sets/ref/active-simulation.t24.stderr
 
 # Test 25: bagging -- training regressor
@@ -1042,7 +1042,7 @@
     --holdout_off -f models/sequence_data.ldf.model --noconstant
         train-sets/ref/sequence_data.ldf.train.stderr
 
-# Test 47: search sequence labeling, ldf test 
+# Test 47: search sequence labeling, ldf test
 {VW} -d train-sets/sequence_data -t -i models/sequence_data.ldf.model -p sequence_data.ldf.test.predict --noconstant
     train-sets/ref/sequence_data.ldf.test.stderr
     train-sets/ref/sequence_data.ldf.test.predict
@@ -1136,7 +1136,7 @@
 
 # Test 65: Run search (dagger) on an entity-relation recognitions data set,
 # er_small, for 6 passes with constraints
-{VW} -k -c -d train-sets/er_small.vw --passes 6 --search_task entity_relation --search 10 --constraints --search_alpha 1e-8 
+{VW} -k -c -d train-sets/er_small.vw --passes 6 --search_task entity_relation --search 10 --constraints --search_alpha 1e-8
     train-sets/ref/search_er.stderr
 
 # Test 66: Train a depenency parser with search (dagger)
@@ -1183,24 +1183,24 @@
 {VW} -d train-sets/rcv1_cb_eval --cb 2 --eval
     train-sets/ref/rcv1_cb_eval.stderr
 
-# Test 75: Log_multi 
-{VW} --log_multi 10 train-sets/multiclass 
+# Test 75: Log_multi
+{VW} --log_multi 10 train-sets/multiclass
     train-sets/ref/log_multi.stderr
 
 # Test 76: cbify, epsilon-greedy
-{VW} --cbify 10 --epsilon 0.05 train-sets/multiclass 
+{VW} --cbify 10 --epsilon 0.05 train-sets/multiclass
     train-sets/ref/cbify_epsilon.stderr
 
 # Test 77: cbify, tau first
-{VW} --cbify 10 --first 5 train-sets/multiclass 
+{VW} --cbify 10 --first 5 train-sets/multiclass
     train-sets/ref/cbify_first.stderr
 
 # Test 78: cbify, bag
-{VW} --cbify 10 --bag 7 train-sets/multiclass 
+{VW} --cbify 10 --bag 7 train-sets/multiclass
     train-sets/ref/cbify_bag.stderr
 
 # Test 79: cbify, cover
-{VW} --cbify 10 --cover 3 train-sets/multiclass 
+{VW} --cbify 10 --cover 3 train-sets/multiclass
     train-sets/ref/cbify_cover.stderr
 
 # Test 80: lrq empty namespace
@@ -1214,8 +1214,8 @@
 # Test 82: test FTRL-PiSTOL
 {VW} -k -t train-sets/0001.dat -i models/ftrl_pistol.model -p ftrl_pistol.predict
     test-sets/ref/ftrl_pistol.stderr
-    pred-sets/ref/ftrl_pistol.predict    
-    
+    pred-sets/ref/ftrl_pistol.predict
+
 # Test 83: check redefine functionality
 {VW} -k -d train-sets/0080.dat --redefine := --redefine y:=: --redefine x:=arma --ignore x -q yy
     train-sets/ref/redefine.stderr
@@ -1286,11 +1286,11 @@
 # Test 96: backwards compatibility
 printf '3 |f a b c |e x y z\n2 |f a y c |e x\n' | \
     {VW} -i simple_model --invert_hash inv_hash.cmp && \
-        tail -n +2 inv_hash.cmp 
+        tail -n +2 inv_hash.cmp
    test-sets/ref/backwards.stderr
    test-sets/ref/backwards.stdout
 
-# Test 97: 
+# Test 97:
 {VW} -d train-sets/0001.dat -f models/0097.model --save_resume
         train-sets/ref/0097.stderr
 
@@ -1299,13 +1299,11 @@
     test-sets/ref/0098.stderr
     pred-sets/ref/0098.predict
 
-<<<<<<< HEAD
 # Test 99: checking predictions with testing
 {VW} train-sets/0001.dat -i models/0097.model -p 0099.predict
     test-sets/ref/0099.stderr
     pred-sets/ref/0099.predict
-=======
-# Test 99: action costs, no rollout
+
+# Test 100: action costs, no rollout
 {VW} -k -c -d train-sets/sequence_data --passes 20 --invariant --search_rollout none --search_task sequence_ctg --search 5 --holdout_off
-    train-sets/ref/sequence_data.ctg.train.stderr
->>>>>>> b3b4d1e8
+    train-sets/ref/sequence_data.ctg.train.stderr