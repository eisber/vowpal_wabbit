#!/usr/bin/env perl
#
# Test suite for vw:
#
# You may add arbitrary (train/test/varying-options) tests
# by adding data files and their expected reference STDOUT and STDERR
#
# See __DATA__ below for how to add more tests
#
require 5.008;
use warnings;

use Getopt::Std;
use File::Basename;

use vars qw($opt_d $opt_D $opt_c $opt_e $opt_f
            $opt_E $opt_o $opt_w $opt_y $opt_t
            $opt_v $opt_V);

my $Epsilon = 1e-4;

my $VW;

# External utilities we use. See init() for Windows specific actions.
my $Diff = 'diff';
my $Cat = 'cat';

$ENV{'PATH'} .= ':test:../vowpalwabbit:vowpalwabbit:.';

# -V prefixes valgrind like this, we should adjust the default
# options over time to what looks most useful.
my $Valgrind = 'valgrind --quiet --error-exitcode=100 --track-origins=yes';

# -- timeout is part of GNU coreutils, some systems may not have it
my $TimeOut = '';
my $TimeOutSec = 30;    # max allowed time for single vw command run

# By default, we run all tests in the list
my $FullRun = 1;
my $ErrorCount = 0;

# These --side-by-side diff opts are used to make the
# fuzzy-compare easier: just split on '|' and compare numeric values
# word by word:
my $DiffOpts = '-N --minimal --suppress-common-lines --ignore-all-space --strip-trailing-cr --side-by-side -W 160';
$WordSplit = "[ \t:]+";

# These diff options are used for the diff we want to show the user
# The intent is to make them easier to parse (and compare values) by a human
my $DisplayDiffOpts = '-u --minimal';

my @PathAdd = qw(. .. ../vowpalwabbit);

my @ToTest = ();

# __DATA__ test counter
my $TestNo = 0;

sub v($;@) {
    my $verbose_level = shift @_;
    return unless ($opt_v >= $verbose_level);
    if (@_ == 1) {
        print STDERR @_;
    } else {
        printf STDERR @_;
    }
}

sub usage(@) {
    print STDERR @_, "\n" if (@_);

    die "Usage: $0 [options] [testno...] [vw-executable]
    By default will run against the 1st 'vw' executable found in:
        @PathAdd  \$PATH

    Options:
        -c      print test-suite commands before running them
        -d      print diff output on significant diff failure
        -D      print diff output even if it is not significant
        -e      exit with non-zero status on first error
        -w      Ignore white-space differences (diff --ignore-space-change)
        -f      Ignore small (< $Epsilon) floating-point differences (fuzzy compare)
        -E<e>   Tolerance epsilon <e> for fuzzy compares (default $Epsilon)
        -o      Overwrite reference file with new/different result
        -y      On error, copy bad files to (eg stderr.test21) for later comparison
        -v<L>   Verbosity <L> (small integer) is verbosity level
        -V      apply valgrind to vw commands
        -t<T>   Apply timeout <T> (default $TimeOutSec) secs to individual tests
                (will only work where GNU coreutils 'timeout' is present)

    [testno...]   Optional integer args: explicit test numbers (skip others)
";
}

sub mysystem {
    my $cmd = shift;
    v(1, "%s\n", $cmd);
    system($cmd);
}

sub command_failed($) {
    # Deal with cases where vw crashes, exits prematurely etc.
    # print a message to distinguish between all cases
    # return non-zero status if anything is bad
    my $cmd = shift;
    my $exitcode = 0;
    if ($?) {
        $exitcode = $? >> 8;
        my $signal = $? & 127; 
        my $core = ''; if ($? & 128) { $core = ' (core dumped)'; }
        if ($signal) {
            printf STDERR
                "$0: test $TestNo: '%s' died from signal $signal$core\n", $cmd;
            $exitcode = 1;
        } elsif ($exitcode == 124) {
            printf STDERR
                "$0: test $TestNo: '%s' timed-out (exitcode=$exitcode)\n" .
                "$0: test $TestNo: you may increase the imposed time-out: \$TimeOutSec=%d\n",
                $cmd, $TimeOutSec;
        } elsif ($exitcode) {
            printf STDERR
                "$0: test $TestNo: '%s' failed (exitcode=$exitcode)\n", $cmd;
        }
    }
    # This is non-zero only if $cmd failed
    $exitcode;
}

sub valgrind_errfile($) {
    my $testno = shift;
    "Test-$testno.valgrind-err";
}

#
# which vw executable to test against
#
sub which_vw() {
    if (@ARGV == 1 || @ARGV == 2) {
        my $exe = $ARGV[0];
        if (-f $exe && -x $exe) {
            printf STDERR "Testing vw: %s\n", $exe;
            return $exe;
        } else {
            usage("$0: argument $exe: not an executable file");
        }
    } elsif (@ARGV == 0) {
        foreach my $dir (@PathAdd, split(':', $ENV{PATH})) {
            my $exe = "$dir/vw";
            if (-x $exe) {
                printf STDERR "Testing vw: %s\n", $exe;
                return $exe;
            }
        }
    }
    usage("can't find a 'vw' executable to test on");
}

sub which_lda() {
    if (@ARGV == 2) {
        my $exe = $ARGV[1];
        if (-f $exe && -x $exe) {
            printf STDERR "Testing lda: %s\n", $exe;
            return $exe;
        } else {
            usage("$0: argument $exe: not an executable file");
        }
    } elsif (@ARGV == 0 || @ARGV == 1) {
        foreach my $dir (@PathAdd, split(':', $ENV{PATH})) {
            my $exe = "$dir/vw";
            if (-x $exe) {
                printf STDERR "Testing lda: %s\n", $exe;
                return $exe;
            }
        }
    }
    usage("can't find a 'lda' executable to test on");
}

sub init() {
    $0 =~ s{.*/}{};
    getopts('wcdDefyE:ov:Vt:') || usage();
    $opt_v = 0 unless (defined $opt_v and $opt_v);

    my $hostname = `hostname`; chomp($hostname);
    printf STDERR "Testing on: hostname=%s OS=%s\n", $hostname, $^O;

    if ($^O =~ /MSWin/i) {
        v(1, "OS is $^O\n");
        # On MS Windows we need to change paths to external executables
        # Assumes cygwin is installed
        $ENV{'PATH'} .= ':/cygdrive/c/cygwin/bin';
        # And just to be safe (probably not needed):
        $Diff  = 'c:\cygwin\bin\diff.exe';
        $Cat   = 'c:\cygwin\bin\cat.exe';
    }
    elsif ($^O =~ /cygwin/i){
        v(1,"OS is $^O\n");
        # On MS Windows we need to change paths to external executables
        # Assumes cygwin is installed
        $ENV{'PATH'} .= ':/cygdrive/c/cygwin/bin';
        # And just to be safe (probably not needed):
        $Diff  = 'c:/cygwin/bin/diff.exe';
        $Cat   = 'c:/cygwin/bin/cat.exe';
    }
    $Epsilon = $opt_E if ($opt_E);
    $Diff .= ' --ignore-space-change' if ($opt_w);
    my @num_args = ();
    my @exe_args = ();
    foreach my $arg (@ARGV) {
        if ($arg =~ /^\d+$/) {  # a test number
            push(@num_args, $arg);
            next;
        }
        push(@exe_args, $arg);
    }
    if (@num_args) {
        @ToTest = sort { $a <=> $b } @num_args;
        # add dummy element so we don't become empty on last test
        push(@ToTest, -1);
        $FullRun = 0;
    }
    @ARGV = @exe_args;

    $VW = which_vw();

    my $timeout = `which timeout 2>/dev/null`;
    if ($timeout =~ /timeout$/) {
        chomp($timeout);
        $TimeOut = $timeout;
        v(1,"timeout is: %s\n", $TimeOut);
    }
    if ($opt_t) {
        if ($opt_t =~ /^\d+$/) {
            $TimeOutSec = $opt_t;
        } else {
            usage("-t $opt_t: -t can only accept integer seconds");
        }
        warn "-t passed but this env doesn't have timeout installed\n"
            unless ($TimeOut);
    }
}

sub copy_file {
    my ($src_file, $dst_file) = @_;
    use File::Copy;
    print STDERR "\t\t-> copying output to $dst_file\n";
    copy($src_file, $dst_file);
}

sub trim_spaces($) {
    my $str = shift;
    $str =~ s/^\s+//s;
    $str =~ s/\s+$//s;
    $str =~ s/\n+$//s;
    $str;
}

#
# ref_file($default_name)
#   Reference file existence: if we're on Windows, AND
#   an alternate reference-file exists, give precedence
#   to the alternate file (file with a '-mswin' suffix.)
#
sub ref_file($) {
    my $file = shift;
    if ($^O =~ /MSWin/i) {
        my $win_reffile = "$file-mswin";
        if (-e $win_reffile) {
            return $win_reffile;
        }
    }
    $file;
}

sub next_paragraph() {
    my $paragraph = '';
    while (! eof(DATA)) {
        my $line = <DATA>;

        if ($paragraph and ($line =~ /^\s*$/ || eof(DATA))) {
            # end of paragraph
            chomp($paragraph);
            $paragraph = trim_spaces($paragraph);
            return $paragraph;
        }

        next if ($line =~ /^\s*$/);
        next if ($line =~ /^\s*#/);     # skip comment lines

        if ($line =~ /\\$/) {           # support line continuation
            $line =~ s/\\\n/ /;
        }
        $paragraph .= $line;
    }
}

sub next_test() {
    my ($cmd, $out_ref, $err_ref, @other_ref);

    $TestNo++;
    my $paragraph = next_paragraph();
    my @lines = split("\n", $paragraph);

    # The command line must be first
    $cmd = shift @lines;
    foreach my $line (@lines) {
        if ($line =~ m/\.stdout\b/) {
            $out_ref = ref_file(trim_spaces($line));
            next;
        }
        if ($line =~ /\.stderr\b/) {
            $err_ref = ref_file(trim_spaces($line));
            next;
        }

        # any other reference file
        $line = ref_file(trim_spaces($line));
        if (-e $line) {
            push(@other_ref, $line);
        } else {
            unless ($opt_y) {
                printf STDERR "__DATA__: line $.: " .
                          "non-existent reference file: %s\n", $line;
            }
            next;
        }
    }

    if (eof(DATA) && !defined $cmd) {
        return (undef, undef, undef, undef);
    }

    if ($cmd =~ /{VW}/) {
         $cmd = trim_spaces($cmd);
         $cmd =~ s/{VW}/$VW/g;
    }

    unless (defined $cmd) {
        die "$0: test $TestNo: command is undefined\n";
    }
    unless (defined $err_ref) {
        v(2, "%s: test %s: stderr ref: undefined\n", $0, $TestNo);
        $err_ref = '/dev/null';
    }
    # print STDERR "next_test: (\$cmd, $out_ref, $err_ref, $pred_ref, $pred)\n";
    if ($opt_V) {
        $cmd = sprintf("%s --log-file='%s' %s",
                        $Valgrind, valgrind_errfile($TestNo), $cmd);
    } elsif ($TimeOut) {
        $cmd = sprintf("%s %u %s", $TimeOut, $TimeOutSec, $cmd);
    }
    ($cmd, $out_ref, $err_ref, @other_ref);
}

#
# If the difference is small (least significant digits of numbers)
# treat it as ok. It may be a result of 32 vs 64 bit calculations.
#
use Scalar::Util qw(looks_like_number);

sub lenient_array_compare($$) {
    my ($w1_ref, $w2_ref) = @_;
    my (@w1) = @$w1_ref;
    my (@w2) = @$w2_ref;

    # print STDERR "lenient_array_compare: (@w1) (@w2)\n";
    return 1 if ($#w1 != $#w2); # arrays not of same size
    my $nelem = scalar @w1;
    for (my $i = 0; $i < $nelem; $i++) {
        my ($word1, $word2) = ($w1[$i], $w2[$i]);
        # print STDERR "\t$word1 == $word2 ?\n";
        next if ($word1 eq $word2);

        # There's some difference, is it significant?
        unless (looks_like_number($word1)) {
            v(4, "$word1 vs $word2: word1=$word1 is not a number!\n");
            return 1;
        }
        unless (looks_like_number($word2)) {
            v(4, "$word1 vs $word2: word2=$word2 is not a number!\n");
            return 1;
        }

        my $delta = abs($word1 - $word2);

        if ($delta > $Epsilon) {
            # We have a 'big enough' difference, but this difference
            # may still not be meaningful in all contexts:

            # Big numbers should be compared by ratio rather than
            # by difference

            # Must ensure we can divide (avoid div-by-0)
            if (abs($word2) <= 1.0) {
                # If numbers are so small (close to zero),
                # ($delta > $Epsilon) suffices for deciding that
                # the numbers are meaningfully different
                v(4, "$word1 vs $word2: delta=$delta > Epsilon=$Epsilon\n");
                return 1;
            }
            # Now we can safely divide (since abs($word2) > 0)
            # and determine the ratio difference from 1.0
            my $ratio_delta = abs($word1/$word2 - 1.0);
            if ($ratio_delta > $Epsilon) {
                v(4, "$word1 vs $word2: ratio_delta=$ratio_delta > Epsilon=$Epsilon\n");
                return 1;
            }
        }
    }
    # print STDERR "lenient_array_compare: no meaningful difference\n";
    return 0; # no meaningful difference
}

sub diff_lenient_float($$) {
    my ($reffile, $outfile) = @_;
    my $status = 0;

    my $tmpf = 'lenient-diff.tmp';
    mysystem("$Diff $DiffOpts $reffile $outfile >$tmpf");
    $status = $? >> 8;
    v(2, "diff produced $tmpf: status=$status\n");
    if (-s $tmpf) {
        # The diff has something in it.
        my $fuzzy_status = 0;   # assume innocent till proven guilty
        open(my $sdiff, $tmpf) || die "$0: diff_lenient_float: $tmpf: $!\n";
        while (<$sdiff>) {
            chomp;
            my ($line1, $line2) = split(/\s*\|\s*/, $_);
            unless (defined($line1) && defined($line2)) {
                my $save_diff_file = "test-$TestNo.lenient-diff";
                warn "$0: test $TestNo: $tmpf: line $.: fuzzy-match missing data on one of the sides. Can't compare\n$_\n";
                warn "$0: test $TestNo: saving lenient diff in '$save_diff_file' for later inspection\n";
                close $sdiff;
                rename($tmpf, $save_diff_file);
                return 1;
            }
            v(3, "line1: %s\n", $line1);
            v(3, "line2: %s\n", $line2);

            # Break lines into tokens/words
            my (@w1) = split(/$WordSplit/o, $line1);
            my (@w2) = split(/$WordSplit/o, $line2);
            if (lenient_array_compare(\@w1, \@w2) != 0) {
                $fuzzy_status = 1;
                last;
            }
        }
        close $sdiff;
        $status = $fuzzy_status;
    }
    unlink($tmpf) if ($status == 0);
    $status;
}

#
# perl internal way to emulate 'touch'
#
sub touch(@) {
    my $now = time;
    utime $now, $now, @_;
}

sub display_diff($$) {
    my ($reference_file, $actual_file) = @_;
    my $diff_cmd = "$Diff $DisplayDiffOpts $reference_file $actual_file";

    printf STDERR "--- %s\n", $diff_cmd;
    mysystem($diff_cmd);
}

sub diff($$) {
    my ($reffile, $outfile) = @_;
    my $status = 0;
    $reffile = '' unless (defined $reffile);

    # Special case, empty file w/o reference is not considered a failure.
    # This is a most common case with stdout.
    unless (-e $reffile) {
        if (-s $outfile > 0) {
            warn "$0: test $TestNo: stdout ref: $reffile: $!\n";
            exit 1 if ($opt_e);
            return 2 unless ($opt_o);
        } else {
            # Empty output without a ref is not considered a failure
            v(1, "$0: test $TestNo: empty output w/o reference: ignored.\n");
            return 0;
        }
    }

    # Actually run the diff
    my $diff_cmd = "$Diff $DiffOpts $reffile $outfile";
    my $diftmp = 'diff.tmp';
    mysystem("$diff_cmd >$diftmp");
    $status = $? >> 8;
    v(2, "$diff_cmd >$diftmp: status=$status\n");
 
    if (-s "$diftmp") {
        # There's some difference
        v(2, "$diftmp has something in it. Is it meaningful?\n");

        if ($opt_f && -e $reffile && -e $outfile &&
            diff_lenient_float($reffile, $outfile) == 0) {

            print STDERR "$0: test $TestNo: minor (<$Epsilon) precision differences ignored\n";
            $status = 0;
        }
        if ($opt_D or ($opt_d && $status)) {
            # Print the diff only iff:
            #   1) -D is in effect  OR
            #   2) -d is in effect and diff is significant
            display_diff($reffile, $outfile);
        }
        if ($opt_o) {
            print STDERR "-o: overwriting reference:\n";

            if (-e $reffile) {
                print STDERR "\t$reffile -> $reffile.prev\n";
                rename($reffile, "$reffile.prev") ||
                    die "FATAL: rename($reffile, $reffile.prev): $!\n";
            }
            print STDERR "\t$outfile -> $reffile\n";
            rename($outfile, $reffile) ||
                die "FATAL: rename($outfile, $reffile): $!\n";

            unless ($opt_e) {
                $status = 0;
            }
        }
    }
    unlink($diftmp) if ($status == 0);
    $status;
}

#
# check_for_time_regression()
#   Compare last overall time to run to current to catch
#   performance regressions
#
my $LastTimeFile = 'RunTests.last.times';

sub write_times($@) {
    my ($file, @times) = @_;
    open(my $fh, ">$file") || die "$0: can't open(>$file): $!\n";
    print $fh join(' ', @times), "\n";
    close $fh;
}
sub read_times($) {
    my ($file) = @_;
    open(my $fh, $file) || die "$0: can't open($file): $!\n";
    my $line = <$fh>; chomp $line;
    close $fh;
    return (split(' ', $line));
}

sub check_for_time_regression() {
    my $tolerate_regress = 1.02;
    my $pct_change = 0.0;
    my ($overall_time0, $overall_time1);
    my ($user0, $system0, $cuser0, $csystem0);
    my ($user1, $system1, $cuser1, $csystem1) = times;
    $overall_time1 = $cuser1 + $csystem1;

    if (-e $LastTimeFile) {
        ($user0, $system0, $cuser0, $csystem0) = read_times($LastTimeFile);
        if (!(defined $csystem0) or !(defined $cuser0)) {
            die "$0: undefined times in saved times file: $LastTimeFile," .
                    " try removing it\n"
        }
        $overall_time0 = $cuser0 + $csystem0;
        $pct_change = 100 * ($overall_time1 - $overall_time0) / (1e-4+$overall_time0);

        if ($overall_time0 == 0) {
            die "$0: Bad times in saved times file: $LastTimeFile," .
                    " try removing it\n"
        } elsif ($overall_time1/$overall_time0 > $tolerate_regress) {
            printf STDERR "$0: RUNTIME REGRESSION: " .
                    "%.2f sec vs last time %.2f sec. (%.2f%% worse)\n",
                    $overall_time1, $overall_time0, $pct_change;
        }
    }
    write_times($LastTimeFile, $user1, $system1, $cuser1, $csystem1);
    printf STDERR
        "$0 runtime: user %g, system %g, total %g sec (%+.2f%% vs. last)\n",
                $cuser1, $csystem1, $overall_time1, $pct_change;
}

# only unlink relative path, plain files
# e.g. avoids trying to unlink /dev/null when running as root
sub safe_unlink($) {
    my $file = shift;
    return 0 if ($file =~ m{^/});
    return 0 unless (-f $file);
    unlink($file);
}

sub run_tests() {
    print STDERR "$0: '-D' to see any diff output\n"
        unless ($opt_D);
    print STDERR "$0: '-d' to see only significant diff output\n"
        unless ($opt_d);
    print STDERR "$0: '-o' to force overwrite references\n"
        unless ($opt_o);
    print STDERR "$0: '-e' to abort/exit on first failure\n"
        unless ($opt_e);

    my ($cmd, $out_ref, $err_ref, $pred_ref, $cmp_ref);
    my ($outf, $errf, $predf, $cmpf);

    mkdir('models', 0755) unless (-d 'models');

    unlink(glob('*.tmp'));
    unlink(glob('*.cache'));
    unlink(glob('*/*.cache'));

    while (($cmd, $out_ref, $err_ref, @more_refs) = next_test()) {
        last unless (defined $cmd);
        if (@ToTest) {
            if ($ToTest[0] != $TestNo) {
                # warn "$0: test $TestNo: skipped\n";
                next;
            } else {
                shift(@ToTest);
            }
        }

        $outf = (defined($out_ref) && -f $out_ref)
                    ? basename($out_ref)
                    : '/dev/null';

        $errf = (defined($err_ref) && -f $err_ref)
                    ? basename($err_ref)
                    : '/dev/null';

        # Run the test
        print STDERR "Test $TestNo: ($cmd) >$outf 2>$errf\n" if ($opt_c);
        mysystem("($cmd) >$outf 2>$errf");
        my $full_status = $?;
        my $status = $full_status >> 8;
        unless ($opt_V) {
            if (my $failure = command_failed($cmd)) {
                print STDERR `$Cat $errf`
                    unless ($failure == 124);
                if ($opt_e) {
                    printf STDERR "$0: exiting with status=$failure\n";
                    exit $failure;
                }
                next;
            }
        }
        if ($status) {
            $ErrorCount++;
            if ($opt_V && $status == 100) {
                my $errfile = valgrind_errfile($TestNo);
                warn "$0: test $TestNo: FAILED: valgrind errors in $errfile\n";
            } elsif ($TimeOut && $status == 124) {
                warn "$0: test $TestNo: FAILED: timeout $TimeOutSec exceeded\n";
            } else {
                warn "$0: test $TestNo: '$cmd' failed: status=$status\n";
            }
            exit $full_status if ($opt_e);
            next;
        }

        # command succeded
        # -- compare stdout
        $status = diff($out_ref, $outf);
        if ($status) {
            $ErrorCount++;
            printf STDERR "%s: test %d: FAILED: ref(%s) != stdout(%s)\n\tcmd: $cmd\n",
                $0, $TestNo, $out_ref, $outf;

            copy_file($outf, "$outf.test$TestNo") if ($opt_y);
            exit $status if ($opt_e);
        } else {
            if (defined $out_ref) {
                print STDERR "$0: test $TestNo: stdout OK\n";
                safe_unlink($outf);
            } else {
                v(1, "$0: test $TestNo: stdout OK (no reference)\n");
            }
        }

        # -- compare stderr
        if (! -e $err_ref  and  ! $opt_o) {
            $ErrorCount++;
            print STDERR "$0: test $TestNo: FAILED: stderr ref: $err_ref: $!\n\tcmd: $cmd\n";
            exit 1 if ($opt_e);
            next;
        }
        $status = diff($err_ref, $errf);
        if ($status) {
            $ErrorCount++;
            printf STDERR "%s: test %d: FAILED: ref(%s) != stderr(%s)\n\tcmd: $cmd\n",
                $0, $TestNo, $err_ref, $errf;

            copy_file($errf, "$errf.test$TestNo") if ($opt_y);
            exit $status if ($opt_e);
        } else {
            print STDERR "$0: test $TestNo: stderr OK\n";
            safe_unlink($errf);
        }

        # -- compare all other reference files
        if (@more_refs) {
            foreach my $ref_path (@more_refs) {
                my $ref_base = basename($ref_path);
                # Verify that it exists on the shell line
                unless ($cmd =~ /$ref_base/) {
                    printf STDERR "%s: test %d: FAILED: " .
                        "no match for '%s' in command: '%s'\n" .
                        "Unable to compare output to reference file\n",
                                $0, $TestNo, $ref_base, $cmd;
                    $ErrorCount++;
                    exit $status if ($opt_e);
                    next;
                }
                $status = diff($ref_path, $ref_base);
                if ($status) {
                    $ErrorCount++;
                    printf STDERR "%s: test %d: FAILED: ref(%s) != (%s)\n\tcmd: $cmd\n",
                    $0, $TestNo, $ref_path, $ref_base;
                    copy_file($ref_base, $ref_path) if ($opt_y);
                    exit $status if ($opt_e);
                } else {
                    print STDERR "$0: test $TestNo: $ref_base OK\n";
                    unlink($ref_base);
                }
            }
        }
    }
    if ($FullRun == 0) {
        v(1, "Partial run: not recording overall time\n");
    } elsif ($ErrorCount > 0) {
        v(1, "Errors found: not recording overall time\n");
    } elsif ($opt_V) {
        v(1, "valgrind run: not recording overall time\n");
    } else {
        check_for_time_regression();
    }
}

# --- main
init();
run_tests();
exit $ErrorCount;

#
# Add tests below the __DATA__ line
#
# Each test is a sequence of non-blank lines, terminated
# by an empty line (or EOF), essentially a paragraph.
#
# Each paragraph/test should look like:
#
#   1st line: shell command to run.

#   2nd-to-Nth line: one-or-more reference files to compare outputs to.
#   ONE reference file per line
#   (Note: we indent these lines just for readability.)
#
#   You may break very long lines using \ at EOL.
#
#   # -------------------------------------
#   shell command which may include {VW} ...
#       reference/file1
#       reference/file2
#       ...more reference files...
#
#   # -------------------------------------
#
#   shell-command can be anything accepted by bash, including pipes,
#   redirections, etc., even a sequence of shell-commands separated by ';'
#
#   Inside any shell command, all (optional) appearances of {VW}
#   will be substituted by the vw executable under test.
#
#   By default, 'vw' under our parent dir (../vowpalwabbit/vw) is tested.
#   To run against a different reference executable, pass the
#   wanted executable as an argument to RunTests
#
# The output line-items are reference files to compare outputs to:
#   - *.stdout: expected (reference file) standard output
#   - *.stderr: expected (reference file) standard error
#   - Any other relative path, pointing to a reference file to compare
#     to, this allows adding references to any explicitly named file
#     appearing on the shell-line, the only requirement is that the
#     _basename_ (path stripped of directory) of the reference file
#     would exactly match its respective file in the shell-command.
#
# For example:
#
#   #-------------------------------------------------------
#   # Test 237
#   {VW} ... -p test75.predict --readable_model test75.rmodel
#       test/train-sets/ref/test75.stderr
#       test/pred-sets/ref/test75.predict
#       test/whatever/ref/test75.rmodel
#
#   #-------------------------------------------------------
#
# All reference filenames are relative to this (test) directory
#
# Only the STDOUT and STDERR streams in the shell command
# are implicit (so only their reference files need to be specified):
# The implicit names would be matched only by their extension
# as opposed to the full basename of the file.
#
# The two implicit names are:
#       TestXXX.stdout
#       TestXXX.stderr
#
# Windows note:
#
#   Due to differences in Random-Number-Generators in Windows,
#   floating-point outputs may differ in some tests (not all).
#
#   To minimize the need for changes (leverage existing tests and
#   reference files as much as possible), on Windows we check for
#   existence of files with '-mswin' suffix:
#       *.stderr-mswin
#       *.stdout-mswin
#   and if any of them exists, we use it instead.
#
__DATA__
# Test 1:
{VW} -k -l 20 --initial_t 128000 --power_t 1 -d train-sets/0001.dat \
    -f models/0001.model -c --passes 8 --invariant \
    --ngram 3 --skips 1 --holdout_off
        train-sets/ref/0001.stderr

# Test 2: checking predictions as well
{VW} -k -t train-sets/0001.dat -i models/0001.model -p 0001.predict --invariant
    test-sets/ref/0001.stderr
    pred-sets/ref/0001.predict

# Test 3: without -d, training only
{VW} -k train-sets/0002.dat -f models/0002.model --invariant
    train-sets/ref/0002.stderr

# Test 4: same, with -d
{VW} -k -d train-sets/0002.dat -f models/0002.model --invariant
    train-sets/ref/0002.stdout
    train-sets/ref/0002.stderr

# Test 5: add -q .., adaptive, and more (same input, different outputs)
{VW} -k --initial_t 1 --adaptive --invariant -q Tf -q ff -f models/0002a.model train-sets/0002.dat
    train-sets/ref/0002a.stderr

# Test 6: run predictions on Test 4 model
# Pretending the labels aren't there
{VW} -k -t -i models/0002.model -d train-sets/0002.dat -p 0002b.predict
    test-sets/ref/0002b.stderr
    pred-sets/ref/0002b.predict

# Test 7: using normalized adaptive updates and a low --power_t
{VW} -k --power_t 0.45 -f models/0002c.model train-sets/0002.dat
    train-sets/ref/0002c.stderr

# Test 8: predicts on test 7 model
{VW} -k -t -i models/0002c.model -d train-sets/0002.dat -p 0002c.predict
    test-sets/ref/0002c.stderr
    pred-sets/ref/0002c.predict

# Test 9: label-dependent features with csoaa_ldf
{VW} -k -c -d train-sets/cs_test.ldf -p cs_test.ldf.csoaa.predict --passes 10 --invariant --csoaa_ldf multiline --holdout_off --noconstant
    train-sets/ref/cs_test.ldf.csoaa.stderr
    train-sets/ref/cs_test.ldf.csoaa.predict

# Test 10: label-dependent features with wap_ldf
{VW} -k -c -d train-sets/cs_test.ldf -p cs_test.ldf.wap.predict --passes 10 --invariant --wap_ldf multiline --holdout_off --noconstant
    train-sets/ref/cs_test.ldf.wap.stderr
    train-sets/ref/cs_test.ldf.wap.predict

# Test 11: one-against-all
{VW} -k --oaa 10 -c --passes 10 train-sets/multiclass --holdout_off
    train-sets/ref/oaa.stderr

# Test 12: Error Correcting Tournament
{VW} -k --ect 10 --error 3 -c --passes 10 --invariant train-sets/multiclass --holdout_off
    train-sets/ref/multiclass.stderr

# Test 13: Run search (dagger) on wsj_small for 6 passes extra features
{VW} -k -c -d train-sets/wsj_small.dat.gz --passes 6 \
    --search_task sequence --search 45 --search_alpha 1e-6 \
    --search_max_bias_ngram_length 2 --search_max_quad_ngram_length 1 \
    --holdout_off
        train-sets/ref/search_wsj.stderr

# Test 14: Run search (searn) on wsj_small for 6 passes extra features
{VW} -k -c -d train-sets/wsj_small.dat.gz --passes 6 \
    --search_task sequence --search 45 --search_alpha 1e-6 \
    --search_max_bias_ngram_length 2 --search_max_quad_ngram_length 1 \
    --holdout_off --search_passes_per_policy 3 --search_interpolation policy
        train-sets/ref/search_wsj2.dat.stdout
        train-sets/ref/search_wsj2.dat.stderr

# Test 15: LBFGS on zero derivative input
{VW} -k -c -d train-sets/zero.dat --loss_function=squared -b 20 --bfgs --mem 7 --passes 5 --l2 1.0 --holdout_off
    train-sets/ref/zero.stdout
    train-sets/ref/zero.stderr

# Test 16: LBFGS early termination
{VW} -k -c -d train-sets/rcv1_small.dat --loss_function=logistic -b 20 --bfgs --mem 7 --passes 20 --termination 0.001 --l2 1.0 --holdout_off
    train-sets/ref/rcv1_small.stdout
    train-sets/ref/rcv1_small.stderr

# Test 17: Run LDA with 100 topics on 1000 Wikipedia articles
{VW} -k --lda 100 --lda_alpha 0.01 --lda_rho 0.01 --lda_D 1000 -l 1 -b 13 --minibatch 128 train-sets/wiki256.dat
    train-sets/ref/wiki1K.stderr

# Test 18: Run search on seq_small for 12 passes, 4 passes per policy
{VW} -k -c -d train-sets/seq_small --passes 12 --invariant --search 4 --search_task sequence --holdout_off
    train-sets/ref/search_small.stderr

# Test 19: neural network 3-parity with 2 hidden units
{VW} -k -c -d train-sets/3parity --hash all --passes 3000 -b 16 --nn 2 -l 10 --invariant -f models/0021.model --random_seed 19 --quiet --holdout_off
    train-sets/ref/3parity.stderr

# Test 20: neural network 3-parity with 2 hidden units (predict)
{VW} -d train-sets/3parity --hash all -t -i models/0021.model -p 0022.predict
    pred-sets/ref/0022.stderr
    pred-sets/ref/0022.predict

# Test 21: cubic features -- on a parity test case
{VW} -k -c -f models/xxor.model train-sets/xxor.dat --cubic abc --passes 100 --holdout_off --progress 1.33333
    train-sets/ref/xxor.stderr

# Test 22: matrix factorization -- training
{VW} -k -d train-sets/ml100k_small_train -b 16 -q ui --rank 10 \
    --l2 2e-6 --learning_rate 0.05 --passes 2 \
    --decay_learning_rate 0.97 --power_t 0 -f models/movielens.reg \
    -c --loss_function classic --holdout_off
        train-sets/ref/ml100k_small.stdout
        train-sets/ref/ml100k_small.stderr

# Test 23: matrix factorization -- testing
{VW} -i models/movielens.reg -t -d test-sets/ml100k_small_test
    test-sets/ref/ml100k_small.stdout
    test-sets/ref/ml100k_small.stderr

# Test 24: active-learning -- training
{VW} -k --active --simulation --mellowness 0.000001 -d train-sets/rcv1_small.dat -l 10 --initial_t 10 
    train-sets/ref/active-simulation.t24.stderr

# Test 25: bagging -- training regressor
{VW} -k -d train-sets/0002.dat -f models/bs.reg.model --bootstrap 4 -p bs.reg.predict
    train-sets/ref/bs.reg.stderr
    train-sets/ref/bs.reg.predict

# Test 26: bagging -- predicting with bagged regressor
{VW} -d train-sets/0002.dat -i models/bs.reg.model -p bs.prreg.predict -t
    train-sets/ref/bs.prreg.stderr
    train-sets/ref/bs.prreg.predict

# Test 27: bagging -- binary classifiers
{VW} -d train-sets/0001.dat -f models/bs.vote.model --bootstrap 4 --bs_type vote -p bs.vote.predict
    train-sets/ref/bs.vote.stderr
    train-sets/ref/bs.vote.predict

# Test 28: bagging -- predict with bagged classifier
{VW} -d train-sets/0001.dat -i models/bs.vote.model -p bs.prvote.predict -t
    train-sets/ref/bs.prvote.stderr
    train-sets/ref/bs.prvote.predict

# Test 29: affix features
{VW} -d train-sets/affix_test.dat -k -c --passes 10 --holdout_off --affix -2
    train-sets/ref/affix_test.stderr

# Test 30: train --l1 regularized model
{VW} -d train-sets/0001.dat -f models/mask.model --invert_hash mask.predict --l1 0.01
    train-sets/ref/mask.stderr

# Test 31: train model using --feature_mask
{VW} -d train-sets/0001.dat --invert_hash remask.predict --feature_mask models/mask.model -f models/remask.model
    train-sets/ref/remask.stderr

# Test 32: train model using --feature_mask and --initial_regressor
{VW} -d train-sets/0001.dat --feature_mask models/mask.model -i models/remask.model
    train-sets/ref/remask.final.stderr

# Test 33: train model for topk recommender
{VW} -d train-sets/topk.vw -f topk.model -q MF --passes 100 --cache_file topk-train.cache -k --holdout_off
    train-sets/ref/topk-train.stderr

# Test 34: train model for topk recommender
{VW} -P 1 -d train-sets/topk.vw -i topk.model --top 2 -p topk-rec.predict
    train-sets/ref/topk-rec.stderr
    train-sets/ref/topk-rec.predict

# Test 35: non-centered data-set where constant >> 0
#   To test the new --constant option without which performance is very weak
{VW} -k --passes 100 -c --holdout_off --constant 1000 -d train-sets/big-constant.dat
    train-sets/ref/big-constant.stderr

# Test 36: new option: --progress w/ integer arg
{VW} -k -d train-sets/0001.dat --progress 10
    train-sets/ref/progress-10.stderr

# Test 37: new-option: --progress w/ floating-point arg
#           + alternate short form (-P)
{VW} -k -d train-sets/0001.dat -P 0.5
    train-sets/ref/progress-0.5.stderr

# Test 38: --nn without --quiet to avoid nn regressions
#   (Needs to be a simple test, not one sensitive to symmetry breaking)
{VW} -k -d train-sets/0001.dat --nn 1
    train-sets/ref/nn-1-noquiet.stderr

# Test 39: cb with dr
{VW} -d train-sets/rcv1_raw_cb_small.vw --cb 2 --cb_type dr --ngram 2 --skips 4 -b 24 -l 0.25
    train-sets/ref/rcv1_raw_cb_dr.stderr

# Test 40: cb with ips
{VW} -d train-sets/rcv1_raw_cb_small.vw --cb 2 --cb_type ips --ngram 2 --skips 4 -b 24 -l 0.125
    train-sets/ref/rcv1_raw_cb_ips.stderr

# Test 41: cb with dm
{VW} -d train-sets/rcv1_raw_cb_small.vw --cb 2 --cb_type dm --ngram 2 --skips 4 -b 24 -l 0.125
    train-sets/ref/rcv1_raw_cb_dm.stderr

# Test 42: --lda --passes 2 hang regression
{VW} -k -d train-sets/lda-2pass-hang.dat --lda 10 -c --passes 2 --holdout_off
    train-sets/ref/lda-2pass-hang.stderr

# Test 43: search sequence labeling, non-ldf train
{VW} -k -c -d train-sets/sequence_data --passes 20 --invariant --search_rollout ref --search_alpha 1e-8 --search_task sequence --search 5 --holdout_off -f models/sequence_data.model
    train-sets/ref/sequence_data.nonldf.train.stderr

# Test 44: search sequence labeling, non-ldf test
{VW} -d train-sets/sequence_data -t -i models/sequence_data.model -p sequence_data.nonldf.test.predict
    train-sets/ref/sequence_data.nonldf.test.stderr
    train-sets/ref/sequence_data.nonldf.test.predict

# Test 45: make sure that history works
{VW} -k -c -d train-sets/seq_small2 --passes 4 --search 4 --search_task sequence --holdout_off
    train-sets/ref/search_small2.stderr

# Test 46: search sequence labeling, ldf train
{VW} -k -c -d train-sets/sequence_data --passes 20 \
    --search_rollout ref --search_alpha 1e-8 \
    --search_task sequence_demoldf --csoaa_ldf m --search 5 \
    --holdout_off -f models/sequence_data.ldf.model --noconstant
        train-sets/ref/sequence_data.ldf.train.stderr

# Test 47: search sequence labeling, ldf test 
{VW} -d train-sets/sequence_data -t -i models/sequence_data.ldf.model -p sequence_data.ldf.test.predict --noconstant
    train-sets/ref/sequence_data.ldf.test.stderr
    train-sets/ref/sequence_data.ldf.test.predict

# Test 48: search sequence SPAN labeling BIO, non-ldf train, no rollouts
{VW} -k -c -d train-sets/sequencespan_data --passes 20 --invariant \
    --search_rollout none --search_task sequencespan --search 7 \
    --holdout_off -f models/sequencespan_data.model
        train-sets/ref/sequencespan_data.nonldf.train.stderr

# Test 49: search sequence SPAN labeling BIO, non-ldf test
{VW} -d train-sets/sequencespan_data -t -i models/sequencespan_data.model -p sequencespan_data.nonldf.test.predict
    train-sets/ref/sequencespan_data.nonldf.test.stderr
    train-sets/ref/sequencespan_data.nonldf.test.predict

# Test 50: search sequence SPAN labeling BILOU, non-ldf train
{VW} -k -c -d train-sets/sequencespan_data --passes 20 --invariant \
    --search_rollout ref --search_alpha 1e-8 --search_task sequencespan \
    --search_span_bilou --search 7 --holdout_off \
    -f models/sequencespan_data.model
        train-sets/ref/sequencespan_data.nonldf-bilou.train.stderr

# Test 51: search sequence SPAN labeling BILOU, non-ldf test
{VW} -d train-sets/sequencespan_data -t --search_span_bilou -i models/sequencespan_data.model -p sequencespan_data.nonldf-bilou.test.predict
    train-sets/ref/sequencespan_data.nonldf-bilou.test.stderr
    train-sets/ref/sequencespan_data.nonldf-bilou.test.predict

# Test 52: silly test for "argmax" task
{VW} -d train-sets/argmax_data -k -c --passes 20 --search_rollout ref --search_alpha 1e-8 --search_task argmax --search 2 --holdout_off
    train-sets/ref/argmax_data.stderr

# Test 53: (holdout-broken regression)
# ensure we have no holdout loss of '0 h'
{VW} -k -c --passes 2 train-sets/0001.dat
    train-sets/ref/holdout-loss-not-zero.stderr

# Test 54: stagewise poly with exponent 0.25
####in the following stage_poly tests, there are minute differences in losses, which are not being fuzzy-diffed;
####thus the stderr is cleared (--quiet) and only comparing (fuzzy-diffed) predictions.
{VW} --stage_poly --sched_exponent 0.25 --batch_sz 1000 --batch_sz_no_doubling -d train-sets/rcv1_small.dat -p stage_poly.s025.predict --quiet
    train-sets/ref/stage_poly.s025.stderr
    train-sets/ref/stage_poly.s025.predict

# Test 55: stagewise poly with exponent 1.0
{VW} --stage_poly --sched_exponent 1.0 --batch_sz 1000 --batch_sz_no_doubling -d train-sets/rcv1_small.dat --quiet
    train-sets/ref/stage_poly.s100.stderr

# Test 56: stagewise poly with exponent 0.25 and doubling batches
{VW} --stage_poly --sched_exponent 0.25 --batch_sz 1000 -d train-sets/rcv1_small.dat -p stage_poly.s025.doubling.predict --quiet
    train-sets/ref/stage_poly.s025.doubling.stderr
    train-sets/ref/stage_poly.s025.doubling.predict

# Test 57: stagewise poly with exponent 1.0 and doubling batches
{VW} --stage_poly --sched_exponent 1.0 --batch_sz 1000 -d train-sets/rcv1_small.dat -p stage_poly.s100.doubling.predict --quiet
    train-sets/ref/stage_poly.s100.doubling.stderr
    train-sets/ref/stage_poly.s100.doubling.predict

# Test 58: library test, train the initial model
{VW} -c -k -d train-sets/library_train -f models/library_train.w -q st --passes 100 --hash all --noconstant --csoaa_ldf m --holdout_off
    train-sets/ref/library_train.stdout
    train-sets/ref/library_train.stderr

# Test 59: library test, run ezexample_predict
../library/ezexample_predict models/library_train.w
    train-sets/ref/ezexample_predict.stdout
    train-sets/ref/ezexample_predict.stderr

# Test 60: empty test, bad builds (without make clean)
# sometimes cause a SEGV even on empty input
{VW} /dev/null
    train-sets/ref/empty-set.stderr

# Test 61: daemon test
./daemon-test.sh
    test-sets/ref/vw-daemon.stdout

# Test 62: SVM linear kernel
{VW} --ksvm --l2 1 --reprocess 5 -b 18 -p ksvm_train.linear.predict -d train-sets/rcv1_smaller.dat
    train-sets/ref/ksvm_train.linear.stderr
    train-sets/ref/ksvm_train.linear.predict

# Test 63: SVM polynomial kernel
{VW} --ksvm --l2 1 --reprocess 5 -b 18 --kernel poly -p ksvm_train.poly.predict -d train-sets/rcv1_smaller.dat
    train-sets/ref/ksvm_train.poly.stderr
    train-sets/ref/ksvm_train.poly.predict

# Test 64: SVM rbf kernel
{VW} --ksvm --l2 1 --reprocess 5 -b 18 --kernel rbf -p ksvm_train.rbf.predict -d train-sets/rcv1_smaller.dat
    train-sets/ref/ksvm_train.rbf.stderr
    train-sets/ref/ksvm_train.rbf.predict

# Test 65: Run search (dagger) on an entity-relation recognitions data set,
# er_small, for 6 passes with constraints
{VW} -k -c -d train-sets/er_small.vw --passes 6 --search_task entity_relation --search 10 --constraints --search_alpha 1e-8 
    train-sets/ref/search_er.stderr

# Test 66: Train a depenency parser with search (dagger)
# on wsj_small.dparser.vw.gz for 2 passes
{VW} -k -c -d train-sets/wsj_small.dparser.vw.gz --passes 6 --search_task dep_parser --search 12  --search_alpha 1e-4 --search_rollout ref --holdout_off
    train-sets/ref/search_dep_parser.stderr

# Test 67: classification with data from dictionaries
# (eg embeddings or gazetteers) -- note that this is impossible without
# dictionaries because --ignore w; also test to make sure gzipped dicts
# work and dictionary redundancy checking works
{VW} -k -c -d train-sets/dictionary_test.dat --binary --ignore w --holdout_off --passes 32 --dictionary w:dictionary_test.dict --dictionary w:dictionary_test.dict.gz --dictionary_path train-sets/
    train-sets/ref/dictionary_test.stderr

# Test 68: Search for multiclass classification
{VW} -k -c -d train-sets/multiclass.sch --passes 20 --search_task multiclasstask --search 10 --search_alpha 1e-4 --holdout_off
	train-sets/ref/search_multiclass.stderr

# Test 69: (see Test 43/Test 44): search sequence labeling, with selective branching
{VW} -d train-sets/sequence_data -t -i models/sequence_data.model -p sequence_data.nonldf.beam.test.predict --search_metatask selective_branching --search_max_branch 10 --search_kbest 10
    train-sets/ref/sequence_data.nonldf.beam.test.stderr
    train-sets/ref/sequence_data.nonldf.beam.test.predict

# Test 70: (see Test 46/47) search sequence labeling, ldf test, with selective branching
{VW} -d train-sets/sequence_data -t -i models/sequence_data.ldf.model -p sequence_data.ldf.beam.test.predict --search_metatask selective_branching --search_max_branch 10 --search_kbest 10 --noconstant
    train-sets/ref/sequence_data.ldf.beam.test.stderr
    train-sets/ref/sequence_data.ldf.beam.test.predict

# Test 71: autolink
{VW} -d train-sets/0002.dat --autolink 1 --examples 100 -p 0002.autolink.predict
    train-sets/ref/0002.autolink.stderr
    train-sets/ref/0002.autolink.predict

# Test 72: train FTRL-Proximal
{VW} -k -d train-sets/0001.dat -f models/0001_ftrl.model --passes 1 --ftrl --ftrl_alpha 0.01 --ftrl_beta 0 --l1 2
    train-sets/ref/0001_ftrl.stderr

# Test 73: test FTRL-Proximal
{VW} -k -t train-sets/0001.dat -i models/0001_ftrl.model -p 0001_ftrl.predict
    test-sets/ref/0001_ftrl.stderr
    pred-sets/ref/0001_ftrl.predict

# Test 74: cb evaluation
{VW} -d train-sets/rcv1_cb_eval --cb 2 --eval
    train-sets/ref/rcv1_cb_eval.stderr

# Test 75: Log_multi 
{VW} --log_multi 10 train-sets/multiclass 
    train-sets/ref/log_multi.stderr

# Test 76: cbify, epsilon-greedy
{VW} --cbify 10 --epsilon 0.05 train-sets/multiclass 
    train-sets/ref/cbify_epsilon.stderr

# Test 77: cbify, tau first
{VW} --cbify 10 --first 5 train-sets/multiclass 
    train-sets/ref/cbify_first.stderr

# Test 78: cbify, bag
{VW} --cbify 10 --bag 7 train-sets/multiclass 
    train-sets/ref/cbify_bag.stderr

# Test 79: cbify, cover
{VW} --cbify 10 --cover 3 train-sets/multiclass 
    train-sets/ref/cbify_cover.stderr

# Test 80: lrq empty namespace
{VW} --lrq aa3 -d train-sets/0080.dat
    train-sets/ref/0080.stderr

# Test 81: train FTRL-PiSTOL
{VW} -k -d train-sets/0001.dat -f models/ftrl_pistol.model --passes 1 --pistol
    train-sets/ref/ftrl_pistol.stderr

# Test 82: test FTRL-PiSTOL
{VW} -k -t train-sets/0001.dat -i models/ftrl_pistol.model -p ftrl_pistol.predict
    test-sets/ref/ftrl_pistol.stderr
    pred-sets/ref/ftrl_pistol.predict    
    
# Test 83: check redefine functionality
{VW} -k -d train-sets/0080.dat --redefine := --redefine y:=: --redefine x:=arma --ignore x -q yy
    train-sets/ref/redefine.stderr

# Test 84: check cb_adf
{VW} --cb_adf train-sets/cb_test.ldf --noconstant
    train-sets/ref/cb_adf.stderr

# Test 85: check multilabel_oaa
{VW} --multilabel_oaa 10 train-sets/multilabel -p multilabel.predict
    train-sets/ref/multilabel.stderr
    pred-sets/ref/multilabel.predict

# Test 86: check --csoaa_rank on csoaa_ldf
{VW} --csoaa_ldf multiline --csoaa_rank train-sets/cs_test_multilabel.ldf -p multilabel_ldf.predict --noconstant
    train-sets/ref/multilabel_ldf.stderr
    pred-sets/ref/multilabel_ldf.predict

# Test 87: check --rank_all on csoaa_ldf
{VW} --cb_adf --rank_all -d train-sets/cb_test.ldf -p cb_adf_rank.predict --noconstant
    train-sets/ref/cb_adf_rank.stderr
    pred-sets/ref/cb_adf_rank.predict

# Test 88: named labels at training time
{VW} --named_labels det,noun,verb --oaa 3 -d train-sets/test_named  -k -c --passes 10 --holdout_off -f models/test_named.model
    train-sets/ref/test_named_train.stderr

# Test 89: named labels at prediction
{VW} -i models/test_named.model -t -d train-sets/test_named -p test_named.predict
    train-sets/ref/test_named_test.stderr
    pred-sets/ref/test_named.predict

# Test 90: named labels at training time (csoaa)
{VW} --named_labels det,noun,verb --csoaa 3 -d train-sets/test_named_csoaa  -k -c --passes 10 --holdout_off -f models/test_named_csoaa.model
    train-sets/ref/test_named_csoaa_train.stderr

# Test 91: named labels at prediction (csoaa)
{VW} -i models/test_named_csoaa.model -t -d train-sets/test_named_csoaa -p test_named_csoaa.predict
    train-sets/ref/test_named_csoaa_test.stderr
    pred-sets/ref/test_named_csoaa.predict

# Test 92: check -q :: and -oaa inverse hash
printf '3 |f a b c |e x y z\n2 |f a y c |e x\n' | \
    {VW} --oaa 3 -q :: --invert_hash inv_hash.cmp && \
        tail -n +2 inv_hash.cmp > inv_hash.cmp.new && \
            rm inv_hash.cmp && \
                mv inv_hash.cmp.new inv_hash.cmp
    train-sets/ref/inv_hash.stderr
    pred-sets/ref/inv_hash.cmp

#Test 93:  check cb_adf with doubly robust option
{VW} --cb_adf --rank_all -d train-sets/cb_test.ldf -p cb_adf_dr.predict --cb_type dr
    train-sets/ref/cb_adf_dr.stderr
    pred-sets/ref/cb_adf_dr.predict

# Test 94: experience replay version of test 1
{VW} -k -l 20 --initial_t 128000 --power_t 1 -d train-sets/0001.dat \
    -f models/0001.model -c --passes 8 --invariant \
    --ngram 3 --skips 1 --holdout_off --replay_b 100
        train-sets/ref/0001-replay.stderr

# Test 95: named labels at training time (csoaa) with experience replay
{VW} --named_labels det,noun,verb --csoaa 3 \
    -d train-sets/test_named_csoaa -k -c --passes 10 --holdout_off \
    -f models/test_named_csoaa.model --replay_c 100
        train-sets/ref/test_named_csoaa_train-replay.stderr

# Test 96: backwards compatibility
printf '3 |f a b c |e x y z\n2 |f a y c |e x\n' | \
    {VW} -i simple_model --invert_hash inv_hash.cmp && \
        tail -n +2 inv_hash.cmp 
   test-sets/ref/backwards.stderr
   test-sets/ref/backwards.stdout

<<<<<<< HEAD
# Test 97: active cover
{VW} --loss_function logistic --binary -b 29 --active_cover -d train-sets/rcv1_small.dat -f models/active_cover.model
   train-sets/ref/active_cover.stderr

# Test 98: active cover (predict)
{VW} -i models/active_cover.model --binary -t -d test-sets/rcv1_small_test.data -p active_cover.predict 
   test-sets/ref/active_cover.stderr
   pred-sets/ref/active_cover.predict

# Test 99: active cover oracular
{VW} --loss_function logistic --binary --active_cover --oracular -d ./train-sets/rcv1_small.dat
   train-sets/ref/active_cover_oracular.stderr
=======
# Test 97: 
{VW} -d train-sets/0001.dat -f models/0097.model --save_resume
        train-sets/ref/0097.stderr

# Test 98: checking predictions as well
{VW} train-sets/0001.dat -i models/0097.model -p 0098.predict
    test-sets/ref/0098.stderr
    pred-sets/ref/0098.predict
>>>>>>> 72e166c5
<|MERGE_RESOLUTION|>--- conflicted
+++ resolved
@@ -1290,20 +1290,6 @@
    test-sets/ref/backwards.stderr
    test-sets/ref/backwards.stdout
 
-<<<<<<< HEAD
-# Test 97: active cover
-{VW} --loss_function logistic --binary -b 29 --active_cover -d train-sets/rcv1_small.dat -f models/active_cover.model
-   train-sets/ref/active_cover.stderr
-
-# Test 98: active cover (predict)
-{VW} -i models/active_cover.model --binary -t -d test-sets/rcv1_small_test.data -p active_cover.predict 
-   test-sets/ref/active_cover.stderr
-   pred-sets/ref/active_cover.predict
-
-# Test 99: active cover oracular
-{VW} --loss_function logistic --binary --active_cover --oracular -d ./train-sets/rcv1_small.dat
-   train-sets/ref/active_cover_oracular.stderr
-=======
 # Test 97: 
 {VW} -d train-sets/0001.dat -f models/0097.model --save_resume
         train-sets/ref/0097.stderr
@@ -1312,4 +1298,16 @@
 {VW} train-sets/0001.dat -i models/0097.model -p 0098.predict
     test-sets/ref/0098.stderr
     pred-sets/ref/0098.predict
->>>>>>> 72e166c5
+
+# Test 99: active cover
+{VW} --loss_function logistic --binary -b 29 --active_cover -d train-sets/rcv1_small.dat -f models/active_cover.model
+   train-sets/ref/active_cover.stderr
+
+# Test 100: active cover (predict)
+{VW} -i models/active_cover.model --binary -t -d test-sets/rcv1_small_test.data -p active_cover.predict 
+   test-sets/ref/active_cover.stderr
+   pred-sets/ref/active_cover.predict
+
+# Test 101: active cover oracular
+{VW} --loss_function logistic --binary --active_cover --oracular -d ./train-sets/rcv1_small.dat
+   train-sets/ref/active_cover_oracular.stderr