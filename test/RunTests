--- conflicted
+++ resolved
@@ -691,12 +691,8 @@
     train-sets/ref/xxor.stderr
 
 # Test 22: matrix factorization -- training
-<<<<<<< HEAD
 {VW} -k -d train-sets/ml100k_small_train -b 16 -q ui --rank 10 --l2 2e-6 --learning_rate 0.05 --passes 2 --decay_learning_rate 0.97 --power_t 0 -f movielens.reg --cache_file movielens.cache --loss_function classic --holdout_off
     train-sets/ref/ml100k_small.stdout
-=======
-{VW} -k -d train-sets/ml100k_small_train -b 16 -q ui --rank 10 --l2 0.001 --learning_rate 0.025 --passes 2 --decay_learning_rate 0.97 --power_t 0 -f movielens.reg --cache_file movielens.cache --loss_function classic --holdout_off
->>>>>>> 93e33261
     train-sets/ref/ml100k_small.stderr
 
 # Test 23: matrix factorization -- testing
