#!/usr/bin/env perl
#
# Test suite for vw:
#
# You may add arbitrary (train/test/varying-options) tests
# by adding data files and their expected reference STDOUT and STDERR
#
# See __DATA__ below for how to add more tests
#
require 5.008;
use warnings;

use Getopt::Std;
use File::Basename;

use vars qw($opt_d $opt_D $opt_c $opt_e $opt_f
            $opt_E $opt_o $opt_w $opt_y $opt_t
            $opt_v $opt_V);

my $Epsilon = 1e-4;

my $VW;

# External utilities we use. See init() for Windows specific actions.
my $Diff = 'diff';
my $Cat = 'cat';

$ENV{'PATH'} .= ':test:../vowpalwabbit:vowpalwabbit:.';

# -V prefixes valgrind like this, we should adjust the default
# options over time to what looks most useful.
my $Valgrind = 'valgrind --quiet --error-exitcode=100 --track-origins=yes --leak-check=full';

# -- timeout is part of GNU coreutils, some systems may not have it
my $TimeOut = '';
my $TimeOutSec = 30;    # max allowed time for single vw command run

# By default, we run all tests in the list
my $FullRun = 1;
my $ErrorCount = 0;

# These --side-by-side diff opts are used to make the
# fuzzy-compare easier: just split on '|' and compare numeric values
# word by word:
# NOTE: -W 160 is sufficient for most outputs.
#       --bfgs prints widest (134 chars-per-line)
my $DiffOpts = '-N --minimal --suppress-common-lines --ignore-all-space --strip-trailing-cr --side-by-side -W 160';
$WordSplit = "[ \t:]+";

# These diff options are used for the diff we want to show the user
# The intent is to make them easier to parse (and compare values) by a human
my $DisplayDiffOpts = '-u --minimal';

my @PathAdd = qw(. .. ../vowpalwabbit);

my @ToTest = ();

# __DATA__ test counter
my $TestNo = 0;

sub v($;@) {
    my $verbose_level = shift @_;
    return unless ($opt_v >= $verbose_level);
    if (@_ == 1) {
        print STDERR @_;
    } else {
        printf STDERR @_;
    }
}

sub usage(@) {
    print STDERR @_, "\n" if (@_);

    die "Usage: $0 [options] [testno...] [vw-executable]
    By default will run against the 1st 'vw' executable found in:
        @PathAdd  \$PATH

    Options:
        -c      print test-suite commands before running them
        -d      print diff output on significant diff failure
        -D      print diff output even if it is not significant
        -e      exit with non-zero status on first error
        -w      Ignore white-space differences (diff --ignore-space-change)
        -f      Ignore small (< $Epsilon) floating-point differences (fuzzy compare)
        -E<e>   Tolerance epsilon <e> for fuzzy compares (default $Epsilon)
        -o      Overwrite reference file with new/different result
        -y      On error, copy bad files to (eg stderr.test21) for later comparison
        -v<L>   Verbosity <L> (small integer) is verbosity level
        -V      apply valgrind to vw commands
        -t<T>   Apply timeout <T> (default $TimeOutSec) secs to individual tests
                (will only work where GNU coreutils 'timeout' is present)

    [testno...]   Optional integer args: explicit test numbers (skip others)
";
}

sub mysystem {
    my $cmd = shift;
    v(1, "%s\n", $cmd);
    system($cmd);
}

sub command_failed($) {
    # Deal with cases where vw crashes, exits prematurely etc.
    # print a message to distinguish between all cases
    # return non-zero status if anything is bad
    my $cmd = shift;
    my $exitcode = 0;
    if ($?) {
        $exitcode = $? >> 8;
        my $signal = $? & 127;
        my $core = ''; if ($? & 128) { $core = ' (core dumped)'; }
        if ($signal) {
            printf STDERR
                "$0: test $TestNo: '%s' died from signal $signal$core\n", $cmd;
            $exitcode = 1;
        } elsif ($exitcode == 124) {
            printf STDERR
                "$0: test $TestNo: '%s' timed-out (exitcode=$exitcode)\n" .
                "$0: test $TestNo: you may increase the imposed time-out: \$TimeOutSec=%d\n",
                $cmd, $TimeOutSec;
        } elsif ($exitcode) {
            printf STDERR
                "$0: test $TestNo: '%s' failed (exitcode=$exitcode)\n", $cmd;
        }
    }
    # This is non-zero only if $cmd failed
    $exitcode;
}

sub valgrind_errfile($) {
    my $testno = shift;
    "Test-$testno.valgrind-err";
}

#
# which vw executable to test against
#
sub which_vw() {
    if (@ARGV == 1 || @ARGV == 2) {
        my $exe = $ARGV[0];
        if (-f $exe && -x $exe) {
            printf STDERR "Testing vw: %s\n", $exe;
            return $exe;
        } else {
            usage("$0: argument $exe: not an executable file");
        }
    } elsif (@ARGV == 0) {
        foreach my $dir (@PathAdd, split(':', $ENV{PATH})) {
            my $exe = "$dir/vw";
            if (-x $exe) {
                printf STDERR "Testing vw: %s\n", $exe;
                return $exe;
            }
        }
    }
    usage("can't find a 'vw' executable to test on");
}

sub which_lda() {
    if (@ARGV == 2) {
        my $exe = $ARGV[1];
        if (-f $exe && -x $exe) {
            printf STDERR "Testing lda: %s\n", $exe;
            return $exe;
        } else {
            usage("$0: argument $exe: not an executable file");
        }
    } elsif (@ARGV == 0 || @ARGV == 1) {
        foreach my $dir (@PathAdd, split(':', $ENV{PATH})) {
            my $exe = "$dir/vw";
            if (-x $exe) {
                printf STDERR "Testing lda: %s\n", $exe;
                return $exe;
            }
        }
    }
    usage("can't find a 'lda' executable to test on");
}

sub init() {
    $0 =~ s{.*/}{};
    getopts('wcdDefyE:ov:Vt:') || usage();
    $opt_v = 0 unless (defined $opt_v and $opt_v);

    my $hostname = `hostname`; chomp($hostname);
    printf STDERR "Testing on: hostname=%s OS=%s\n", $hostname, $^O;

    if ($^O =~ /MSWin/i) {
        v(1, "OS is $^O\n");
        # On MS Windows we need to change paths to external executables
        # Assumes cygwin is installed
        $ENV{'PATH'} .= ':/cygdrive/c/cygwin/bin';
        # And just to be safe (probably not needed):
        $Diff  = 'c:\cygwin\bin\diff.exe';
        $Cat   = 'c:\cygwin\bin\cat.exe';
    }
    elsif ($^O =~ /cygwin/i){
        v(1,"OS is $^O\n");
        # On MS Windows we need to change paths to external executables
        # Assumes cygwin is installed
        $ENV{'PATH'} .= ':/cygdrive/c/cygwin/bin';
        # And just to be safe (probably not needed):
        $Diff  = 'c:/cygwin/bin/diff.exe';
        $Cat   = 'c:/cygwin/bin/cat.exe';
    }
    $Epsilon = $opt_E if ($opt_E);
    $Diff .= ' --ignore-space-change' if ($opt_w);
    my @num_args = ();
    my @exe_args = ();
    foreach my $arg (@ARGV) {
        if ($arg =~ /^\d+$/) {  # a test number
            push(@num_args, $arg);
            next;
        }
        push(@exe_args, $arg);
    }
    if (@num_args) {
        @ToTest = sort { $a <=> $b } @num_args;
        # add dummy element so we don't become empty on last test
        push(@ToTest, -1);
        $FullRun = 0;
    }
    @ARGV = @exe_args;

    $VW = which_vw();

    my $timeout = `which timeout 2>/dev/null`;
    if ($timeout =~ /timeout$/) {
        chomp($timeout);
        $TimeOut = $timeout;
        v(1,"timeout is: %s\n", $TimeOut);
    }
    if ($opt_t) {
        if ($opt_t =~ /^\d+$/) {
            $TimeOutSec = $opt_t;
        } else {
            usage("-t $opt_t: -t can only accept integer seconds");
        }
        warn "-t passed but this env doesn't have timeout installed\n"
            unless ($TimeOut);
    }
}

sub copy_file {
    my ($src_file, $dst_file) = @_;
    use File::Copy;
    print STDERR "\t\t-> copying output to $dst_file\n";
    copy($src_file, $dst_file);
}

sub trim_spaces($) {
    my $str = shift;
    $str =~ s/^\s+//s;
    $str =~ s/\s+$//s;
    $str =~ s/\n+$//s;
    $str;
}

#
# ref_file($default_name)
#   Reference file existence: if we're on Windows, AND
#   an alternate reference-file exists, give precedence
#   to the alternate file (file with a '-mswin' suffix.)
#
sub ref_file($) {
    my $file = shift;
    if ($^O =~ /MSWin/i) {
        my $win_reffile = "$file-mswin";
        if (-e $win_reffile) {
            return $win_reffile;
        }
    }
    $file;
}

sub next_paragraph {
    my $paragraph = '';

    while ($line = <DATA>) {
        next if $line =~ /^\s*#/;       # skip comment lines
        if ($line =~ /\\$/) {           # support line continuation
            $line =~ s/\\\n/ /;
        }
        $paragraph .= $line if $line =~ /\w/;

        if ($paragraph and ($line =~ /^\s*$/ || eof(DATA))) {
            # end of paragraph
            chomp $paragraph;
            $paragraph = trim_spaces($paragraph);
            return $paragraph;
        }
    }
    return;
}

sub next_test() {
    my ($cmd, $out_ref, $err_ref, @other_ref);

    $TestNo++;
    my $paragraph = next_paragraph();
    return (undef, undef, undef, undef) if !defined $paragraph;
    my @lines = split("\n", $paragraph);

    # The command line must be first
    $cmd = shift @lines;
    foreach my $line (@lines) {
        if ($line =~ m/\.stdout\b/) {
            $out_ref = ref_file(trim_spaces($line));
            next;
        }
        if ($line =~ /\.stderr\b/) {
            $err_ref = ref_file(trim_spaces($line));
            next;
        }

        # any other reference file
        $line = ref_file(trim_spaces($line));
        if (-e $line) {
            push(@other_ref, $line);
        } else {
            unless ($opt_y) {
                printf STDERR "__DATA__: line $.: " .
                          "non-existent reference file: %s\n", $line;
            }
            next;
        }
    }

    if (eof(DATA) && !defined $cmd) {
        return (undef, undef, undef, undef);
    }

    if ($cmd =~ /{VW}/) {
         $cmd = trim_spaces($cmd);
         $cmd =~ s/{VW}/$VW/g;
    }

    unless (defined $cmd) {
        die "$0: test $TestNo: command is undefined\n";
    }
    unless (defined $err_ref) {
        v(2, "%s: test %s: stderr ref: undefined\n", $0, $TestNo);
        $err_ref = '/dev/null';
    }
    # print STDERR "next_test: (\$cmd, $out_ref, $err_ref, $pred_ref, $pred)\n";
    if ($opt_V) {
        $cmd = sprintf("%s --log-file='%s' %s",
                        $Valgrind, valgrind_errfile($TestNo), $cmd);
    } elsif ($TimeOut) {
        $cmd = sprintf("%s %u %s", $TimeOut, $TimeOutSec, $cmd);
    }
    ($cmd, $out_ref, $err_ref, @other_ref);
}

#
# If the difference is small (least significant digits of numbers)
# treat it as ok. It may be a result of 32 vs 64 bit calculations.
#
use Scalar::Util qw(looks_like_number);

sub lenient_array_compare($$) {
    my ($w1_ref, $w2_ref) = @_;
    my (@w1) = @$w1_ref;
    my (@w2) = @$w2_ref;

    # print STDERR "lenient_array_compare: (@w1) (@w2)\n";
    if ($#w1 != $#w2) { # arrays not of same size
        if ($opt_v > 3) {
            v(4, "#-of-words in two arrays are different: %d != %d\n", scalar(@w1), scalar(@w2));
            v(4, "line1: "); for (my $i=0; $i <= $#w1; $i++) { v(4, " word[%d]='%s'", $i, $w1[$i]) }; v(4, "\n");
            v(4, "line2: "); for (my $i=0; $i <= $#w2; $i++) { v(4, " word[%d]='%s'", $i, $w2[$i]) }; v(4, "\n");
        }
        return 1;
    }
    my $nelem = scalar @w1;
    for (my $i = 0; $i < $nelem; $i++) {
        my ($word1, $word2) = ($w1[$i], $w2[$i]);
        # print STDERR "\t$word1 == $word2 ?\n";
        next if ($word1 eq $word2);

        # There's some difference, is it significant?
        unless (looks_like_number($word1)) {
            v(4, "$word1 vs $word2: word1=$word1 is not a number!\n");
            return 1;
        }
        unless (looks_like_number($word2)) {
            v(4, "$word1 vs $word2: word2=$word2 is not a number!\n");
            return 1;
        }

        my $delta = abs($word1 - $word2);

        if ($delta > $Epsilon) {
            # We have a 'big enough' difference, but this difference
            # may still not be meaningful in all contexts:

            # Big numbers should be compared by ratio rather than
            # by difference

            # Must ensure we can divide (avoid div-by-0)
            if (abs($word2) <= 1.0) {
                # If numbers are so small (close to zero),
                # ($delta > $Epsilon) suffices for deciding that
                # the numbers are meaningfully different
                v(4, "$word1 vs $word2: delta=$delta > Epsilon=$Epsilon\n");
                return 1;
            }
            # Now we can safely divide (since abs($word2) > 0)
            # and determine the ratio difference from 1.0
            my $ratio_delta = abs($word1/$word2 - 1.0);
            if ($ratio_delta > $Epsilon) {
                v(4, "$word1 vs $word2: ratio_delta=$ratio_delta > Epsilon=$Epsilon\n");
                return 1;
            }
        }
    }
    # print STDERR "lenient_array_compare: no meaningful difference\n";
    return 0; # no meaningful difference
}

sub diff_lenient_float($$) {
    my ($reffile, $outfile) = @_;
    my $status = 0;

    my $tmpf = 'lenient-diff.tmp';
    mysystem("$Diff $DiffOpts $reffile $outfile >$tmpf");
    $status = $? >> 8;
    v(2, "diff produced $tmpf: status=$status\n");
    if (-s $tmpf) {
        # The diff has something in it.
        my $fuzzy_status = 0;   # assume innocent till proven guilty
        open(my $sdiff, $tmpf) || die "$0: diff_lenient_float: $tmpf: $!\n";
        while (<$sdiff>) {
            chomp;
            my ($line1, $line2) = split(/\s*\|\s*/, $_);
            unless (defined($line1) && defined($line2)) {
                my $save_diff_file = "test-$TestNo.lenient-diff";
                warn "$0: test $TestNo: $tmpf: line $.: fuzzy-match missing data on one of the sides. Can't compare\n$_\n";
                warn "$0: test $TestNo: saving lenient diff in '$save_diff_file' for later inspection\n";
                close $sdiff;
                rename($tmpf, $save_diff_file);
                return 1;
            }
            # strip leading spaces if any (happens with --bfgs)
            $line1 =~ s/^\s+//;
            $line2 =~ s/^\s+//;
            v(3, "line1: %s\n", $line1);
            v(3, "line2: %s\n", $line2);

            # Break lines into tokens/words
            my (@w1) = split(/$WordSplit/o, $line1);
            my (@w2) = split(/$WordSplit/o, $line2);
            if (lenient_array_compare(\@w1, \@w2) != 0) {
                $fuzzy_status = 1;
                last;
            }
        }
        close $sdiff;
        $status = $fuzzy_status;
    }
    unlink($tmpf) if ($status == 0);
    $status;
}

#
# perl internal way to emulate 'touch'
#
sub touch(@) {
    my $now = time;
    utime $now, $now, @_;
}

sub display_diff($$) {
    my ($reference_file, $actual_file) = @_;
    my $diff_cmd = "$Diff $DisplayDiffOpts $reference_file $actual_file";

    printf STDERR "--- %s\n", $diff_cmd;
    mysystem($diff_cmd);
}

sub diff($$) {
    my ($reffile, $outfile) = @_;
    my $status = 0;
    $reffile = '' unless (defined $reffile);

    # Special case, empty file w/o reference is not considered a failure.
    # This is a most common case with stdout.
    unless (-e $reffile) {
        if (-s $outfile > 0) {
            warn "$0: test $TestNo: stdout ref: $reffile: $!\n";
            exit 1 if ($opt_e);
            return 2 unless ($opt_o);
        } else {
            # Empty output without a ref is not considered a failure
            v(1, "$0: test $TestNo: empty output w/o reference: ignored.\n");
            return 0;
        }
    }

    # Actually run the diff
    my $diff_cmd = "$Diff $DiffOpts $reffile $outfile";
    my $diftmp = 'diff.tmp';
    mysystem("$diff_cmd >$diftmp");
    $status = $? >> 8;
    v(2, "$diff_cmd >$diftmp: status=$status\n");

    if (-s "$diftmp") {
        # There's some difference
        v(2, "$diftmp has something in it. Is it meaningful?\n");

        if ($opt_f && -e $reffile && -e $outfile &&
            diff_lenient_float($reffile, $outfile) == 0) {

            print STDERR "$0: test $TestNo: minor (<$Epsilon) precision differences ignored\n";
            $status = 0;
        }
        if ($opt_D or ($opt_d && $status)) {
            # Print the diff only iff:
            #   1) -D is in effect  OR
            #   2) -d is in effect and diff is significant
            display_diff($reffile, $outfile);
        }
        if ($opt_o) {
            print STDERR "-o: overwriting reference:\n";

            if (-e $reffile) {
                print STDERR "\t$reffile -> $reffile.prev\n";
                rename($reffile, "$reffile.prev") ||
                    die "FATAL: rename($reffile, $reffile.prev): $!\n";
            }
            print STDERR "\t$outfile -> $reffile\n";
            rename($outfile, $reffile) ||
                die "FATAL: rename($outfile, $reffile): $!\n";

            unless ($opt_e) {
                $status = 0;
            }
        }
    }
    unlink($diftmp) if ($status == 0);
    $status;
}

#
# check_for_time_regression()
#   Compare last overall time to run to current to catch
#   performance regressions
#
my $LastTimeFile = 'RunTests.last.times';

sub write_times($@) {
    my ($file, @times) = @_;
    open(my $fh, ">$file") || die "$0: can't open(>$file): $!\n";
    print $fh join(' ', @times), "\n";
    close $fh;
}
sub read_times($) {
    my ($file) = @_;
    open(my $fh, $file) || die "$0: can't open($file): $!\n";
    my $line = <$fh>; chomp $line;
    close $fh;
    return (split(' ', $line));
}

sub check_for_time_regression() {
    my $tolerate_regress = 1.02;
    my $pct_change = 0.0;
    my ($overall_time0, $overall_time1);
    my ($user0, $system0, $cuser0, $csystem0);
    my ($user1, $system1, $cuser1, $csystem1) = times;
    $overall_time1 = $cuser1 + $csystem1;

    if (-e $LastTimeFile) {
        ($user0, $system0, $cuser0, $csystem0) = read_times($LastTimeFile);
        if (!(defined $csystem0) or !(defined $cuser0)) {
            die "$0: undefined times in saved times file: $LastTimeFile," .
                    " try removing it\n"
        }
        $overall_time0 = $cuser0 + $csystem0;
        $pct_change = 100 * ($overall_time1 - $overall_time0) / (1e-4+$overall_time0);

        if ($overall_time0 == 0) {
            die "$0: Bad times in saved times file: $LastTimeFile," .
                    " try removing it\n"
        } elsif ($overall_time1/$overall_time0 > $tolerate_regress) {
            printf STDERR "$0: RUNTIME REGRESSION: " .
                    "%.2f sec vs last time %.2f sec. (%.2f%% worse)\n",
                    $overall_time1, $overall_time0, $pct_change;
        }
    }
    write_times($LastTimeFile, $user1, $system1, $cuser1, $csystem1);
    printf STDERR
        "$0 runtime: user %g, system %g, total %g sec (%+.2f%% vs. last)\n",
                $cuser1, $csystem1, $overall_time1, $pct_change;
}

# only unlink relative path, plain files
# e.g. avoids trying to unlink /dev/null when running as root
sub safe_unlink($) {
    my $file = shift;
    return 0 if ($file =~ m{^/});
    return 0 unless (-f $file);
    unlink($file);
}

sub run_tests() {
    print STDERR "$0: '-D' to see any diff output\n"
        unless ($opt_D);
    print STDERR "$0: '-d' to see only significant diff output\n"
        unless ($opt_d);
    print STDERR "$0: '-o' to force overwrite references\n"
        unless ($opt_o);
    print STDERR "$0: '-e' to abort/exit on first failure\n"
        unless ($opt_e);

    my ($cmd, $out_ref, $err_ref, $pred_ref, $cmp_ref);
    my ($outf, $errf, $predf, $cmpf);

    mkdir('models', 0755) unless (-d 'models');

    unlink(glob('*.tmp'));
    unlink(glob('*.cache'));
    unlink(glob('*/*.cache'));

    while (($cmd, $out_ref, $err_ref, @more_refs) = next_test()) {
        last unless (defined $cmd);
        if (@ToTest) {
            if ($ToTest[0] != $TestNo) {
                # warn "$0: test $TestNo: skipped\n";
                next;
            } else {
                shift(@ToTest);
            }
        }

        $outf = (defined($out_ref) && -f $out_ref)
                    ? basename($out_ref)
                    : '/dev/null';

        $errf = (defined($err_ref) && -f $err_ref)
                    ? basename($err_ref)
                    : '/dev/null';

        # Run the test
        print STDERR "Test $TestNo: ($cmd) >$outf 2>$errf\n" if ($opt_c);
        mysystem("($cmd) >$outf 2>$errf");
        my $full_status = $?;
        my $status = $full_status >> 8;
        unless ($opt_V) {
            if (my $failure = command_failed($cmd)) {
                print STDERR `$Cat $errf`
                    unless ($failure == 124);
                if ($opt_e) {
                    printf STDERR "$0: exiting with status=$failure\n";
                    exit $failure;
                }
                next;
            }
        }
        if ($status) {
            $ErrorCount++;
            if ($opt_V && $status == 100) {
                my $errfile = valgrind_errfile($TestNo);
                warn "$0: test $TestNo: FAILED: valgrind errors in $errfile\n";
            } elsif ($TimeOut && $status == 124) {
                warn "$0: test $TestNo: FAILED: timeout $TimeOutSec exceeded\n";
            } else {
                warn "$0: test $TestNo: '$cmd' failed: status=$status\n";
            }
            exit $full_status if ($opt_e);
            next;
        }

        # command succeded
        # -- compare stdout
        $status = diff($out_ref, $outf);
        if ($status) {
            $ErrorCount++;
            printf STDERR "%s: test %d: FAILED: ref(%s) != stdout(%s)\n\tcmd: $cmd\n",
                $0, $TestNo, $out_ref, $outf;

            copy_file($outf, "$outf.test$TestNo") if ($opt_y);
            exit $status if ($opt_e);
        } else {
            if (defined $out_ref) {
                print STDERR "$0: test $TestNo: stdout OK\n";
                safe_unlink($outf);
            } else {
                v(1, "$0: test $TestNo: stdout OK (no reference)\n");
            }
        }

        # -- compare stderr
        if (! -e $err_ref  and  ! $opt_o) {
            $ErrorCount++;
            print STDERR "$0: test $TestNo: FAILED: stderr ref: $err_ref: $!\n\tcmd: $cmd\n";
            exit 1 if ($opt_e);
            next;
        }
        $status = diff($err_ref, $errf);
        if ($status) {
            $ErrorCount++;
            printf STDERR "%s: test %d: FAILED: ref(%s) != stderr(%s)\n\tcmd: $cmd\n",
                $0, $TestNo, $err_ref, $errf;

            copy_file($errf, "$errf.test$TestNo") if ($opt_y);
            exit $status if ($opt_e);
        } else {
            print STDERR "$0: test $TestNo: stderr OK\n";
            safe_unlink($errf);
        }

        # -- compare all other reference files
        if (@more_refs) {
            foreach my $ref_path (@more_refs) {
                my $ref_base = basename($ref_path);
                # Verify that it exists on the shell line
                unless ($cmd =~ /$ref_base/) {
                    printf STDERR "%s: test %d: FAILED: " .
                        "no match for '%s' in command: '%s'\n" .
                        "Unable to compare output to reference file\n",
                                $0, $TestNo, $ref_base, $cmd;
                    $ErrorCount++;
                    exit $status if ($opt_e);
                    next;
                }
                $status = diff($ref_path, $ref_base);
                if ($status) {
                    $ErrorCount++;
                    printf STDERR "%s: test %d: FAILED: ref(%s) != (%s)\n\tcmd: $cmd\n",
                    $0, $TestNo, $ref_path, $ref_base;
                    copy_file($ref_base, $ref_path) if ($opt_y);
                    exit $status if ($opt_e);
                } else {
                    print STDERR "$0: test $TestNo: $ref_base OK\n";
                    unlink($ref_base);
                }
            }
        }
    }
    if ($FullRun == 0) {
        v(1, "Partial run: not recording overall time\n");
    } elsif ($ErrorCount > 0) {
        v(1, "Errors found: not recording overall time\n");
    } elsif ($opt_V) {
        v(1, "valgrind run: not recording overall time\n");
    } else {
        check_for_time_regression();
    }
}

# --- main
init();
run_tests();
exit $ErrorCount;

#
# Add tests below the __DATA__ line
#
# Each test is a sequence of non-blank lines, terminated
# by an empty line (or EOF), essentially a paragraph.
#
# Each paragraph/test should look like:
#
#   1st line: shell command to run.

#   2nd-to-Nth line: one-or-more reference files to compare outputs to.
#   ONE reference file per line
#   (Note: we indent these lines just for readability.)
#
#   You may break very long lines using \ at EOL.
#
#   # -------------------------------------
#   shell command which may include {VW} ...
#       reference/file1
#       reference/file2
#       ...more reference files...
#
#   # -------------------------------------
#
#   shell-command can be anything accepted by bash, including pipes,
#   redirections, etc., even a sequence of shell-commands separated by ';'
#
#   Inside any shell command, all (optional) appearances of {VW}
#   will be substituted by the vw executable under test.
#
#   By default, 'vw' under our parent dir (../vowpalwabbit/vw) is tested.
#   To run against a different reference executable, pass the
#   wanted executable as an argument to RunTests
#
# The output line-items are reference files to compare outputs to:
#   - *.stdout: expected (reference file) standard output
#   - *.stderr: expected (reference file) standard error
#   - Any other relative path, pointing to a reference file to compare
#     to, this allows adding references to any explicitly named file
#     appearing on the shell-line, the only requirement is that the
#     _basename_ (path stripped of directory) of the reference file
#     would exactly match its respective file in the shell-command.
#
# For example:
#
#   #-------------------------------------------------------
#   # Test 237
#   {VW} ... -p test75.predict --readable_model test75.rmodel
#       test/train-sets/ref/test75.stderr
#       test/pred-sets/ref/test75.predict
#       test/whatever/ref/test75.rmodel
#
#   #-------------------------------------------------------
#
# All reference filenames are relative to this (test) directory
#
# Only the STDOUT and STDERR streams in the shell command
# are implicit (so only their reference files need to be specified):
# The implicit names would be matched only by their extension
# as opposed to the full basename of the file.
#
# The two implicit names are:
#       TestXXX.stdout
#       TestXXX.stderr
#
# Windows note:
#
#   Due to differences in Random-Number-Generators in Windows,
#   floating-point outputs may differ in some tests (not all).
#
#   To minimize the need for changes (leverage existing tests and
#   reference files as much as possible), on Windows we check for
#   existence of files with '-mswin' suffix:
#       *.stderr-mswin
#       *.stdout-mswin
#   and if any of them exists, we use it instead.
#
__DATA__
# Test 1:
{VW} -k -l 20 --initial_t 128000 --power_t 1 -d train-sets/0001.dat \
    -f models/0001.model -c --passes 8 --invariant \
    --ngram 3 --skips 1 --holdout_off
        train-sets/ref/0001.stderr

# Test 2: checking predictions as well
{VW} -k -t train-sets/0001.dat -i models/0001.model -p 0001.predict --invariant
    test-sets/ref/0001.stderr
    pred-sets/ref/0001.predict

# Test 3: without -d, training only
{VW} -k train-sets/0002.dat -f models/0002.model --invariant
    train-sets/ref/0002.stderr

# Test 4: same, with -d
{VW} -k -d train-sets/0002.dat -f models/0002.model --invariant
    train-sets/ref/0002.stdout
    train-sets/ref/0002.stderr

# Test 5: add -q .., adaptive, and more (same input, different outputs)
{VW} -k --initial_t 1 --adaptive --invariant -q Tf -q ff -f models/0002a.model train-sets/0002.dat
    train-sets/ref/0002a.stderr

# Test 6: run predictions on Test 4 model
# Pretending the labels aren't there
{VW} -k -t -i models/0002.model -d train-sets/0002.dat -p 0002b.predict
    test-sets/ref/0002b.stderr
    pred-sets/ref/0002b.predict

# Test 7: using normalized adaptive updates and a low --power_t
{VW} -k --power_t 0.45 -f models/0002c.model train-sets/0002.dat
    train-sets/ref/0002c.stderr

# Test 8: predicts on test 7 model
{VW} -k -t -i models/0002c.model -d train-sets/0002.dat -p 0002c.predict
    test-sets/ref/0002c.stderr
    pred-sets/ref/0002c.predict

# Test 9: label-dependent features with csoaa_ldf
{VW} -k -c -d train-sets/cs_test.ldf -p cs_test.ldf.csoaa.predict --passes 10 --invariant --csoaa_ldf multiline --holdout_off --noconstant
    train-sets/ref/cs_test.ldf.csoaa.stderr
    train-sets/ref/cs_test.ldf.csoaa.predict

# Test 10: label-dependent features with wap_ldf
{VW} -k -c -d train-sets/cs_test.ldf -p cs_test.ldf.wap.predict --passes 10 --invariant --wap_ldf multiline --holdout_off --noconstant
    train-sets/ref/cs_test.ldf.wap.stderr
    train-sets/ref/cs_test.ldf.wap.predict

# Test 11: one-against-all
{VW} -k --oaa 10 -c --passes 10 train-sets/multiclass --holdout_off
    train-sets/ref/oaa.stderr

# Test 12: Error Correcting Tournament
{VW} -k --ect 10 --error 3 -c --passes 10 --invariant train-sets/multiclass --holdout_off
    train-sets/ref/multiclass.stderr

# Test 13: Run search (dagger) on wsj_small for 6 passes extra features
{VW} -k -c -d train-sets/wsj_small.dat.gz --passes 6 \
    --search_task sequence --search 45 --search_alpha 1e-6 \
    --search_max_bias_ngram_length 2 --search_max_quad_ngram_length 1 \
    --holdout_off
        train-sets/ref/search_wsj.stderr

# Test 14: Run search (searn) on wsj_small for 6 passes extra features
{VW} -k -c -d train-sets/wsj_small.dat.gz --passes 6 \
    --search_task sequence --search 45 --search_alpha 1e-6 \
    --search_max_bias_ngram_length 2 --search_max_quad_ngram_length 1 \
    --holdout_off --search_passes_per_policy 3 --search_interpolation policy
        train-sets/ref/search_wsj2.dat.stdout
        train-sets/ref/search_wsj2.dat.stderr

# Test 15: LBFGS on zero derivative input
{VW} -k -c -d train-sets/zero.dat --loss_function=squared -b 20 --bfgs --mem 7 --passes 5 --l2 1.0 --holdout_off
    train-sets/ref/zero.stdout
    train-sets/ref/zero.stderr

# Test 16: LBFGS early termination
{VW} -k -c -d train-sets/rcv1_small.dat --loss_function=logistic -b 20 --bfgs --mem 7 --passes 20 --termination 0.001 --l2 1.0 --holdout_off
    train-sets/ref/rcv1_small.stdout
    train-sets/ref/rcv1_small.stderr

# Test 17: Run LDA with 100 topics on 1000 Wikipedia articles
{VW} -k --lda 100 --lda_alpha 0.01 --lda_rho 0.01 --lda_D 1000 -l 1 -b 13 --minibatch 128 train-sets/wiki256.dat
    train-sets/ref/wiki1K.stderr

# Test 18: Run search on seq_small for 12 passes, 4 passes per policy
{VW} -k -c -d train-sets/seq_small --passes 12 --invariant --search 4 --search_task sequence --holdout_off
    train-sets/ref/search_small.stderr

# Test 19: neural network 3-parity with 2 hidden units
{VW} -k -c -d train-sets/3parity --hash all --passes 3000 -b 16 --nn 2 -l 10 --invariant -f models/0021.model --random_seed 19 --quiet --holdout_off
    train-sets/ref/3parity.stderr

# Test 20: neural network 3-parity with 2 hidden units (predict)
{VW} -d train-sets/3parity --hash all -t -i models/0021.model -p 0022.predict
    pred-sets/ref/0022.stderr
    pred-sets/ref/0022.predict

# Test 21: cubic features -- on a parity test case
{VW} -k -c -f models/xxor.model train-sets/xxor.dat --cubic abc --passes 100 --holdout_off --progress 1.33333
    train-sets/ref/xxor.stderr

# Test 22: matrix factorization -- training
{VW} -k -d train-sets/ml100k_small_train -b 16 -q ui --rank 10 \
    --l2 2e-6 --learning_rate 0.05 --passes 2 \
    --decay_learning_rate 0.97 --power_t 0 -f models/movielens.reg \
    -c --loss_function classic --holdout_off
        train-sets/ref/ml100k_small.stdout
        train-sets/ref/ml100k_small.stderr

# Test 23: matrix factorization -- testing
{VW} -i models/movielens.reg -t -d test-sets/ml100k_small_test
    test-sets/ref/ml100k_small.stdout
    test-sets/ref/ml100k_small.stderr

# Test 24: active-learning -- training
{VW} -k --active --simulation --mellowness 0.000001 -d train-sets/rcv1_small.dat -l 10 --initial_t 10
    train-sets/ref/active-simulation.t24.stderr

# Test 25: bagging -- training regressor
{VW} -k -d train-sets/0002.dat -f models/bs.reg.model --bootstrap 4 -p bs.reg.predict
    train-sets/ref/bs.reg.stderr
    train-sets/ref/bs.reg.predict

# Test 26: bagging -- predicting with bagged regressor
{VW} -d train-sets/0002.dat -i models/bs.reg.model -p bs.prreg.predict -t
    train-sets/ref/bs.prreg.stderr
    train-sets/ref/bs.prreg.predict

# Test 27: bagging -- binary classifiers
{VW} -d train-sets/0001.dat -f models/bs.vote.model --bootstrap 4 --bs_type vote -p bs.vote.predict
    train-sets/ref/bs.vote.stderr
    train-sets/ref/bs.vote.predict

# Test 28: bagging -- predict with bagged classifier
{VW} -d train-sets/0001.dat -i models/bs.vote.model -p bs.prvote.predict -t
    train-sets/ref/bs.prvote.stderr
    train-sets/ref/bs.prvote.predict

# Test 29: affix features
{VW} -d train-sets/affix_test.dat -k -c --passes 10 --holdout_off --affix -2
    train-sets/ref/affix_test.stderr

# Test 30: train --l1 regularized model
{VW} -d train-sets/0001.dat -f models/mask.model --invert_hash mask.predict --l1 0.01
    train-sets/ref/mask.stderr

# Test 31: train model using --feature_mask
{VW} -d train-sets/0001.dat --invert_hash remask.predict --feature_mask models/mask.model -f models/remask.model
    train-sets/ref/remask.stderr

# Test 32: train model using --feature_mask and --initial_regressor
{VW} -d train-sets/0001.dat --feature_mask models/mask.model -i models/remask.model
    train-sets/ref/remask.final.stderr

# Test 33: train model for topk recommender
{VW} -d train-sets/topk.vw -f topk.model -q MF --passes 100 --cache_file topk-train.cache -k --holdout_off
    train-sets/ref/topk-train.stderr

# Test 34: train model for topk recommender
{VW} -P 1 -d train-sets/topk.vw -i topk.model --top 2 -p topk-rec.predict
    train-sets/ref/topk-rec.stderr
    train-sets/ref/topk-rec.predict

# Test 35: non-centered data-set where constant >> 0
#   To test the new --constant option without which performance is very weak
{VW} -k --passes 100 -c --holdout_off --constant 1000 -d train-sets/big-constant.dat
    train-sets/ref/big-constant.stderr

# Test 36: new option: --progress w/ integer arg
{VW} -k -d train-sets/0001.dat --progress 10
    train-sets/ref/progress-10.stderr

# Test 37: new-option: --progress w/ floating-point arg
#           + alternate short form (-P)
{VW} -k -d train-sets/0001.dat -P 0.5
    train-sets/ref/progress-0.5.stderr

# Test 38: --nn without --quiet to avoid nn regressions
#   (Needs to be a simple test, not one sensitive to symmetry breaking)
{VW} -k -d train-sets/0001.dat --nn 1
    train-sets/ref/nn-1-noquiet.stderr

# Test 39: cb with dr
{VW} -d train-sets/rcv1_raw_cb_small.vw --cb 2 --cb_type dr --ngram 2 --skips 4 -b 24 -l 0.25
    train-sets/ref/rcv1_raw_cb_dr.stderr

# Test 40: cb with ips
{VW} -d train-sets/rcv1_raw_cb_small.vw --cb 2 --cb_type ips --ngram 2 --skips 4 -b 24 -l 0.125
    train-sets/ref/rcv1_raw_cb_ips.stderr

# Test 41: cb with dm
{VW} -d train-sets/rcv1_raw_cb_small.vw --cb 2 --cb_type dm --ngram 2 --skips 4 -b 24 -l 0.125
    train-sets/ref/rcv1_raw_cb_dm.stderr

# Test 42: --lda --passes 2 hang regression
{VW} -k -d train-sets/lda-2pass-hang.dat --lda 10 -c --passes 2 --holdout_off
    train-sets/ref/lda-2pass-hang.stderr

# Test 43: search sequence labeling, non-ldf train
{VW} -k -c -d train-sets/sequence_data --passes 20 --invariant --search_rollout ref --search_alpha 1e-8 --search_task sequence --search 5 --holdout_off -f models/sequence_data.model
    train-sets/ref/sequence_data.nonldf.train.stderr

# Test 44: search sequence labeling, non-ldf test
{VW} -d train-sets/sequence_data -t -i models/sequence_data.model -p sequence_data.nonldf.test.predict
    train-sets/ref/sequence_data.nonldf.test.stderr
    train-sets/ref/sequence_data.nonldf.test.predict

# Test 45: make sure that history works
{VW} -k -c -d train-sets/seq_small2 --passes 4 --search 4 --search_task sequence --holdout_off
    train-sets/ref/search_small2.stderr

# Test 46: search sequence labeling, ldf train
{VW} -k -c -d train-sets/sequence_data --passes 20 \
    --search_rollout ref --search_alpha 1e-8 \
    --search_task sequence_demoldf --csoaa_ldf m --search 5 \
    --holdout_off -f models/sequence_data.ldf.model --noconstant
        train-sets/ref/sequence_data.ldf.train.stderr

# Test 47: search sequence labeling, ldf test
{VW} -d train-sets/sequence_data -t -i models/sequence_data.ldf.model -p sequence_data.ldf.test.predict --noconstant
    train-sets/ref/sequence_data.ldf.test.stderr
    train-sets/ref/sequence_data.ldf.test.predict

# Test 48: search sequence SPAN labeling BIO, non-ldf train, no rollouts
{VW} -k -c -d train-sets/sequencespan_data --passes 20 --invariant \
    --search_rollout none --search_task sequencespan --search 7 \
    --holdout_off -f models/sequencespan_data.model
        train-sets/ref/sequencespan_data.nonldf.train.stderr

# Test 49: search sequence SPAN labeling BIO, non-ldf test
{VW} -d train-sets/sequencespan_data -t -i models/sequencespan_data.model -p sequencespan_data.nonldf.test.predict
    train-sets/ref/sequencespan_data.nonldf.test.stderr
    train-sets/ref/sequencespan_data.nonldf.test.predict

# Test 50: search sequence SPAN labeling BILOU, non-ldf train
{VW} -k -c -d train-sets/sequencespan_data --passes 20 --invariant \
    --search_rollout ref --search_alpha 1e-8 --search_task sequencespan \
    --search_span_bilou --search 7 --holdout_off \
    -f models/sequencespan_data.model
        train-sets/ref/sequencespan_data.nonldf-bilou.train.stderr

# Test 51: search sequence SPAN labeling BILOU, non-ldf test
{VW} -d train-sets/sequencespan_data -t --search_span_bilou -i models/sequencespan_data.model -p sequencespan_data.nonldf-bilou.test.predict
    train-sets/ref/sequencespan_data.nonldf-bilou.test.stderr
    train-sets/ref/sequencespan_data.nonldf-bilou.test.predict

# Test 52: silly test for "argmax" task
{VW} -d train-sets/argmax_data -k -c --passes 20 --search_rollout ref --search_alpha 1e-8 --search_task argmax --search 2 --holdout_off
    train-sets/ref/argmax_data.stderr

# Test 53: (holdout-broken regression)
# ensure we have no holdout loss of '0 h'
{VW} -k -c --passes 2 train-sets/0001.dat
    train-sets/ref/holdout-loss-not-zero.stderr

# Test 54: stagewise poly with exponent 0.25
####in the following stage_poly tests, there are minute differences in losses, which are not being fuzzy-diffed;
####thus the stderr is cleared (--quiet) and only comparing (fuzzy-diffed) predictions.
{VW} --stage_poly --sched_exponent 0.25 --batch_sz 1000 --batch_sz_no_doubling -d train-sets/rcv1_small.dat -p stage_poly.s025.predict --quiet
    train-sets/ref/stage_poly.s025.stderr
    train-sets/ref/stage_poly.s025.predict

# Test 55: stagewise poly with exponent 1.0
{VW} --stage_poly --sched_exponent 1.0 --batch_sz 1000 --batch_sz_no_doubling -d train-sets/rcv1_small.dat --quiet
    train-sets/ref/stage_poly.s100.stderr

# Test 56: stagewise poly with exponent 0.25 and doubling batches
{VW} --stage_poly --sched_exponent 0.25 --batch_sz 1000 -d train-sets/rcv1_small.dat -p stage_poly.s025.doubling.predict --quiet
    train-sets/ref/stage_poly.s025.doubling.stderr
    train-sets/ref/stage_poly.s025.doubling.predict

# Test 57: stagewise poly with exponent 1.0 and doubling batches
{VW} --stage_poly --sched_exponent 1.0 --batch_sz 1000 -d train-sets/rcv1_small.dat -p stage_poly.s100.doubling.predict --quiet
    train-sets/ref/stage_poly.s100.doubling.stderr
    train-sets/ref/stage_poly.s100.doubling.predict

# Test 58: library test, train the initial model
{VW} -c -k -d train-sets/library_train -f models/library_train.w -q st --passes 100 --hash all --noconstant --csoaa_ldf m --holdout_off
    train-sets/ref/library_train.stdout
    train-sets/ref/library_train.stderr

# Test 59: library test, run ezexample_predict
../library/ezexample_predict models/library_train.w
    train-sets/ref/ezexample_predict.stdout
    train-sets/ref/ezexample_predict.stderr

# Test 60: empty test, bad builds (without make clean)
# sometimes cause a SEGV even on empty input
{VW} /dev/null
    train-sets/ref/empty-set.stderr

# Test 61: daemon test
./daemon-test.sh
    test-sets/ref/vw-daemon.stdout

# Test 62: SVM linear kernel
{VW} --ksvm --l2 1 --reprocess 5 -b 18 -p ksvm_train.linear.predict -d train-sets/rcv1_smaller.dat
    train-sets/ref/ksvm_train.linear.stderr
    train-sets/ref/ksvm_train.linear.predict

# Test 63: SVM polynomial kernel
{VW} --ksvm --l2 1 --reprocess 5 -b 18 --kernel poly -p ksvm_train.poly.predict -d train-sets/rcv1_smaller.dat
    train-sets/ref/ksvm_train.poly.stderr
    train-sets/ref/ksvm_train.poly.predict

# Test 64: SVM rbf kernel
{VW} --ksvm --l2 1 --reprocess 5 -b 18 --kernel rbf -p ksvm_train.rbf.predict -d train-sets/rcv1_smaller.dat
    train-sets/ref/ksvm_train.rbf.stderr
    train-sets/ref/ksvm_train.rbf.predict

# Test 65: Run search (dagger) on an entity-relation recognitions data set,
# er_small, for 6 passes with constraints
{VW} -k -c -d train-sets/er_small.vw --passes 6 --search_task entity_relation --search 10 --constraints --search_alpha 1e-8
    train-sets/ref/search_er.stderr

# Test 66: Train a depenency parser with search (dagger)
# on wsj_small.dparser.vw.gz for 2 passes
{VW} -k -c -d train-sets/wsj_small.dparser.vw.gz --passes 6 --search_task dep_parser --search 12  --search_alpha 1e-4 --search_rollout ref --holdout_off --search_linear_ordering
    train-sets/ref/search_dep_parser.stderr

# Test 67: classification with data from dictionaries
# (eg embeddings or gazetteers) -- note that this is impossible without
# dictionaries because --ignore w; also test to make sure gzipped dicts
# work and dictionary redundancy checking works
{VW} -k -c -d train-sets/dictionary_test.dat --binary --ignore w --holdout_off --passes 32 --dictionary w:dictionary_test.dict --dictionary w:dictionary_test.dict.gz --dictionary_path train-sets/
    train-sets/ref/dictionary_test.stderr

# Test 68: Search for multiclass classification
{VW} -k -c -d train-sets/multiclass.sch --passes 20 --search_task multiclasstask --search 10 --search_alpha 1e-4 --holdout_off
	train-sets/ref/search_multiclass.stderr

# Test 69: (see Test 43/Test 44): search sequence labeling, with selective branching
{VW} -d train-sets/sequence_data -t -i models/sequence_data.model -p sequence_data.nonldf.beam.test.predict --search_metatask selective_branching --search_max_branch 10 --search_kbest 10
    train-sets/ref/sequence_data.nonldf.beam.test.stderr
    train-sets/ref/sequence_data.nonldf.beam.test.predict

# Test 70: (see Test 46/47) search sequence labeling, ldf test, with selective branching
{VW} -d train-sets/sequence_data -t -i models/sequence_data.ldf.model -p sequence_data.ldf.beam.test.predict --search_metatask selective_branching --search_max_branch 10 --search_kbest 10 --noconstant
    train-sets/ref/sequence_data.ldf.beam.test.stderr
    train-sets/ref/sequence_data.ldf.beam.test.predict

# Test 71: autolink
{VW} -d train-sets/0002.dat --autolink 1 --examples 100 -p 0002.autolink.predict
    train-sets/ref/0002.autolink.stderr
    train-sets/ref/0002.autolink.predict

# Test 72: train FTRL-Proximal
{VW} -k -d train-sets/0001.dat -f models/0001_ftrl.model --passes 1 --ftrl --ftrl_alpha 0.01 --ftrl_beta 0 --l1 2
    train-sets/ref/0001_ftrl.stderr

# Test 73: test FTRL-Proximal
{VW} -k -t train-sets/0001.dat -i models/0001_ftrl.model -p 0001_ftrl.predict
    test-sets/ref/0001_ftrl.stderr
    pred-sets/ref/0001_ftrl.predict

# Test 74: cb evaluation
{VW} -d train-sets/rcv1_cb_eval --cb 2 --eval
    train-sets/ref/rcv1_cb_eval.stderr

# Test 75: Log_multi
{VW} --log_multi 10 train-sets/multiclass
    train-sets/ref/log_multi.stderr

# Test 76: cbify, epsilon-greedy
{VW} --cbify 10 --epsilon 0.05 train-sets/multiclass
    train-sets/ref/cbify_epsilon.stderr

# Test 77: cbify, tau first
{VW} --cbify 10 --first 5 train-sets/multiclass
    train-sets/ref/cbify_first.stderr

# Test 78: cbify, bag
{VW} --cbify 10 --bag 7 train-sets/multiclass
    train-sets/ref/cbify_bag.stderr

# Test 79: cbify, cover
{VW} --cbify 10 --cover 3 train-sets/multiclass
    train-sets/ref/cbify_cover.stderr

# Test 80: lrq empty namespace
{VW} --lrq aa3 -d train-sets/0080.dat
    train-sets/ref/0080.stderr

# Test 81: train FTRL-PiSTOL
{VW} -k -d train-sets/0001.dat -f models/ftrl_pistol.model --passes 1 --pistol
    train-sets/ref/ftrl_pistol.stderr

# Test 82: test FTRL-PiSTOL
{VW} -k -t train-sets/0001.dat -i models/ftrl_pistol.model -p ftrl_pistol.predict
    test-sets/ref/ftrl_pistol.stderr
    pred-sets/ref/ftrl_pistol.predict

# Test 83: check redefine functionality
{VW} -k -d train-sets/0080.dat --redefine := --redefine y:=: --redefine x:=arma --ignore x -q yy
    train-sets/ref/redefine.stderr

# Test 84: check cb_adf
{VW} --cb_adf train-sets/cb_test.ldf --noconstant
    train-sets/ref/cb_adf.stderr

# Test 85: check multilabel_oaa
{VW} --multilabel_oaa 10 train-sets/multilabel -p multilabel.predict
    train-sets/ref/multilabel.stderr
    pred-sets/ref/multilabel.predict

# Test 86: check --csoaa_rank on csoaa_ldf
{VW} --csoaa_ldf multiline --csoaa_rank train-sets/cs_test_multilabel.ldf -p multilabel_ldf.predict --noconstant
    train-sets/ref/multilabel_ldf.stderr
    pred-sets/ref/multilabel_ldf.predict

# Test 87: check --rank_all on csoaa_ldf
{VW} --cb_adf --rank_all -d train-sets/cb_test.ldf -p cb_adf_rank.predict --noconstant
    train-sets/ref/cb_adf_rank.stderr
    pred-sets/ref/cb_adf_rank.predict

# Test 88: named labels at training time
{VW} --named_labels det,noun,verb --oaa 3 -d train-sets/test_named  -k -c --passes 10 --holdout_off -f models/test_named.model
    train-sets/ref/test_named_train.stderr

# Test 89: named labels at prediction
{VW} -i models/test_named.model -t -d train-sets/test_named -p test_named.predict
    train-sets/ref/test_named_test.stderr
    pred-sets/ref/test_named.predict

# Test 90: named labels at training time (csoaa)
{VW} --named_labels det,noun,verb --csoaa 3 -d train-sets/test_named_csoaa  -k -c --passes 10 --holdout_off -f models/test_named_csoaa.model
    train-sets/ref/test_named_csoaa_train.stderr

# Test 91: named labels at prediction (csoaa)
{VW} -i models/test_named_csoaa.model -t -d train-sets/test_named_csoaa -p test_named_csoaa.predict
    train-sets/ref/test_named_csoaa_test.stderr
    pred-sets/ref/test_named_csoaa.predict

# Test 92: check -q :: and -oaa inverse hash
printf '3 |f a b c |e x y z\n2 |f a y c |e x\n' | \
    {VW} --oaa 3 -q :: --invert_hash inv_hash.cmp && \
        tail -n +2 inv_hash.cmp > inv_hash.cmp.new && \
            rm inv_hash.cmp && \
                mv inv_hash.cmp.new inv_hash.cmp
    train-sets/ref/inv_hash.stderr
    pred-sets/ref/inv_hash.cmp

#Test 93:  check cb_adf with doubly robust option
{VW} --cb_adf --rank_all -d train-sets/cb_test.ldf -p cb_adf_dr.predict --cb_type dr
    train-sets/ref/cb_adf_dr.stderr
    pred-sets/ref/cb_adf_dr.predict

# Test 94: experience replay version of test 1
{VW} -k -l 20 --initial_t 128000 --power_t 1 -d train-sets/0001.dat \
    -f models/0001.model -c --passes 8 --invariant \
    --ngram 3 --skips 1 --holdout_off --replay_b 100
        train-sets/ref/0001-replay.stderr

# Test 95: named labels at training time (csoaa) with experience replay
{VW} --named_labels det,noun,verb --csoaa 3 \
    -d train-sets/test_named_csoaa -k -c --passes 10 --holdout_off \
    -f models/test_named_csoaa.model --replay_c 100
        train-sets/ref/test_named_csoaa_train-replay.stderr

# Test 96: backwards compatibility
printf '3 |f a b c |e x y z\n2 |f a y c |e x\n' | \
    {VW} -i simple_model --invert_hash inv_hash.cmp && \
        tail -n +2 inv_hash.cmp
   test-sets/ref/backwards.stderr
   test-sets/ref/backwards.stdout

# Test 97:
{VW} -d train-sets/0001.dat -f models/0097.model --save_resume
        train-sets/ref/0097.stderr

# Test 98: checking predictions as well
{VW} train-sets/0001.dat -i models/0097.model -p 0098.predict
    test-sets/ref/0098.stderr
    pred-sets/ref/0098.predict

# Test 99: checking predictions with testing
{VW} train-sets/0001.dat -i models/0097.model -p 0099.predict
    test-sets/ref/0099.stderr
    pred-sets/ref/0099.predict

# Test 100: action costs, no rollout
{VW} -k -c -d train-sets/sequence_data --passes 20 --invariant --search_rollout none --search_task sequence_ctg --search 5 --holdout_off
    train-sets/ref/sequence_data.ctg.train.stderr

# Test 101: active cover
{VW} --loss_function logistic --binary --active_cover -d train-sets/rcv1_mini.dat -f models/active_cover.model
    train-sets/ref/active_cover.stderr

# Test 102: active cover (predict)
{VW} -i models/active_cover.model --binary -t -d test-sets/rcv1_small_test.data -p active_cover.predict
    test-sets/ref/active_cover.stderr
    pred-sets/ref/active_cover.predict

# Test 103: active cover oracular
{VW} --loss_function logistic --binary --active_cover --oracular -d ./train-sets/rcv1_small.dat
    train-sets/ref/active_cover_oracular.stderr

<<<<<<< HEAD
# Test 105: train FTRL-Proximal early stopping
{VW} -k -d train-sets/0001.dat -f models/0001_ftrl.model --passes 10 --ftrl --ftrl_alpha 0.01 --ftrl_beta 0 --l1 2 --cache
    train-sets/ref/0001_ftrl_holdout.stderr

# Test 106: test FTRL-Proximal early stopping
{VW} -k -t train-sets/0001.dat -i models/0001_ftrl.model -p 0001_ftrl_holdout.predict
    test-sets/ref/0001_ftrl_holdout.stderr
    pred-sets/ref/0001_ftrl_holdout.predict

# Test 107: train FTRL-Proximal no early stopping
{VW} -k -d train-sets/0001.dat -f models/0001_ftrl.model --passes 10 --ftrl --ftrl_alpha 0.01 --ftrl_beta 0 --l1 2 --cache --holdout_off
    train-sets/ref/0001_ftrl_holdout_off.stderr

# Test 108: test FTRL-Proximal no early stopping
{VW} -k -t train-sets/0001.dat -i models/0001_ftrl.model -p 0001_ftrl_holdout_off.predict --holdout_off
    test-sets/ref/0001_ftrl_holdout_off.stderr
    pred-sets/ref/0001_ftrl_holdout_off.predict
=======
# Test 104: check cb_adf
{VW} --cb_adf train-sets/cb_test.ldf --cb_type mtr --noconstant
    train-sets/ref/cb_adf_mtr.stderr
>>>>>>> 64829809
<|MERGE_RESOLUTION|>--- conflicted
+++ resolved
@@ -1332,7 +1332,10 @@
 {VW} --loss_function logistic --binary --active_cover --oracular -d ./train-sets/rcv1_small.dat
     train-sets/ref/active_cover_oracular.stderr
 
-<<<<<<< HEAD
+# Test 104: check cb_adf
+{VW} --cb_adf train-sets/cb_test.ldf --cb_type mtr --noconstant
+    train-sets/ref/cb_adf_mtr.stderr
+
 # Test 105: train FTRL-Proximal early stopping
 {VW} -k -d train-sets/0001.dat -f models/0001_ftrl.model --passes 10 --ftrl --ftrl_alpha 0.01 --ftrl_beta 0 --l1 2 --cache
     train-sets/ref/0001_ftrl_holdout.stderr
@@ -1349,9 +1352,4 @@
 # Test 108: test FTRL-Proximal no early stopping
 {VW} -k -t train-sets/0001.dat -i models/0001_ftrl.model -p 0001_ftrl_holdout_off.predict --holdout_off
     test-sets/ref/0001_ftrl_holdout_off.stderr
-    pred-sets/ref/0001_ftrl_holdout_off.predict
-=======
-# Test 104: check cb_adf
-{VW} --cb_adf train-sets/cb_test.ldf --cb_type mtr --noconstant
-    train-sets/ref/cb_adf_mtr.stderr
->>>>>>> 64829809
+    pred-sets/ref/0001_ftrl_holdout_off.predict