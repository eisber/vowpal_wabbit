--- conflicted
+++ resolved
@@ -1,10 +1,4 @@
 #!/bin/bash
 rm -f train.cache train.w
-<<<<<<< HEAD
-../vowpalwabbit/vw -c -k -d train -f train.w -q st --passes 100 --hash all --noconstant --csoaa_ldf m
-../vowpalwabbit/vw -t    -d train -i train.w -q st              --hash all --noconstant --csoaa_ldf m -p train.pred
-
-=======
 ../vowpalwabbit/vw -c -d train -f train.w -q st --passes 100 --hash all --noconstant
 ../vowpalwabbit/vw -t -d train -i train.w -p train.pred --noconstant 
->>>>>>> f4f9fc46
