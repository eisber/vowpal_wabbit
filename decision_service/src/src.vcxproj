--- conflicted
+++ resolved
@@ -19,38 +19,26 @@
     </ProjectConfiguration>
   </ItemGroup>
   <ItemGroup>
-<<<<<<< HEAD
     <ClInclude Include="..\include\ds_config_collection.h" />
     <ClInclude Include="ds_config_collection.h" />
     <ClInclude Include="ds_model_mgmt.h" />
     <ClInclude Include="ds_object_factory.h" />
     <ClInclude Include="ds_restapi_data_transport.h" />
-    <ClInclude Include="ds_async_batch.h" />
-=======
     <ClInclude Include="ds_async_batcher.h" />
->>>>>>> b48ef9bd
     <ClInclude Include="ds_concurrent_queue.h" />
     <ClInclude Include="ds_driver.h" />
     <ClInclude Include="ds_event.h" />
-<<<<<<< HEAD
     <ClInclude Include="ds_ranking_response.h" />
-    <ClInclude Include="ds_eventhub.h" />
-=======
     <ClInclude Include="ds_eventhub_client.h" />
->>>>>>> b48ef9bd
     <ClInclude Include="ds_logger.h" />
   </ItemGroup>
   <ItemGroup>
     <ClCompile Include="ds_config_collection.cc" />
     <ClCompile Include="ds_event.cc" />
-<<<<<<< HEAD
     <ClCompile Include="ds_model_mgmt.cc" />
     <ClCompile Include="ds_restapi_data_transport.cc" />
     <ClCompile Include="ds_driver.cc" />
-    <ClCompile Include="ds_eventhub.cc" />
-=======
     <ClCompile Include="ds_eventhub_client.cc" />
->>>>>>> b48ef9bd
     <ClCompile Include="ds_logger.cc" />
     <ClCompile Include="ds_ranking_response.cc" />
     <ClCompile Include="ds_utility.cc" />
@@ -119,10 +107,7 @@
       <WarningLevel>Level3</WarningLevel>
       <Optimization>Disabled</Optimization>
       <SDLCheck>true</SDLCheck>
-<<<<<<< HEAD
-=======
-      <AdditionalIncludeDirectories>$(SolutionDir)\include;$(BOOST_ROOT);%(AdditionalIncludeDirectories)</AdditionalIncludeDirectories>
->>>>>>> b48ef9bd
+      <AdditionalIncludeDirectories>$(SolutionDir)\include;%(AdditionalIncludeDirectories)</AdditionalIncludeDirectories>
     </ClCompile>
   </ItemDefinitionGroup>
   <ItemDefinitionGroup Condition="'$(Configuration)|$(Platform)'=='Release|Win32'">
