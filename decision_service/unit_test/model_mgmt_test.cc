﻿#define BOOST_TEST_DYN_LINK
#ifdef STAND_ALONE
#   define BOOST_TEST_MODULE Main
#endif

#include <boost/test/unit_test.hpp>
#include <unordered_map>
#include "model_mgmt.h"
#include "object_factory.h"
#include "factory_resolver.h"
#include "constants.h"
#include "api_status.h"
#include "err_constants.h"
#include <regex>
<<<<<<< HEAD
#include "periodic_bg_proc.h"
#include "model_download.h"
=======
#include "periodic_background_proc.h"
#include "model_downloader.h"
>>>>>>> 1d4365c6
#include "data_callback_fn.h"
#include "http_server/http_server.h"
#include "config_utility.h"

namespace r = reinforcement_learning;
namespace m = reinforcement_learning::model_management;
namespace u =  reinforcement_learning::utility;
namespace e = reinforcement_learning::error_code;
namespace cfg = reinforcement_learning::utility::config;

const auto JSON_CFG = R"(
  {
    "ApplicationID": "rnc-123456-a",
    "EventHubInteractionConnectionString": "Endpoint=sb://localhost:8080/;SharedAccessKeyName=RMSAKey;SharedAccessKey=<ASharedAccessKey>=;EntityPath=interaction",
    "EventHubObservationConnectionString": "Endpoint=sb://localhost:8080/;SharedAccessKeyName=RMSAKey;SharedAccessKey=<ASharedAccessKey>=;EntityPath=observation",
    "IsExplorationEnabled": true,
    "ModelBlobUri": "http://localhost:8080",
    "InitialExplorationEpsilon": 1.0
  }
  )";
const auto JSON_CONTEXT = R"({"_multi":[{},{}]})";

m::model_data get_model_data();

int get_export_frequency(const u::config_collection& cc, int& interval_ms, r::api_status* status) {
  const auto export_freq_s = cc.get("ModelExportFrequency", nullptr);
  if ( export_freq_s == nullptr ) {
    RETURN_ERROR(status, e::model_export_frequency_not_provided, e::model_export_frequency_not_provided_s);
  }
  // hh:mm:ss
  const std::regex re("\\s*([0-9]+):([0-9]+):([0-9]+)\\s*");
  std::cmatch m;
  if(std::regex_match(export_freq_s,m,re)) {
    const auto hrs  = atoi(m[1].str().c_str());
    const auto mins = atoi(m[2].str().c_str());
    const auto secs = atoi(m[3].str().c_str());
    interval_ms = hrs * 60 * 60 * 1000 + mins * 60 * 1000 + secs * 1000;
    if ( interval_ms == 0 )
      RETURN_ERROR(status, e::bad_time_interval, e::bad_time_interval_s);
    return e::success;
  }
  else {
    RETURN_ERROR(status, e::bad_time_interval, e::bad_time_interval_s);
  }
}

void dummy_error_fn(const r::api_status& err, void* ctxt) {
  *( (int*)ctxt ) = 10;
}

void dummy_data_fn(const m::model_data& data, int* ctxt) {
  *ctxt = 20;
}

BOOST_AUTO_TEST_CASE(background_mock_azure_get) {
  //start a http server that will receive events sent from the eventhub_client
  http_helper http_server;
  http_server.on_initialize(U("http://localhost:8080"));
  //create a simple ds configuration
  auto cc = cfg::create_from_json(JSON_CFG);
  cc.set(r::name::EH_TEST, "true"); // local test event hub
  cc.set("ModelExportFrequency", "00:01:00");

  m::i_data_transport* temp_transport = nullptr;
  auto scode = r::data_transport_factory.create(&temp_transport, r::value::AZURE_STORAGE_BLOB, cc);
  BOOST_CHECK_EQUAL(scode, r::error_code::success);
  std::unique_ptr<m::i_data_transport> transport(temp_transport);

  r::api_status status;
 
  int repeatms;
  get_export_frequency(cc, repeatms, &status);
  
  int err_ctxt;
  int data_ctxt;
  r::error_callback_fn efn(dummy_error_fn,&err_ctxt);
  m::data_callback_fn dfn(dummy_data_fn, &data_ctxt);

<<<<<<< HEAD
  u::periodic_bg_proc<m::model_download> bgproc(repeatms,&efn);
=======
  m::model_downloader bg(data_transport,&dfn);
  u::periodic_background_proc<m::model_downloader> bgproc(repeatms,bg,&efn);
>>>>>>> 1d4365c6

  const auto start = std::chrono::system_clock::now();
  m::model_download md(transport.get(), &dfn);
  scode = bgproc.init(&md);
  bgproc.stop();
  const auto stop = std::chrono::system_clock::now();
  const auto diff = std::chrono::duration_cast<std::chrono::milliseconds>( stop - start );
  BOOST_CHECK_LE(diff.count(), 200);
  BOOST_CHECK_EQUAL(data_ctxt, 20);

  http_server.on_shutdown();
}

BOOST_AUTO_TEST_CASE(mock_azure_storage_model_data)
{ 
  //start a http server that will receive events sent from the eventhub_client
  http_helper http_server;
  BOOST_CHECK(http_server.on_initialize(U("http://localhost:8080")));
  //create a simple ds configuration
  auto cc = cfg::create_from_json(JSON_CFG);
  cc.set(r::name::EH_TEST, "true"); // local test event hub

  m::i_data_transport* data_transport;
  r::api_status status;
  auto scode = r::data_transport_factory.create(&data_transport, r::value::AZURE_STORAGE_BLOB, cc, &status);
  BOOST_CHECK_EQUAL(scode, r::error_code::success);
  m::model_data md;
  BOOST_CHECK_EQUAL(md.data_refresh_count, 0);
  scode = data_transport->get_data(md, &status);
  BOOST_CHECK_EQUAL(scode, r::error_code::success);
  BOOST_CHECK_EQUAL(md.data_refresh_count, 1);
  scode = data_transport->get_data(md, &status);
  BOOST_CHECK_EQUAL(md.data_refresh_count, 1);

  delete data_transport;

  http_server.on_shutdown();
}

void register_local_file_factory();
r::str_const DUMMY_DATA_TRANSPORT = "DUMMY_DATA_TRANSPORT";
r::str_const CFG_PARAM = "model.local.file";

BOOST_AUTO_TEST_CASE(data_transport_user_extention)
{
  register_local_file_factory();
  const u::config_collection cc;

  m::i_data_transport* data_transport;
  auto scode = r::data_transport_factory.create(&data_transport, DUMMY_DATA_TRANSPORT, cc);
  BOOST_CHECK_EQUAL(scode, r::error_code::success);
  m::model_data md;
  scode = data_transport->get_data(md);
  BOOST_CHECK_EQUAL(scode, r::error_code::success);
  delete data_transport;
}

BOOST_AUTO_TEST_CASE(vw_model_factory)
{
  register_local_file_factory();
  
  u::config_collection model_cc;
  model_cc.set(r::name::VW_CMDLINE, "--lda 5");
  m::i_model* vw;
<<<<<<< HEAD
  const auto scode = r::model_factory.create(&vw, r::value::VW, model_cc);
=======
  auto scode = r::model_factory.create(&vw, r::value::VW, model_cc);
  BOOST_CHECK_EQUAL(scode, r::error_code::success);
  vw->init(model);

  char* features = "1 2 3";
  int actions[] = { 1,2,3 };
  scode = vw->choose_rank(features, actions);
>>>>>>> 1d4365c6
  BOOST_CHECK_EQUAL(scode, r::error_code::success);
  delete vw;
}

m::model_data get_model_data()
{
  const u::config_collection cc;
  m::i_data_transport* data_transport;
  r::data_transport_factory.create(&data_transport, DUMMY_DATA_TRANSPORT, cc);
  std::unique_ptr<m::i_data_transport> pdt(data_transport);
  m::model_data md;
  const auto scode = pdt->get_data(md);
  BOOST_CHECK_EQUAL(scode, r::error_code::success);
  return md;
}

class dummy_data_transport : public m::i_data_transport {
  int get_data(m::model_data& data, r::api_status* status) override {
    data.data = nullptr;
    data.data_sz = 0;
    return r::error_code::success;
  }
};

int dummy_data_tranport_create( m::i_data_transport** retval, 
                                    const u::config_collection& cfg, 
                                    r::api_status* status) {
  *retval = new dummy_data_transport();
  return r::error_code::success;
}

void register_local_file_factory() {
  r::data_transport_factory.register_type(DUMMY_DATA_TRANSPORT, dummy_data_tranport_create);
}<|MERGE_RESOLUTION|>--- conflicted
+++ resolved
@@ -12,13 +12,8 @@
 #include "api_status.h"
 #include "err_constants.h"
 #include <regex>
-<<<<<<< HEAD
-#include "periodic_bg_proc.h"
-#include "model_download.h"
-=======
 #include "periodic_background_proc.h"
 #include "model_downloader.h"
->>>>>>> 1d4365c6
 #include "data_callback_fn.h"
 #include "http_server/http_server.h"
 #include "config_utility.h"
@@ -97,12 +92,7 @@
   r::error_callback_fn efn(dummy_error_fn,&err_ctxt);
   m::data_callback_fn dfn(dummy_data_fn, &data_ctxt);
 
-<<<<<<< HEAD
-  u::periodic_bg_proc<m::model_download> bgproc(repeatms,&efn);
-=======
-  m::model_downloader bg(data_transport,&dfn);
-  u::periodic_background_proc<m::model_downloader> bgproc(repeatms,bg,&efn);
->>>>>>> 1d4365c6
+  u::periodic_background_proc<m::model_downloader> bgproc(repeatms,&efn);
 
   const auto start = std::chrono::system_clock::now();
   m::model_download md(transport.get(), &dfn);
@@ -167,17 +157,7 @@
   u::config_collection model_cc;
   model_cc.set(r::name::VW_CMDLINE, "--lda 5");
   m::i_model* vw;
-<<<<<<< HEAD
   const auto scode = r::model_factory.create(&vw, r::value::VW, model_cc);
-=======
-  auto scode = r::model_factory.create(&vw, r::value::VW, model_cc);
-  BOOST_CHECK_EQUAL(scode, r::error_code::success);
-  vw->init(model);
-
-  char* features = "1 2 3";
-  int actions[] = { 1,2,3 };
-  scode = vw->choose_rank(features, actions);
->>>>>>> 1d4365c6
   BOOST_CHECK_EQUAL(scode, r::error_code::success);
   delete vw;
 }
