--- conflicted
+++ resolved
@@ -35,32 +35,17 @@
 
 namespace reinforcement_learning { namespace error_code {
   //error message
-<<<<<<< HEAD
-  errstr_t unkown_s                   = "Unexpected error.";
-  errstr_t create_fn_exception_s      = "Create function failed.";
-  errstr_t type_not_registered_s      = "Type not registered with class factory";
-  errstr_t http_uri_not_provided_s    = "URL parameter was not passed in via config_collection";
-  errstr_t http_bad_status_code_s     = "http request returned a bad status code";
-  errstr_t last_modified_not_found_s  = "Last-Modified http header not found in response";
-  errstr_t last_modified_invalid_s    = "Unable to parse Last-Modified http header as date-time";
-  errstr_t bad_content_length_s       = "Content-Length header not set or set to zero";
-  errstr_t model_export_frequency_not_provided_s = "Export frequency of model not specified in configuration.";
-  errstr_t bad_time_interval_s        = "Bad time interval string.  Format should be hh:mm:ss";
-  errstr_t data_callback_exception_s  = "Background data callback threw an exception. ";
-  errstr_t data_callback_not_set_s    = "Data callback handler not set";
-  errstr_t json_no_actions_found_s    = "Context json did not have actions (_multi array empty or not found)";
-=======
-  const char * const unkown_s                   = "Unexpected error.";
-  const char * const create_fn_exception_s      = "Create function failed.";
-  const char * const type_not_registered_s      = "Type not registered with class factory";
-  const char * const http_uri_not_provided_s    = "URL parameter was not passed in via config_collection";
-  const char * const http_bad_status_code_s     = "http request returned a bad status code";
-  const char * const last_modified_not_found_s  = "Last-Modified http header not found in response";
-  const char * const last_modified_invalid_s    = "Unable to parse Last-Modified http header as date-time";
-  const char * const bad_content_length_s       = "Content-Length header not set or set to zero";
-  const char * const model_export_frequency_not_provided_s = "Export frequency of model not specified in configuration.";
-  const char * const bad_time_interval_s        = "Bad time interval string.  Format should be hh:mm:ss";
-  const char * const data_callback_exception_s  = "Background data callback threw an exception. ";
-  const char * const data_callback_not_set_s    = "Data callback handler not set";
->>>>>>> cd5d1234
+  char const * const unkown_s                   = "Unexpected error.";
+  char const * const create_fn_exception_s      = "Create function failed.";
+  char const * const type_not_registered_s      = "Type not registered with class factory";
+  char const * const http_uri_not_provided_s    = "URL parameter was not passed in via config_collection";
+  char const * const http_bad_status_code_s     = "http request returned a bad status code";
+  char const * const last_modified_not_found_s  = "Last-Modified http header not found in response";
+  char const * const last_modified_invalid_s    = "Unable to parse Last-Modified http header as date-time";
+  char const * const bad_content_length_s       = "Content-Length header not set or set to zero";
+  char const * const model_export_frequency_not_provided_s = "Export frequency of model not specified in configuration.";
+  char const * const bad_time_interval_s        = "Bad time interval string.  Format should be hh:mm:ss";
+  char const * const data_callback_exception_s  = "Background data callback threw an exception. ";
+  char const * const data_callback_not_set_s    = "Data callback handler not set";
+  char const * const json_no_actions_found_s    = "Context json did not have actions (_multi array empty or not found)";
 }}