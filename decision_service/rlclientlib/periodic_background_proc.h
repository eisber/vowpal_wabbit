#pragma once
#include <thread>
#include "err_constants.h"
#include "error_callback_fn.h"
#include "api_status.h"
#include "interruptable_sleeper.h"

namespace reinforcement_learning {
  class error_callback_fn;
}

namespace reinforcement_learning { namespace utility {

  template<typename BgProc>
  class periodic_background_proc {
  public:
    // Construction and init
    explicit periodic_background_proc(const int interval_ms, error_callback_fn* perror_cb = nullptr);
    int init(BgProc* bgproc, api_status* status = nullptr);

    // Shutdown and Destructor
    ~periodic_background_proc();
    void stop();

    // Cannot copy, assign
    periodic_background_proc(const periodic_background_proc&) = delete;
    periodic_background_proc(periodic_background_proc&&) = delete;
    periodic_background_proc& operator=(const periodic_background_proc&) = delete;
    periodic_background_proc& operator=(periodic_background_proc&&) = delete;

  private:
    // Implementation methods
    void time_loop();

  private:
    // Internal state
    bool _thread_is_running;
    int _interval_ms;
    std::thread _background_thread;
    interruptable_sleeper _sleeper;

    // Pointers not owned by this class.  Lifetime is managed externally
    BgProc* _proc;
    error_callback_fn* _perror_cb;
  };

  template <typename BgProc>
  periodic_background_proc<BgProc>::periodic_background_proc(const int interval_ms, error_callback_fn* perror_cb)
    : _thread_is_running { false }, _interval_ms { interval_ms }, 
      _proc(nullptr), _perror_cb(perror_cb) 
  {}

  template <typename BgProc>
  int periodic_background_proc<BgProc>::init(BgProc* bgproc, api_status* status) {
    if( bgproc == nullptr )
      return report_error(status, error_code::invalid_argument, "Invalid BGProc");

    _proc = bgproc;

    if ( !_thread_is_running ) {
      try {
        _thread_is_running = true;
        _background_thread = std::thread(&periodic_background_proc::time_loop, this);
      }
      catch ( const std::exception& e ) {
        _thread_is_running = false;
        return report_error(status, error_code::background_thread_start,
          "Unable to start background thread to retrieve models.",
          e.what());
      }
    }
    return error_code::success;
  }

  template <typename BgProc>
  void periodic_background_proc<BgProc>::stop() {
    if ( _thread_is_running ) {
      _thread_is_running = false;
      _sleeper.interrupt();
      _background_thread.join();
    }
  }

  template <typename BGProc>
  periodic_background_proc<BGProc>::~periodic_background_proc() {
    stop();
  }

  template <typename BGProc>
  void periodic_background_proc<BGProc>::time_loop() {
    while ( _thread_is_running ) {
      api_status status;
      // Run the background task once
<<<<<<< HEAD
      if ( _proc->run_once(&status) != error_code::success ) {
=======
      if ( _proc.run_iteration(&status) != error_code::success ) {
>>>>>>> cd5d1234
        ERROR_CALLBACK(_perror_cb, status);
      }
      // Cancelable sleep for interval
      if ( !_thread_is_running || !_sleeper.sleep(std::chrono::milliseconds(_interval_ms)) )
        return;
    }
  }

}}<|MERGE_RESOLUTION|>--- conflicted
+++ resolved
@@ -90,12 +90,9 @@
   void periodic_background_proc<BGProc>::time_loop() {
     while ( _thread_is_running ) {
       api_status status;
+      
       // Run the background task once
-<<<<<<< HEAD
-      if ( _proc->run_once(&status) != error_code::success ) {
-=======
       if ( _proc.run_iteration(&status) != error_code::success ) {
->>>>>>> cd5d1234
         ERROR_CALLBACK(_perror_cb, status);
       }
       // Cancelable sleep for interval
