/*
Copyright (c) by respective owners including Yahoo!, Microsoft, and
individual contributors. All rights reserved.  Released under a BSD (revised)
license as described in the file LICENSE.
*/

#include "vw_clr.h"
#include "vw_model.h"
#include "parse_regressor.h"
#include "parse_args.h"
#include "clr_io.h"

namespace VW
{
<<<<<<< HEAD
	VowpalWabbitModel::VowpalWabbitModel(VowpalWabbitSettings^ settings)
		: VowpalWabbitBase(settings)
	{
		if (settings == nullptr)
			throw gcnew ArgumentNullException("settings");

		if (settings->Model != nullptr)
			throw gcnew ArgumentNullException("VowpalWabbitModel cannot be initialized from another model");
	}

	VowpalWabbitModel::VowpalWabbitModel(String^ args)
		: VowpalWabbitModel(gcnew VowpalWabbitSettings(args))
	{
	}
=======
VowpalWabbitModel::VowpalWabbitModel(VowpalWabbitSettings^ settings)
  : VowpalWabbitBase(settings), m_instanceCount(0)
{ if (settings == nullptr)
    throw gcnew ArgumentNullException("settings");

  if (settings->Model != nullptr)
    throw gcnew ArgumentNullException("VowpalWabbitModel cannot be initialized from another model");
}

VowpalWabbitModel::VowpalWabbitModel(String^ args)
  : VowpalWabbitModel(gcnew VowpalWabbitSettings(args))
{
}

VowpalWabbitModel::~VowpalWabbitModel()
{ this->!VowpalWabbitModel();
}

VowpalWabbitModel::!VowpalWabbitModel()
{ if (m_instanceCount <= 0)
  { this->InternalDispose();
  }
}

void VowpalWabbitModel::IncrementReference()
{ // thread-safe increase of model reference counter
  System::Threading::Interlocked::Increment(m_instanceCount);
}

void VowpalWabbitModel::DecrementReference()
{ // thread-safe decrease of model reference counter
  if (System::Threading::Interlocked::Decrement(m_instanceCount) <= 0)
  { this->InternalDispose();
  }
}
>>>>>>> d816af74
}<|MERGE_RESOLUTION|>--- conflicted
+++ resolved
@@ -12,11 +12,9 @@
 
 namespace VW
 {
-<<<<<<< HEAD
 	VowpalWabbitModel::VowpalWabbitModel(VowpalWabbitSettings^ settings)
 		: VowpalWabbitBase(settings)
-	{
-		if (settings == nullptr)
+	{ if (settings == nullptr)
 			throw gcnew ArgumentNullException("settings");
 
 		if (settings->Model != nullptr)
@@ -27,41 +25,4 @@
 		: VowpalWabbitModel(gcnew VowpalWabbitSettings(args))
 	{
 	}
-=======
-VowpalWabbitModel::VowpalWabbitModel(VowpalWabbitSettings^ settings)
-  : VowpalWabbitBase(settings), m_instanceCount(0)
-{ if (settings == nullptr)
-    throw gcnew ArgumentNullException("settings");
-
-  if (settings->Model != nullptr)
-    throw gcnew ArgumentNullException("VowpalWabbitModel cannot be initialized from another model");
-}
-
-VowpalWabbitModel::VowpalWabbitModel(String^ args)
-  : VowpalWabbitModel(gcnew VowpalWabbitSettings(args))
-{
-}
-
-VowpalWabbitModel::~VowpalWabbitModel()
-{ this->!VowpalWabbitModel();
-}
-
-VowpalWabbitModel::!VowpalWabbitModel()
-{ if (m_instanceCount <= 0)
-  { this->InternalDispose();
-  }
-}
-
-void VowpalWabbitModel::IncrementReference()
-{ // thread-safe increase of model reference counter
-  System::Threading::Interlocked::Increment(m_instanceCount);
-}
-
-void VowpalWabbitModel::DecrementReference()
-{ // thread-safe decrease of model reference counter
-  if (System::Threading::Interlocked::Decrement(m_instanceCount) <= 0)
-  { this->InternalDispose();
-  }
-}
->>>>>>> d816af74
 }