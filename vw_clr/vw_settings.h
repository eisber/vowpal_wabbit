--- conflicted
+++ resolved
@@ -16,13 +16,11 @@
 
 namespace VW
 {
-<<<<<<< HEAD
 	ref class VowpalWabbitModel;
 	ref class VowpalWabbit;
 
 	public enum class VowpalWabbitExampleDistribution
-	{
-		// statistically safer option
+{ // statistically safer option
 		UniformRandom = 0,
 		// better runtime performance
 		RoundRobin = 1
@@ -61,8 +59,7 @@
 
 		VowpalWabbitSettings(String^ arguments)
 			: VowpalWabbitSettings()
-		{
-			if (arguments != nullptr)
+  { if (arguments != nullptr)
 				m_arguments = arguments;
 		}
 
@@ -81,8 +78,7 @@
       [System::Runtime::InteropServices::Optional] List<FeatureExpression^>^ allFeatures,
       [System::Runtime::InteropServices::Optional] List<Type^>^ customFeaturizer)
 			: VowpalWabbitSettings()
-		{
-			if (arguments != nullptr)
+  { if (arguments != nullptr)
 				m_arguments = arguments;
 
 			m_model = model;
@@ -118,10 +114,8 @@
 		/// Command line arguments.
 		/// </summary>
 		property String^ Arguments
-		{
-			String^ get()
-			{
-				return m_arguments;
+  { String^ get()
+    { return m_arguments;
 			}
 		}
 
@@ -129,10 +123,8 @@
 		/// Model used for initialization.
 		/// </summary>
 		property Stream^ ModelStream
-		{
-			Stream^ get()
-			{
-				return m_modelStream;
+  { Stream^ get()
+    { return m_modelStream;
 			}
 		}
 
@@ -140,40 +132,32 @@
 		/// Shared native vowpwal wabbit data structure.
 		/// </summary>
 		property VowpalWabbitModel^ Model
-		{
-			VowpalWabbitModel^ get()
-			{
-				return m_model;
+  { VowpalWabbitModel^ get()
+    { return m_model;
 			}
 		}
 
 		property ParallelOptions^ ParallelOptions
-		{
-			System::Threading::Tasks::ParallelOptions^ get()
-			{
-				return m_parallelOptions;
+  { System::Threading::Tasks::ParallelOptions^ get()
+    { return m_parallelOptions;
 			}
 		}
 
 		/// <summary>
 		/// Set to true to disable example caching when used with a serializer. Defaults to true.
 		/// </summary>
-		property bool EnableExampleCaching
-		{
-			bool get()
-			{
-				return m_enableExampleCaching;
+		property bool EnableExampleCaching		
+  { bool get()
+    { return m_enableExampleCaching;
 			}
 		}
 
 		/// <summary>
 		/// Maximum number of serialized examples cached. Defaults to UINT32_MAX.
 		/// </summary>
-		property uint32_t MaxExampleCacheSize
-		{
-			uint32_t get()
-			{
-				return m_maxExampleCacheSize;;
+		property uint32_t MaxExampleCacheSize		
+  { uint32_t get()
+    { return m_maxExampleCacheSize;;
 			}
 		}
 
@@ -181,34 +165,26 @@
 		/// Maximum number of examples accepted by VowpalWabbitManager until Learn/Predict/... start to block. Defaults to UINT32_MAX.
 		/// </summary>
 		property uint32_t MaxExampleQueueLengthPerInstance
-		{
-			uint32_t get()
-			{
-				return m_maxExampleCacheSize;;
+  { uint32_t get()
+    { return m_maxExampleCacheSize;;
 			}
 		}
 
 		property uint32_t Node
-		{
-			uint32_t get()
-			{
-				return m_node;
+  { uint32_t get()
+    { return m_node;
 			}
 		}
 
 		property VowpalWabbit^ Root
-		{
-			VowpalWabbit^ get()
-			{
-				return m_root;
+  { VowpalWabbit^ get()
+    { return m_root;
 			}
 		}
 
 		property VowpalWabbitExampleDistribution ExampleDistribution
-		{
-			VowpalWabbitExampleDistribution get()
-			{
-				return m_exampleDistribution;
+  { VowpalWabbitExampleDistribution get()
+    { return m_exampleDistribution;
 			}
 		}
 
@@ -218,10 +194,8 @@
 		/// Defaults to 1000.
 		/// </summary>
 		property uint32_t ExampleCountPerRun
-		{
-			uint32_t get()
-			{
-				return m_exampleCountPerRun;
+  { uint32_t get()
+    { return m_exampleCountPerRun;
 			}
 		}
 
@@ -264,14 +238,12 @@
       [System::Runtime::InteropServices::Optional] Nullable<bool> enableStringExampleGeneration,
       [System::Runtime::InteropServices::Optional] List<FeatureExpression^>^ allFeatures,
       [System::Runtime::InteropServices::Optional] List<Type^>^ customFeaturizer)
-		{
-			auto copy = gcnew VowpalWabbitSettings();
+		{ auto copy = gcnew VowpalWabbitSettings();
 
 			copy->m_model = model == nullptr ? Model : model;
 			// don't copy arguments if model is set, as these are treated as extra arguments.
 			if (arguments == nullptr)
-			{
-				if (copy->m_model == nullptr)
+    { if (copy->m_model == nullptr)
 					copy->m_arguments = Arguments;
 				else
 					copy->m_arguments = String::Empty;
@@ -287,7 +259,7 @@
 			copy->m_exampleCountPerRun = exampleCountPerRun.HasValue ? exampleCountPerRun.Value : ExampleCountPerRun;
 			copy->m_node = node.HasValue ? node.Value : Node;
 			copy->m_root = root == nullptr ? Root : root;
-      copy->m_exampleDistribution = exampleDistribution.HasValue ? exampleDistribution.Value : ExampleDistribution;
+			copy->m_exampleDistribution = exampleDistribution.HasValue ? exampleDistribution.Value : ExampleDistribution;
       copy->m_enableStringExampleGeneration = enableStringExampleGeneration.HasValue ? enableStringExampleGeneration.Value : EnableStringExampleGeneration;
       copy->m_allFeatures = allFeatures == nullptr ? AllFeatures : allFeatures;
       copy->m_customFeaturizer = customFeaturizer == nullptr ? CustomFeaturizer : customFeaturizer;
@@ -295,216 +267,4 @@
 			return copy;
 		}
 	};
-=======
-ref class VowpalWabbitModel;
-ref class VowpalWabbit;
-
-public enum class VowpalWabbitExampleDistribution
-{ // statistically safer option
-  UniformRandom = 0,
-  // better runtime performance
-  RoundRobin = 1
-};
-
-public ref class VowpalWabbitSettings
-{
-private:
-  String^ m_arguments;
-  Stream^ m_modelStream;
-  VowpalWabbitModel^ m_model;
-  ParallelOptions^ m_parallelOptions;
-  bool m_enableExampleCaching;
-  uint32_t m_maxExampleCacheSize;
-  uint32_t m_maxExampleQueueLengthPerInstance;
-  uint32_t m_exampleCountPerRun;
-  uint32_t m_node;
-  VowpalWabbit^ m_root;
-  VowpalWabbitExampleDistribution m_exampleDistribution;
-
-public:
-  VowpalWabbitSettings() :
-    m_arguments(String::Empty),
-    m_exampleCountPerRun(1000),
-    m_maxExampleCacheSize(UINT32_MAX),
-    m_maxExampleQueueLengthPerInstance(UINT32_MAX),
-    m_enableExampleCaching(true),
-    // default to the statistically more safe option
-    m_exampleDistribution(VowpalWabbitExampleDistribution::UniformRandom)
-  {
-  }
-
-  VowpalWabbitSettings(String^ arguments)
-    : VowpalWabbitSettings()
-  { if (arguments != nullptr)
-      m_arguments = arguments;
-  }
-
-  VowpalWabbitSettings([System::Runtime::InteropServices::Optional] String^ arguments,
-                       [System::Runtime::InteropServices::Optional] Stream^ modelStream,
-                       [System::Runtime::InteropServices::Optional] VowpalWabbitModel^ model,
-                       [System::Runtime::InteropServices::Optional] ParallelOptions^ parallelOptions,
-                       [System::Runtime::InteropServices::Optional] Nullable<bool> enableExampleCaching,
-                       [System::Runtime::InteropServices::Optional] Nullable<uint32_t> maxExampleCacheSize,
-                       [System::Runtime::InteropServices::Optional] Nullable<uint32_t> maxExampleQueueLengthPerInstance,
-                       [System::Runtime::InteropServices::Optional] Nullable<uint32_t> exampleCountPerRun,
-                       [System::Runtime::InteropServices::Optional] Nullable<uint32_t> node,
-                       [System::Runtime::InteropServices::Optional] VowpalWabbit^ root,
-                       [System::Runtime::InteropServices::Optional] Nullable<VowpalWabbitExampleDistribution> exampleDistribution)
-    : VowpalWabbitSettings()
-  { if (arguments != nullptr)
-      m_arguments = arguments;
-
-    m_model = model;
-    m_modelStream = modelStream;
-    m_parallelOptions = parallelOptions;
-    m_root = root;
-
-    if (enableExampleCaching.HasValue)
-      m_enableExampleCaching = enableExampleCaching.Value;
-
-    if (maxExampleCacheSize.HasValue)
-      m_maxExampleCacheSize = maxExampleCacheSize.Value;
-
-    if (exampleCountPerRun.HasValue)
-      m_exampleCountPerRun = exampleCountPerRun.Value;
-
-    if (maxExampleQueueLengthPerInstance.HasValue)
-      m_maxExampleQueueLengthPerInstance = maxExampleQueueLengthPerInstance.Value;
-
-    if (node.HasValue)
-      m_node = node.Value;
-
-    if (exampleDistribution.HasValue)
-      m_exampleDistribution = exampleDistribution.Value;
-  }
-
-  /// <summary>
-  /// Command line arguments.
-  /// </summary>
-  property String^ Arguments
-  { String^ get()
-    { return m_arguments;
-    }
-  }
-
-  /// <summary>
-  /// Model used for initialization.
-  /// </summary>
-  property Stream^ ModelStream
-  { Stream^ get()
-    { return m_modelStream;
-    }
-  }
-
-  /// <summary>
-  /// Shared native vowpwal wabbit data structure.
-  /// </summary>
-  property VowpalWabbitModel^ Model
-  { VowpalWabbitModel^ get()
-    { return m_model;
-    }
-  }
-
-  property ParallelOptions^ ParallelOptions
-  { System::Threading::Tasks::ParallelOptions^ get()
-    { return m_parallelOptions;
-    }
-  }
-
-  /// <summary>
-  /// Set to true to disable example caching when used with a serializer. Defaults to true.
-  /// </summary>
-  property bool EnableExampleCaching
-  { bool get()
-    { return m_enableExampleCaching;
-    }
-  }
-
-  /// <summary>
-  /// Maximum number of serialized examples cached. Defaults to UINT32_MAX.
-  /// </summary>
-  property uint32_t MaxExampleCacheSize
-  { uint32_t get()
-    { return m_maxExampleCacheSize;;
-    }
-  }
-
-  /// <summary>
-  /// Maximum number of examples accepted by VowpalWabbitManager until Learn/Predict/... start to block. Defaults to UINT32_MAX.
-  /// </summary>
-  property uint32_t MaxExampleQueueLengthPerInstance
-  { uint32_t get()
-    { return m_maxExampleCacheSize;;
-    }
-  }
-
-  property uint32_t Node
-  { uint32_t get()
-    { return m_node;
-    }
-  }
-
-  property VowpalWabbit^ Root
-  { VowpalWabbit^ get()
-    { return m_root;
-    }
-  }
-
-  property VowpalWabbitExampleDistribution ExampleDistribution
-  { VowpalWabbitExampleDistribution get()
-    { return m_exampleDistribution;
-    }
-  }
-
-  /// <summary>
-  /// In multi-threaded mode, this is the number of examples processed per run.
-  /// After ecah run the models are synchronized.
-  /// Defaults to 1000.
-  /// </summary>
-  property uint32_t ExampleCountPerRun
-  { uint32_t get()
-    { return m_exampleCountPerRun;
-    }
-  }
-
-  VowpalWabbitSettings^ ShallowCopy(
-    [System::Runtime::InteropServices::Optional] String^ arguments,
-    [System::Runtime::InteropServices::Optional] Stream^ modelStream,
-    [System::Runtime::InteropServices::Optional] VowpalWabbitModel^ model,
-    [System::Runtime::InteropServices::Optional] System::Threading::Tasks::ParallelOptions^ parallelOptions,
-    [System::Runtime::InteropServices::Optional] Nullable<bool> enableExampleCaching,
-    [System::Runtime::InteropServices::Optional] Nullable<uint32_t> maxExampleCacheSize,
-    [System::Runtime::InteropServices::Optional] Nullable<uint32_t> maxExampleQueueLengthPerInstance,
-    [System::Runtime::InteropServices::Optional] Nullable<uint32_t> exampleCountPerRun,
-    [System::Runtime::InteropServices::Optional] Nullable<uint32_t> node,
-    [System::Runtime::InteropServices::Optional] VowpalWabbit^ root,
-    [System::Runtime::InteropServices::Optional] Nullable<VowpalWabbitExampleDistribution> exampleDistribution)
-  { auto copy = gcnew VowpalWabbitSettings();
-
-    copy->m_model = model == nullptr ? Model : model;
-    // don't copy arguments if model is set, as these are treated as extra arguments.
-    if (arguments == nullptr)
-    { if (copy->m_model == nullptr)
-        copy->m_arguments = Arguments;
-      else
-        copy->m_arguments = String::Empty;
-    }
-    else
-      copy->m_arguments = arguments;
-
-    copy->m_modelStream = modelStream == nullptr ? ModelStream : modelStream;
-    copy->m_parallelOptions = parallelOptions == nullptr ? ParallelOptions : parallelOptions;
-    copy->m_enableExampleCaching = enableExampleCaching.HasValue ? enableExampleCaching.Value : EnableExampleCaching;
-    copy->m_maxExampleCacheSize = maxExampleCacheSize.HasValue ? maxExampleCacheSize.Value : MaxExampleCacheSize;
-    copy->m_maxExampleQueueLengthPerInstance = maxExampleQueueLengthPerInstance.HasValue ? maxExampleQueueLengthPerInstance.Value : MaxExampleQueueLengthPerInstance;
-    copy->m_exampleCountPerRun = exampleCountPerRun.HasValue ? exampleCountPerRun.Value : ExampleCountPerRun;
-    copy->m_node = node.HasValue ? node.Value : Node;
-    copy->m_root = root == nullptr ? Root : root;
-    copy->m_exampleDistribution = exampleDistribution.HasValue ? exampleDistribution.Value : ExampleDistribution;
-
-    return copy;
-  }
-};
-
->>>>>>> d816af74
 }