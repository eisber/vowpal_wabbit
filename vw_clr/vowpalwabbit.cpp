/*
Copyright (c) by respective owners including Yahoo!, Microsoft, and
individual contributors. All rights reserved.  Released under a BSD (revised)
license as described in the file LICENSE.
*/

#include "vw_clr.h"
#include "vowpalwabbit.h"
#include "best_constant.h"
#include "parser.h"
#include "hash.h"
#include "vw_example.h"
#include "vw_allreduce.h"
#include "vw_builder.h"
#include "clr_io.h"

using namespace System;
using namespace System::Text;

namespace VW
{
<<<<<<< HEAD
	VowpalWabbit::VowpalWabbit(VowpalWabbitSettings^ settings)
		: VowpalWabbitBase(settings)
	{
		if (settings == nullptr)
		{
			throw gcnew ArgumentNullException("settings");
		}

		if (settings->ParallelOptions != nullptr)
		{
			m_vw->all_reduce_type = AllReduceType::Thread;
			auto total = settings->ParallelOptions->MaxDegreeOfParallelism;

			if (settings->Root == nullptr)
			{
				m_vw->all_reduce = new AllReduceThreads(total, settings->Node);
			}
			else
			{
				auto parent_all_reduce = (AllReduceThreads*)settings->Root->m_vw->all_reduce;

				m_vw->all_reduce = new AllReduceThreads(parent_all_reduce, total, settings->Node);
			}
		}

		try
		{
			m_hasher = GetHasher();
		}
		CATCHRETHROW
	}

	VowpalWabbit::VowpalWabbit(String^ args)
		: VowpalWabbit(gcnew VowpalWabbitSettings(args))
	{
	}

	void VowpalWabbit::Driver()
	{
		try
		{
			LEARNER::generic_driver(*m_vw);
		}
		CATCHRETHROW
	}

	void VowpalWabbit::RunMultiPass()
	{
		if (m_vw->numpasses > 1)
		{
			try
			{
				adjust_used_index(*m_vw);
				m_vw->do_reset_source = true;
				VW::start_parser(*m_vw, false);
				LEARNER::generic_driver(*m_vw);
				VW::end_parser(*m_vw);
			}
			CATCHRETHROW
		}
	}

	void VowpalWabbit::SaveModel()
	{
		string name = m_vw->final_regressor_name;
		if (name.empty())
		{
			return;
		}

		// this results in extra marshaling but should be fine here
		this->SaveModel(gcnew String(name.c_str()));
	}

	void VowpalWabbit::SaveModel(String^ filename)
	{
		if (String::IsNullOrEmpty(filename))
			throw gcnew ArgumentException("Filename must not be null or empty");

		String^ directoryName = System::IO::Path::GetDirectoryName(filename);

		if (!String::IsNullOrEmpty(directoryName))
		{
			System::IO::Directory::CreateDirectory(directoryName);
		}

		auto name = msclr::interop::marshal_as<std::string>(filename);

		try
		{
			VW::save_predictor(*m_vw, name);
		}
		CATCHRETHROW
	}

  void VowpalWabbit::SaveModel(Stream^ stream)
  {
    if (stream == nullptr)
      throw gcnew ArgumentException("stream");

    try
    {
      VW::clr_io_buf buf(stream);

      VW::save_predictor(*m_vw, buf);
    }
    CATCHRETHROW
  }

	VowpalWabbitPerformanceStatistics^ VowpalWabbit::PerformanceStatistics::get()
	{
		// see parse_args.cc:finish(...)

		auto stats = gcnew VowpalWabbitPerformanceStatistics();

		if (m_vw->current_pass == 0)
		{
			stats->NumberOfExamplesPerPass = m_vw->sd->example_number;
		}
		else
		{
			stats->NumberOfExamplesPerPass = m_vw->sd->example_number / m_vw->current_pass;
		}

		stats->WeightedExampleSum = m_vw->sd->weighted_examples;
		stats->WeightedLabelSum = m_vw->sd->weighted_labels;

		if (m_vw->holdout_set_off || (m_vw->sd->holdout_best_loss == FLT_MAX))
		{
			stats->AverageLoss = m_vw->sd->sum_loss / m_vw->sd->weighted_examples;
		}
		else
		{
			stats->AverageLoss = m_vw->sd->holdout_best_loss;
		}

		float best_constant; float best_constant_loss;
		if (get_best_constant(*m_vw, best_constant, best_constant_loss))
		{
			stats->BestConstant = best_constant;
			if (best_constant_loss != FLT_MIN)
			{
				stats->BestConstantLoss = best_constant_loss;
			}
		}

		stats->TotalNumberOfFeatures = m_vw->sd->total_features;

		return stats;
	}

	uint32_t VowpalWabbit::HashSpace(String^ s)
	{
		auto newHash = m_hasher(s, hash_base);
=======
VowpalWabbit::VowpalWabbit(VowpalWabbitSettings^ settings)
  : VowpalWabbitBase(settings)
{ if (settings == nullptr)
  { throw gcnew ArgumentNullException("settings");
  }

  if (settings->ParallelOptions != nullptr)
  { m_vw->all_reduce_type = AllReduceType::Thread;
    auto total = settings->ParallelOptions->MaxDegreeOfParallelism;

    if (settings->Root == nullptr)
    { m_vw->all_reduce = new AllReduceThreads(total, settings->Node);
    }
    else
    { auto parent_all_reduce = (AllReduceThreads*)settings->Root->m_vw->all_reduce;

      m_vw->all_reduce = new AllReduceThreads(parent_all_reduce, total, settings->Node);
    }
  }

  try
  { m_hasher = GetHasher();
  }
  CATCHRETHROW
}

VowpalWabbit::VowpalWabbit(String^ args)
  : VowpalWabbit(gcnew VowpalWabbitSettings(args))
{
}

void VowpalWabbit::Driver()
{ try
  { LEARNER::generic_driver(*m_vw);
  }
  CATCHRETHROW
}

void VowpalWabbit::RunMultiPass()
{ if (m_vw->numpasses > 1)
  { try
    { adjust_used_index(*m_vw);
      m_vw->do_reset_source = true;
      VW::start_parser(*m_vw, false);
      LEARNER::generic_driver(*m_vw);
      VW::end_parser(*m_vw);
    }
    CATCHRETHROW
  }
}

void VowpalWabbit::SaveModel()
{ string name = m_vw->final_regressor_name;
  if (name.empty())
  { return;
  }

  // this results in extra marshaling but should be fine here
  this->SaveModel(gcnew String(name.c_str()));
}

void VowpalWabbit::SaveModel(String^ filename)
{ if (String::IsNullOrEmpty(filename))
    throw gcnew ArgumentException("Filename must not be null or empty");

  String^ directoryName = System::IO::Path::GetDirectoryName(filename);

  if (!String::IsNullOrEmpty(directoryName))
  { System::IO::Directory::CreateDirectory(directoryName);
  }

  auto name = msclr::interop::marshal_as<std::string>(filename);

  try
  { VW::save_predictor(*m_vw, name);
  }
  CATCHRETHROW
}

VowpalWabbitPerformanceStatistics^ VowpalWabbit::PerformanceStatistics::get()
{ // see parse_args.cc:finish(...)

  auto stats = gcnew VowpalWabbitPerformanceStatistics();

  if (m_vw->current_pass == 0)
  { stats->NumberOfExamplesPerPass = m_vw->sd->example_number;
  }
  else
  { stats->NumberOfExamplesPerPass = m_vw->sd->example_number / m_vw->current_pass;
  }

  stats->WeightedExampleSum = m_vw->sd->weighted_examples;
  stats->WeightedLabelSum = m_vw->sd->weighted_labels;

  if (m_vw->holdout_set_off || (m_vw->sd->holdout_best_loss == FLT_MAX))
  { stats->AverageLoss = m_vw->sd->sum_loss / m_vw->sd->weighted_examples;
  }
  else
  { stats->AverageLoss = m_vw->sd->holdout_best_loss;
  }

  float best_constant; float best_constant_loss;
  if (get_best_constant(*m_vw, best_constant, best_constant_loss))
  { stats->BestConstant = best_constant;
    if (best_constant_loss != FLT_MIN)
    { stats->BestConstantLoss = best_constant_loss;
    }
  }

  stats->TotalNumberOfFeatures = m_vw->sd->total_features;

  return stats;
}

uint32_t VowpalWabbit::HashSpace(String^ s)
{ auto newHash = m_hasher(s, hash_base);
>>>>>>> d816af74

#ifdef DEBUG
  auto oldHash = HashSpaceNative(s);
  assert(newHash == oldHash);
#endif

  return (uint32_t)newHash;
}

uint32_t VowpalWabbit::HashFeature(String^ s, unsigned long u)
{ auto newHash = m_hasher(s, u) & m_vw->parse_mask;

#ifdef _DEBUG
  auto oldHash = HashFeatureNative(s, u);
  assert(newHash == oldHash);
#endif

  return (uint32_t)newHash;
}

uint32_t VowpalWabbit::HashSpaceNative(String^ s)
{ auto bytes = System::Text::Encoding::UTF8->GetBytes(s);
  auto handle = GCHandle::Alloc(bytes, GCHandleType::Pinned);

  try
  { return VW::hash_space(*m_vw, reinterpret_cast<char*>(handle.AddrOfPinnedObject().ToPointer()));
  }
  CATCHRETHROW
  finally
  { handle.Free();
  }
}

uint32_t VowpalWabbit::HashFeatureNative(String^ s, unsigned long u)
{ auto bytes = System::Text::Encoding::UTF8->GetBytes(s);
  auto handle = GCHandle::Alloc(bytes, GCHandleType::Pinned);

  try
  { return VW::hash_feature(*m_vw, reinterpret_cast<char*>(handle.AddrOfPinnedObject().ToPointer()), u);
  }
  CATCHRETHROW
  finally
  { handle.Free();
  }
}

void VowpalWabbit::Learn(VowpalWabbitExample^ ex)
{
#if _DEBUG
  if (ex == nullptr)
  { throw gcnew ArgumentNullException("ex");
  }
#endif

  try
  { m_vw->learn(ex->m_example);

    // as this is not a ring-based example it is not free'd
    m_vw->l->finish_example(*m_vw, *ex->m_example);
  }
  CATCHRETHROW
}

generic<typename T>
T VowpalWabbit::Learn(VowpalWabbitExample^ ex, IVowpalWabbitPredictionFactory<T>^ predictionFactory)
{
#if _DEBUG
  if (ex == nullptr)
    throw gcnew ArgumentNullException("ex");

  if (nullptr == predictionFactory)
    throw gcnew ArgumentNullException("predictionFactory");
#endif

  try
  { m_vw->learn(ex->m_example);

    auto prediction = predictionFactory->Create(m_vw, ex->m_example);

    // as this is not a ring-based example it is not free'd
    m_vw->l->finish_example(*m_vw, *ex->m_example);

    return prediction;
  }
  CATCHRETHROW
}

void VowpalWabbit::Predict(VowpalWabbitExample^ ex)
{
#if _DEBUG
  if (ex == nullptr)
    throw gcnew ArgumentNullException("ex");
#endif
  try
  { m_vw->l->predict(*ex->m_example);

    // as this is not a ring-based example it is not free'd
    m_vw->l->finish_example(*m_vw, *ex->m_example);
  }
  CATCHRETHROW
}

generic<typename T>
T VowpalWabbit::Predict(VowpalWabbitExample^ ex, IVowpalWabbitPredictionFactory<T>^ predictionFactory)
{
#if _DEBUG
  if (ex == nullptr)
    throw gcnew ArgumentNullException("ex");
#endif

  try
  { m_vw->l->predict(*ex->m_example);

    auto prediction = predictionFactory->Create(m_vw, ex->m_example);

    // as this is not a ring-based example it is not free'd
    m_vw->l->finish_example(*m_vw, *ex->m_example);

    return prediction;
  }
  CATCHRETHROW
}

VowpalWabbitExample^ VowpalWabbit::ParseLine(String^ line)
{
#if _DEBUG
  if (line == nullptr)
    throw gcnew ArgumentNullException("line");
#endif

  auto ex = GetOrCreateNativeExample();
  auto bytes = System::Text::Encoding::UTF8->GetBytes(line);
  auto valueHandle = GCHandle::Alloc(bytes, GCHandleType::Pinned);

  try
  { try
    { VW::read_line(*m_vw, ex->m_example, reinterpret_cast<char*>(valueHandle.AddrOfPinnedObject().ToPointer()));

      // finalize example
      VW::parse_atomic_example(*m_vw, ex->m_example, false);
      VW::setup_example(*m_vw, ex->m_example);

      return ex;
    }
    catch (...)
    { delete ex;
      throw;
    }
  }
  CATCHRETHROW
  finally
  { valueHandle.Free();
  }
}

void VowpalWabbit::Learn(String^ line)
{
#if _DEBUG
  if (String::IsNullOrEmpty(line))
    throw gcnew ArgumentException("lines must not be empty. For multi-line examples use Learn(IEnumerable<string>) overload.");
#endif

  VowpalWabbitExample^ example = nullptr;

  try
  { example = ParseLine(line);
    Learn(example);
  }
  finally
  { delete example;
  }
}

void VowpalWabbit::Predict(String^ line)
{
#if _DEBUG
  if (String::IsNullOrEmpty(line))
    throw gcnew ArgumentException("lines must not be empty. For multi-line examples use Predict(IEnumerable<string>) overload.");
#endif

  VowpalWabbitExample^ example = nullptr;

  try
  { example = ParseLine(line);
    Predict(example);
  }
  finally
  { delete example;
  }
}

generic<typename TPrediction>
TPrediction VowpalWabbit::Learn(String^ line, IVowpalWabbitPredictionFactory<TPrediction>^ predictionFactory)
{
#if _DEBUG
  if (String::IsNullOrEmpty(line))
    throw gcnew ArgumentException("lines must not be empty. For multi-line examples use Learn(IEnumerable<string>) overload.");
#endif

  VowpalWabbitExample^ example = nullptr;

  try
  { example = ParseLine(line);
    return Learn(example, predictionFactory);
  }
  finally
  { delete example;
  }
}

generic<typename T>
T VowpalWabbit::Predict(String^ line, IVowpalWabbitPredictionFactory<T>^ predictionFactory)
{
#if _DEBUG
  if (String::IsNullOrEmpty(line))
    throw gcnew ArgumentException("lines must not be empty. For multi-line examples use Learn(IEnumerable<string>) overload.");
#endif

  VowpalWabbitExample^ example = nullptr;

  try
  { example = ParseLine(line);
    return Predict(example, predictionFactory);
  }
  finally
  { delete example;
  }
}

void VowpalWabbit::Learn(IEnumerable<String^>^ lines)
{
#if _DEBUG
  if (lines == nullptr)
    throw gcnew ArgumentNullException("lines");
#endif

  auto examples = gcnew List<VowpalWabbitExample^>;

  try
  { for each (auto line in lines)
    { auto ex = ParseLine(line);
      examples->Add(ex);

      Learn(ex);
    }

    auto empty = GetOrCreateEmptyExample();
    examples->Add(empty);
    Learn(empty);
  }
  finally
  { for each (auto ex in examples)
    { delete ex;
    }
  }
}

void VowpalWabbit::Predict(IEnumerable<String^>^ lines)
{
#if _DEBUG
  if (lines == nullptr)
    throw gcnew ArgumentNullException("lines");
#endif

  auto examples = gcnew List<VowpalWabbitExample^>;

  try
  { for each (auto line in lines)
    { auto ex = ParseLine(line);
      examples->Add(ex);

      Predict(ex);
    }

    auto empty = GetOrCreateEmptyExample();
    examples->Add(empty);
    Predict(empty);
  }
  finally
  { for each (auto ex in examples)
    { delete ex;
    }
  }
}

generic<typename T>
T VowpalWabbit::Learn(IEnumerable<String^>^ lines, IVowpalWabbitPredictionFactory<T>^ predictionFactory)
{
#if _DEBUG
  if (lines == nullptr)
    throw gcnew ArgumentNullException("lines");
#endif

  auto examples = gcnew List<VowpalWabbitExample^>;

  try
  { for each (auto line in lines)
    { auto ex = ParseLine(line);
      examples->Add(ex);

      Learn(ex);
    }

    auto empty = GetOrCreateEmptyExample();
    examples->Add(empty);
    Learn(empty);

    return examples[0]->GetPrediction(this, predictionFactory);
  }
  finally
  { for each (auto ex in examples)
    { delete ex;
    }
  }
}

generic<typename T>
T VowpalWabbit::Predict(IEnumerable<String^>^ lines, IVowpalWabbitPredictionFactory<T>^ predictionFactory)
{
#if _DEBUG
  if (lines == nullptr)
    throw gcnew ArgumentNullException("lines");
#endif

<<<<<<< HEAD
		auto examples = gcnew List<VowpalWabbitExample^>;

		try
		{
			for each (auto line in lines)
			{
				auto ex = ParseLine(line);
				examples->Add(ex);

				Predict(ex);
			}

			auto empty = GetOrCreateEmptyExample();
			examples->Add(empty);
			Predict(empty);

			return examples[0]->GetPrediction(this, predictionFactory);
		}
		finally
		{
			for each (auto ex in examples)
			{
				delete ex;
			}
		}
	}

	void VowpalWabbit::EndOfPass()
	{
		try
		{
			m_vw->l->end_pass();
			sync_stats(*m_vw);
		}
		CATCHRETHROW
	}

	/// <summary>
	/// Hashes the given value <paramref name="s"/>.
	/// </summary>
	/// <param name="s">String to be hashed.</param>
	/// <param name="u">Hash offset.</param>
	/// <returns>The resulting hash code.</returns>
  //template<bool replaceSpace>
	size_t hashall(String^ s, unsigned long u)
	{
		// get raw bytes from string
		auto keys = Encoding::UTF8->GetBytes(s);
    int length = keys->Length;

    // TOOD: benchmark and verify correctness
    //if (replaceSpace)
    //{
    //  for (int j = 0; j < length;)
    //  {
    //    var k = keys[j];
    //    if (k == ' ')
    //    {
    //      keys[j] = '_';
    //    }

    //    j++;

    //    // take care of UTF-8 multi-byte characters
    //    while (k & 0xC == 0xC)
    //    {
    //      j++;
    //      k <<= 1;
    //    }
    //  }
    //}

		uint32_t h1 = u;
		uint32_t k1 = 0;

		const uint32_t c1 = 0xcc9e2d51;
		const uint32_t c2 = 0x1b873593;

		int i = 0;
		while (i <= length - 4)
		{
			// convert byte array to integer
			k1 = (uint32_t)(keys[i] | keys[i + 1] << 8 | keys[i + 2] << 16 | keys[i + 3] << 24);

			k1 *= c1;
			k1 = ROTL32(k1, 15);
			k1 *= c2;

			h1 ^= k1;
			h1 = ROTL32(h1, 13);
			h1 = h1 * 5 + 0xe6546b64;

			i += 4;
		}

		k1 = 0;
		int tail = length - length % 4;
		switch (length & 3)
		{
		case 3:
			k1 ^= (uint32_t)(keys[tail + 2] << 16);
		case 2:
			k1 ^= (uint32_t)(keys[tail + 1] << 8);
		case 1:
			k1 ^= (uint32_t)(keys[tail]);
			k1 *= c1;
			k1 = ROTL32(k1, 15);
			k1 *= c2;
			h1 ^= k1;
			break;
		}

		// finalization
		h1 ^= (uint32_t)length;

		return MURMUR_HASH_3::fmix(h1);
	}

	/// <summary>
	/// Hashes the given value <paramref name="s"/>.
	/// </summary>
	/// <param name="s">String to be hashed.</param>
	/// <param name="u">Hash offset.</param>
	/// <returns>The resulting hash code.</returns>
	size_t hashstring(String^ s, unsigned long u)
	{
		s = s->Trim();

		int sInt = 0;
		if (int::TryParse(s, sInt))
		{
			return sInt + u;
		}
		else
		{
			return hashall(s, u);
		}
	}

	Func<String^, unsigned long, size_t>^ VowpalWabbit::GetHasher()
	{
		//feature manipulation
		string hash_function("strings");
		if (m_vw->vm.count("hash"))
		{
			hash_function = m_vw->vm["hash"].as<string>();
		}

		if (hash_function == "strings")
		{
			return gcnew Func<String^, unsigned long, size_t>(&hashstring);
		}
		else if (hash_function == "all")
		{
			return gcnew Func<String^, unsigned long, size_t>(&hashall);
		}
		else
		{
			THROW("Unsupported hash function: " << hash_function);
		}
	}
=======
  auto examples = gcnew List<VowpalWabbitExample^>;

  try
  { for each (auto line in lines)
    { auto ex = ParseLine(line);
      examples->Add(ex);

      Predict(ex);
    }

    auto empty = GetOrCreateEmptyExample();
    examples->Add(empty);
    Predict(empty);

    return examples[0]->GetPrediction(this, predictionFactory);
  }
  finally
  { for each (auto ex in examples)
    { delete ex;
    }
  }
}

void VowpalWabbit::EndOfPass()
{ try
  { m_vw->l->end_pass();
    sync_stats(*m_vw);
  }
  CATCHRETHROW
}

/// <summary>
/// Hashes the given value <paramref name="s"/>.
/// </summary>
/// <param name="s">String to be hashed.</param>
/// <param name="u">Hash offset.</param>
/// <returns>The resulting hash code.</returns>
size_t hashall(String^ s, unsigned long u)
{ // get raw bytes from string
  auto keys = Encoding::UTF8->GetBytes(s);

  uint32_t h1 = u;
  uint32_t k1 = 0;

  const uint32_t c1 = 0xcc9e2d51;
  const uint32_t c2 = 0x1b873593;

  int length = keys->Length;
  int i = 0;
  while (i <= length - 4)
  { // convert byte array to integer
    k1 = (uint32_t)(keys[i] | keys[i + 1] << 8 | keys[i + 2] << 16 | keys[i + 3] << 24);

    k1 *= c1;
    k1 = ROTL32(k1, 15);
    k1 *= c2;

    h1 ^= k1;
    h1 = ROTL32(h1, 13);
    h1 = h1 * 5 + 0xe6546b64;

    i += 4;
  }

  k1 = 0;
  int tail = length - length % 4;
  switch (length & 3)
  { case 3:
      k1 ^= (uint32_t)(keys[tail + 2] << 16);
    case 2:
      k1 ^= (uint32_t)(keys[tail + 1] << 8);
    case 1:
      k1 ^= (uint32_t)(keys[tail]);
      k1 *= c1;
      k1 = ROTL32(k1, 15);
      k1 *= c2;
      h1 ^= k1;
      break;
  }

  // finalization
  h1 ^= (uint32_t)length;

  return MURMUR_HASH_3::fmix(h1);
}

/// <summary>
/// Hashes the given value <paramref name="s"/>.
/// </summary>
/// <param name="s">String to be hashed.</param>
/// <param name="u">Hash offset.</param>
/// <returns>The resulting hash code.</returns>
size_t hashstring(String^ s, unsigned long u)
{ s = s->Trim();

  int sInt = 0;
  if (int::TryParse(s, sInt))
  { return sInt + u;
  }
  else
  { return hashall(s, u);
  }
}

Func<String^, unsigned long, size_t>^ VowpalWabbit::GetHasher()
{ //feature manipulation
  string hash_function("strings");
  if (m_vw->vm.count("hash"))
  { hash_function = m_vw->vm["hash"].as<string>();
  }

  if (hash_function == "strings")
  { return gcnew Func<String^, unsigned long, size_t>(&hashstring);
  }
  else if (hash_function == "all")
  { return gcnew Func<String^, unsigned long, size_t>(&hashall);
  }
  else
  { THROW("Unsupported hash function: " << hash_function);
  }
}
>>>>>>> d816af74
}<|MERGE_RESOLUTION|>--- conflicted
+++ resolved
@@ -19,35 +19,28 @@
 
 namespace VW
 {
-<<<<<<< HEAD
 	VowpalWabbit::VowpalWabbit(VowpalWabbitSettings^ settings)
 		: VowpalWabbitBase(settings)
-	{
-		if (settings == nullptr)
-		{
-			throw gcnew ArgumentNullException("settings");
+{ if (settings == nullptr)
+  { throw gcnew ArgumentNullException("settings");
 		}
 
 		if (settings->ParallelOptions != nullptr)
-		{
-			m_vw->all_reduce_type = AllReduceType::Thread;
+  { m_vw->all_reduce_type = AllReduceType::Thread;
 			auto total = settings->ParallelOptions->MaxDegreeOfParallelism;
 
 			if (settings->Root == nullptr)
-			{
-				m_vw->all_reduce = new AllReduceThreads(total, settings->Node);
+    { m_vw->all_reduce = new AllReduceThreads(total, settings->Node);
 			}
 			else
-			{
-				auto parent_all_reduce = (AllReduceThreads*)settings->Root->m_vw->all_reduce;
+    { auto parent_all_reduce = (AllReduceThreads*)settings->Root->m_vw->all_reduce;
 
 				m_vw->all_reduce = new AllReduceThreads(parent_all_reduce, total, settings->Node);
 			}
 		}
 
 		try
-		{
-			m_hasher = GetHasher();
+  { m_hasher = GetHasher();
 		}
 		CATCHRETHROW
 	}
@@ -58,21 +51,16 @@
 	}
 
 	void VowpalWabbit::Driver()
-	{
-		try
-		{
-			LEARNER::generic_driver(*m_vw);
+{ try
+  { LEARNER::generic_driver(*m_vw);
 		}
 		CATCHRETHROW
 	}
 
 	void VowpalWabbit::RunMultiPass()
-	{
-		if (m_vw->numpasses > 1)
-		{
-			try
-			{
-				adjust_used_index(*m_vw);
+{ if (m_vw->numpasses > 1)
+  { try
+    { adjust_used_index(*m_vw);
 				m_vw->do_reset_source = true;
 				VW::start_parser(*m_vw, false);
 				LEARNER::generic_driver(*m_vw);
@@ -83,11 +71,9 @@
 	}
 
 	void VowpalWabbit::SaveModel()
-	{
-		string name = m_vw->final_regressor_name;
+{ string name = m_vw->final_regressor_name;
 		if (name.empty())
-		{
-			return;
+  { return;
 		}
 
 		// this results in extra marshaling but should be fine here
@@ -95,22 +81,19 @@
 	}
 
 	void VowpalWabbit::SaveModel(String^ filename)
-	{
-		if (String::IsNullOrEmpty(filename))
+{ if (String::IsNullOrEmpty(filename))
 			throw gcnew ArgumentException("Filename must not be null or empty");
 
 		String^ directoryName = System::IO::Path::GetDirectoryName(filename);
 
 		if (!String::IsNullOrEmpty(directoryName))
-		{
-			System::IO::Directory::CreateDirectory(directoryName);
+  { System::IO::Directory::CreateDirectory(directoryName);
 		}
 
 		auto name = msclr::interop::marshal_as<std::string>(filename);
 
 		try
-		{
-			VW::save_predictor(*m_vw, name);
+  { VW::save_predictor(*m_vw, name);
 		}
 		CATCHRETHROW
 	}
@@ -130,39 +113,32 @@
   }
 
 	VowpalWabbitPerformanceStatistics^ VowpalWabbit::PerformanceStatistics::get()
-	{
-		// see parse_args.cc:finish(...)
+{ // see parse_args.cc:finish(...)
 
 		auto stats = gcnew VowpalWabbitPerformanceStatistics();
 
 		if (m_vw->current_pass == 0)
-		{
-			stats->NumberOfExamplesPerPass = m_vw->sd->example_number;
+  { stats->NumberOfExamplesPerPass = m_vw->sd->example_number;
 		}
 		else
-		{
-			stats->NumberOfExamplesPerPass = m_vw->sd->example_number / m_vw->current_pass;
+  { stats->NumberOfExamplesPerPass = m_vw->sd->example_number / m_vw->current_pass;
 		}
 
 		stats->WeightedExampleSum = m_vw->sd->weighted_examples;
 		stats->WeightedLabelSum = m_vw->sd->weighted_labels;
 
 		if (m_vw->holdout_set_off || (m_vw->sd->holdout_best_loss == FLT_MAX))
-		{
-			stats->AverageLoss = m_vw->sd->sum_loss / m_vw->sd->weighted_examples;
+  { stats->AverageLoss = m_vw->sd->sum_loss / m_vw->sd->weighted_examples;
 		}
 		else
-		{
-			stats->AverageLoss = m_vw->sd->holdout_best_loss;
+  { stats->AverageLoss = m_vw->sd->holdout_best_loss;
 		}
 
 		float best_constant; float best_constant_loss;
 		if (get_best_constant(*m_vw, best_constant, best_constant_loss))
-		{
-			stats->BestConstant = best_constant;
+  { stats->BestConstant = best_constant;
 			if (best_constant_loss != FLT_MIN)
-			{
-				stats->BestConstantLoss = best_constant_loss;
+    { stats->BestConstantLoss = best_constant_loss;
 			}
 		}
 
@@ -172,458 +148,276 @@
 	}
 
 	uint32_t VowpalWabbit::HashSpace(String^ s)
-	{
-		auto newHash = m_hasher(s, hash_base);
-=======
-VowpalWabbit::VowpalWabbit(VowpalWabbitSettings^ settings)
-  : VowpalWabbitBase(settings)
-{ if (settings == nullptr)
-  { throw gcnew ArgumentNullException("settings");
-  }
-
-  if (settings->ParallelOptions != nullptr)
-  { m_vw->all_reduce_type = AllReduceType::Thread;
-    auto total = settings->ParallelOptions->MaxDegreeOfParallelism;
-
-    if (settings->Root == nullptr)
-    { m_vw->all_reduce = new AllReduceThreads(total, settings->Node);
-    }
-    else
-    { auto parent_all_reduce = (AllReduceThreads*)settings->Root->m_vw->all_reduce;
-
-      m_vw->all_reduce = new AllReduceThreads(parent_all_reduce, total, settings->Node);
-    }
-  }
-
-  try
-  { m_hasher = GetHasher();
-  }
-  CATCHRETHROW
-}
-
-VowpalWabbit::VowpalWabbit(String^ args)
-  : VowpalWabbit(gcnew VowpalWabbitSettings(args))
-{
-}
-
-void VowpalWabbit::Driver()
-{ try
-  { LEARNER::generic_driver(*m_vw);
-  }
-  CATCHRETHROW
-}
-
-void VowpalWabbit::RunMultiPass()
-{ if (m_vw->numpasses > 1)
-  { try
-    { adjust_used_index(*m_vw);
-      m_vw->do_reset_source = true;
-      VW::start_parser(*m_vw, false);
-      LEARNER::generic_driver(*m_vw);
-      VW::end_parser(*m_vw);
-    }
-    CATCHRETHROW
-  }
-}
-
-void VowpalWabbit::SaveModel()
-{ string name = m_vw->final_regressor_name;
-  if (name.empty())
-  { return;
-  }
-
-  // this results in extra marshaling but should be fine here
-  this->SaveModel(gcnew String(name.c_str()));
-}
-
-void VowpalWabbit::SaveModel(String^ filename)
-{ if (String::IsNullOrEmpty(filename))
-    throw gcnew ArgumentException("Filename must not be null or empty");
-
-  String^ directoryName = System::IO::Path::GetDirectoryName(filename);
-
-  if (!String::IsNullOrEmpty(directoryName))
-  { System::IO::Directory::CreateDirectory(directoryName);
-  }
-
-  auto name = msclr::interop::marshal_as<std::string>(filename);
-
-  try
-  { VW::save_predictor(*m_vw, name);
-  }
-  CATCHRETHROW
-}
-
-VowpalWabbitPerformanceStatistics^ VowpalWabbit::PerformanceStatistics::get()
-{ // see parse_args.cc:finish(...)
-
-  auto stats = gcnew VowpalWabbitPerformanceStatistics();
-
-  if (m_vw->current_pass == 0)
-  { stats->NumberOfExamplesPerPass = m_vw->sd->example_number;
-  }
-  else
-  { stats->NumberOfExamplesPerPass = m_vw->sd->example_number / m_vw->current_pass;
-  }
-
-  stats->WeightedExampleSum = m_vw->sd->weighted_examples;
-  stats->WeightedLabelSum = m_vw->sd->weighted_labels;
-
-  if (m_vw->holdout_set_off || (m_vw->sd->holdout_best_loss == FLT_MAX))
-  { stats->AverageLoss = m_vw->sd->sum_loss / m_vw->sd->weighted_examples;
-  }
-  else
-  { stats->AverageLoss = m_vw->sd->holdout_best_loss;
-  }
-
-  float best_constant; float best_constant_loss;
-  if (get_best_constant(*m_vw, best_constant, best_constant_loss))
-  { stats->BestConstant = best_constant;
-    if (best_constant_loss != FLT_MIN)
-    { stats->BestConstantLoss = best_constant_loss;
-    }
-  }
-
-  stats->TotalNumberOfFeatures = m_vw->sd->total_features;
-
-  return stats;
-}
-
-uint32_t VowpalWabbit::HashSpace(String^ s)
 { auto newHash = m_hasher(s, hash_base);
->>>>>>> d816af74
 
 #ifdef DEBUG
-  auto oldHash = HashSpaceNative(s);
-  assert(newHash == oldHash);
-#endif
-
-  return (uint32_t)newHash;
-}
-
-uint32_t VowpalWabbit::HashFeature(String^ s, unsigned long u)
+		auto oldHash = HashSpaceNative(s);
+		assert(newHash == oldHash);
+#endif
+
+		return (uint32_t)newHash;
+	}
+
+	uint32_t VowpalWabbit::HashFeature(String^ s, unsigned long u)
 { auto newHash = m_hasher(s, u) & m_vw->parse_mask;
 
 #ifdef _DEBUG
-  auto oldHash = HashFeatureNative(s, u);
-  assert(newHash == oldHash);
-#endif
-
-  return (uint32_t)newHash;
-}
-
-uint32_t VowpalWabbit::HashSpaceNative(String^ s)
+		auto oldHash = HashFeatureNative(s, u);
+		assert(newHash == oldHash);
+#endif
+
+		return (uint32_t)newHash;
+	}
+
+	uint32_t VowpalWabbit::HashSpaceNative(String^ s)
 { auto bytes = System::Text::Encoding::UTF8->GetBytes(s);
-  auto handle = GCHandle::Alloc(bytes, GCHandleType::Pinned);
-
-  try
+		auto handle = GCHandle::Alloc(bytes, GCHandleType::Pinned);
+
+		try
   { return VW::hash_space(*m_vw, reinterpret_cast<char*>(handle.AddrOfPinnedObject().ToPointer()));
-  }
-  CATCHRETHROW
-  finally
+		}
+		CATCHRETHROW
+			finally
   { handle.Free();
-  }
-}
-
-uint32_t VowpalWabbit::HashFeatureNative(String^ s, unsigned long u)
+		}
+	}
+
+	uint32_t VowpalWabbit::HashFeatureNative(String^ s, unsigned long u)
 { auto bytes = System::Text::Encoding::UTF8->GetBytes(s);
-  auto handle = GCHandle::Alloc(bytes, GCHandleType::Pinned);
-
-  try
+		auto handle = GCHandle::Alloc(bytes, GCHandleType::Pinned);
+
+		try
   { return VW::hash_feature(*m_vw, reinterpret_cast<char*>(handle.AddrOfPinnedObject().ToPointer()), u);
-  }
-  CATCHRETHROW
-  finally
+		}
+		CATCHRETHROW
+			finally
   { handle.Free();
-  }
-}
-
-void VowpalWabbit::Learn(VowpalWabbitExample^ ex)
-{
-#if _DEBUG
-  if (ex == nullptr)
+		}
+	}
+
+	void VowpalWabbit::Learn(VowpalWabbitExample^ ex)
+	{
+#if _DEBUG
+		if (ex == nullptr)
   { throw gcnew ArgumentNullException("ex");
-  }
-#endif
-
-  try
+		}
+#endif
+
+		try
   { m_vw->learn(ex->m_example);
 
-    // as this is not a ring-based example it is not free'd
-    m_vw->l->finish_example(*m_vw, *ex->m_example);
-  }
-  CATCHRETHROW
-}
-
-generic<typename T>
-T VowpalWabbit::Learn(VowpalWabbitExample^ ex, IVowpalWabbitPredictionFactory<T>^ predictionFactory)
-{
-#if _DEBUG
-  if (ex == nullptr)
-    throw gcnew ArgumentNullException("ex");
-
-  if (nullptr == predictionFactory)
-    throw gcnew ArgumentNullException("predictionFactory");
-#endif
-
-  try
+			// as this is not a ring-based example it is not free'd
+			m_vw->l->finish_example(*m_vw, *ex->m_example);
+		}
+		CATCHRETHROW
+	}
+
+	generic<typename T>
+	T VowpalWabbit::Learn(VowpalWabbitExample^ ex, IVowpalWabbitPredictionFactory<T>^ predictionFactory)
+	{
+#if _DEBUG
+		if (ex == nullptr)
+			throw gcnew ArgumentNullException("ex");
+
+		if (nullptr == predictionFactory)
+			throw gcnew ArgumentNullException("predictionFactory");
+#endif
+
+		try
   { m_vw->learn(ex->m_example);
 
-    auto prediction = predictionFactory->Create(m_vw, ex->m_example);
-
-    // as this is not a ring-based example it is not free'd
-    m_vw->l->finish_example(*m_vw, *ex->m_example);
-
-    return prediction;
-  }
-  CATCHRETHROW
-}
-
-void VowpalWabbit::Predict(VowpalWabbitExample^ ex)
-{
-#if _DEBUG
-  if (ex == nullptr)
-    throw gcnew ArgumentNullException("ex");
-#endif
-  try
+			auto prediction = predictionFactory->Create(m_vw, ex->m_example);
+
+			// as this is not a ring-based example it is not free'd
+			m_vw->l->finish_example(*m_vw, *ex->m_example);
+
+			return prediction;
+		}
+		CATCHRETHROW
+	}
+
+	void VowpalWabbit::Predict(VowpalWabbitExample^ ex)
+	{
+#if _DEBUG
+		if (ex == nullptr)
+			throw gcnew ArgumentNullException("ex");
+#endif
+		try
   { m_vw->l->predict(*ex->m_example);
 
-    // as this is not a ring-based example it is not free'd
-    m_vw->l->finish_example(*m_vw, *ex->m_example);
-  }
-  CATCHRETHROW
-}
-
-generic<typename T>
-T VowpalWabbit::Predict(VowpalWabbitExample^ ex, IVowpalWabbitPredictionFactory<T>^ predictionFactory)
-{
-#if _DEBUG
-  if (ex == nullptr)
-    throw gcnew ArgumentNullException("ex");
-#endif
-
-  try
+			// as this is not a ring-based example it is not free'd
+			m_vw->l->finish_example(*m_vw, *ex->m_example);
+		}
+		CATCHRETHROW
+	}
+
+	generic<typename T>
+	T VowpalWabbit::Predict(VowpalWabbitExample^ ex, IVowpalWabbitPredictionFactory<T>^ predictionFactory)
+	{
+#if _DEBUG
+		if (ex == nullptr)
+			throw gcnew ArgumentNullException("ex");
+#endif
+
+		try
   { m_vw->l->predict(*ex->m_example);
 
-    auto prediction = predictionFactory->Create(m_vw, ex->m_example);
-
-    // as this is not a ring-based example it is not free'd
-    m_vw->l->finish_example(*m_vw, *ex->m_example);
-
-    return prediction;
-  }
-  CATCHRETHROW
-}
-
-VowpalWabbitExample^ VowpalWabbit::ParseLine(String^ line)
-{
-#if _DEBUG
-  if (line == nullptr)
-    throw gcnew ArgumentNullException("line");
-#endif
-
-  auto ex = GetOrCreateNativeExample();
-  auto bytes = System::Text::Encoding::UTF8->GetBytes(line);
-  auto valueHandle = GCHandle::Alloc(bytes, GCHandleType::Pinned);
-
-  try
+			auto prediction = predictionFactory->Create(m_vw, ex->m_example);
+
+			// as this is not a ring-based example it is not free'd
+			m_vw->l->finish_example(*m_vw, *ex->m_example);
+
+			return prediction;
+		}
+		CATCHRETHROW
+	}
+
+	VowpalWabbitExample^ VowpalWabbit::ParseLine(String^ line)
+	{
+#if _DEBUG
+		if (line == nullptr)
+			throw gcnew ArgumentNullException("line");
+#endif
+
+		auto ex = GetOrCreateNativeExample();
+		auto bytes = System::Text::Encoding::UTF8->GetBytes(line);
+		auto valueHandle = GCHandle::Alloc(bytes, GCHandleType::Pinned);
+
+		try
   { try
     { VW::read_line(*m_vw, ex->m_example, reinterpret_cast<char*>(valueHandle.AddrOfPinnedObject().ToPointer()));
 
-      // finalize example
-      VW::parse_atomic_example(*m_vw, ex->m_example, false);
-      VW::setup_example(*m_vw, ex->m_example);
-
-      return ex;
-    }
-    catch (...)
+				// finalize example
+				VW::parse_atomic_example(*m_vw, ex->m_example, false);
+				VW::setup_example(*m_vw, ex->m_example);
+
+				return ex;
+			}
+			catch (...)
     { delete ex;
-      throw;
-    }
-  }
-  CATCHRETHROW
-  finally
+				throw;
+			}
+		}
+		CATCHRETHROW
+		finally
   { valueHandle.Free();
-  }
-}
-
-void VowpalWabbit::Learn(String^ line)
-{
-#if _DEBUG
-  if (String::IsNullOrEmpty(line))
-    throw gcnew ArgumentException("lines must not be empty. For multi-line examples use Learn(IEnumerable<string>) overload.");
-#endif
-
-  VowpalWabbitExample^ example = nullptr;
-
-  try
+		}
+	}
+
+	void VowpalWabbit::Learn(String^ line)
+	{
+#if _DEBUG
+		if (String::IsNullOrEmpty(line))
+			throw gcnew ArgumentException("lines must not be empty. For multi-line examples use Learn(IEnumerable<string>) overload.");
+#endif
+
+		VowpalWabbitExample^ example = nullptr;
+
+		try
   { example = ParseLine(line);
-    Learn(example);
-  }
-  finally
+			Learn(example);
+		}
+		finally
   { delete example;
-  }
-}
-
-void VowpalWabbit::Predict(String^ line)
-{
-#if _DEBUG
-  if (String::IsNullOrEmpty(line))
-    throw gcnew ArgumentException("lines must not be empty. For multi-line examples use Predict(IEnumerable<string>) overload.");
-#endif
-
-  VowpalWabbitExample^ example = nullptr;
-
-  try
+		}
+	}
+
+	void VowpalWabbit::Predict(String^ line)
+	{
+#if _DEBUG
+		if (String::IsNullOrEmpty(line))
+			throw gcnew ArgumentException("lines must not be empty. For multi-line examples use Predict(IEnumerable<string>) overload.");
+#endif
+
+		VowpalWabbitExample^ example = nullptr;
+
+		try
   { example = ParseLine(line);
-    Predict(example);
-  }
-  finally
+			Predict(example);
+		}
+		finally
   { delete example;
-  }
-}
-
-generic<typename TPrediction>
-TPrediction VowpalWabbit::Learn(String^ line, IVowpalWabbitPredictionFactory<TPrediction>^ predictionFactory)
-{
-#if _DEBUG
-  if (String::IsNullOrEmpty(line))
-    throw gcnew ArgumentException("lines must not be empty. For multi-line examples use Learn(IEnumerable<string>) overload.");
-#endif
-
-  VowpalWabbitExample^ example = nullptr;
-
-  try
+		}
+	}
+
+	generic<typename TPrediction>
+	TPrediction VowpalWabbit::Learn(String^ line, IVowpalWabbitPredictionFactory<TPrediction>^ predictionFactory)
+	{
+#if _DEBUG
+		if (String::IsNullOrEmpty(line))
+			throw gcnew ArgumentException("lines must not be empty. For multi-line examples use Learn(IEnumerable<string>) overload.");
+#endif
+
+		VowpalWabbitExample^ example = nullptr;
+
+		try
   { example = ParseLine(line);
-    return Learn(example, predictionFactory);
-  }
-  finally
+			return Learn(example, predictionFactory);
+		}
+		finally
   { delete example;
-  }
-}
-
-generic<typename T>
-T VowpalWabbit::Predict(String^ line, IVowpalWabbitPredictionFactory<T>^ predictionFactory)
-{
-#if _DEBUG
-  if (String::IsNullOrEmpty(line))
-    throw gcnew ArgumentException("lines must not be empty. For multi-line examples use Learn(IEnumerable<string>) overload.");
-#endif
-
-  VowpalWabbitExample^ example = nullptr;
-
-  try
+		}
+	}
+
+	generic<typename T>
+	T VowpalWabbit::Predict(String^ line, IVowpalWabbitPredictionFactory<T>^ predictionFactory)
+	{
+#if _DEBUG
+		if (String::IsNullOrEmpty(line))
+			throw gcnew ArgumentException("lines must not be empty. For multi-line examples use Learn(IEnumerable<string>) overload.");
+#endif
+
+		VowpalWabbitExample^ example = nullptr;
+
+		try
   { example = ParseLine(line);
-    return Predict(example, predictionFactory);
-  }
-  finally
+			return Predict(example, predictionFactory);
+		}
+		finally
   { delete example;
-  }
-}
-
-void VowpalWabbit::Learn(IEnumerable<String^>^ lines)
-{
-#if _DEBUG
-  if (lines == nullptr)
-    throw gcnew ArgumentNullException("lines");
-#endif
-
-  auto examples = gcnew List<VowpalWabbitExample^>;
-
-  try
+		}
+	}
+
+	void VowpalWabbit::Learn(IEnumerable<String^>^ lines)
+	{
+#if _DEBUG
+		if (lines == nullptr)
+			throw gcnew ArgumentNullException("lines");
+#endif
+
+		auto examples = gcnew List<VowpalWabbitExample^>;
+
+		try
   { for each (auto line in lines)
     { auto ex = ParseLine(line);
-      examples->Add(ex);
-
-      Learn(ex);
-    }
-
-    auto empty = GetOrCreateEmptyExample();
-    examples->Add(empty);
-    Learn(empty);
-  }
-  finally
+				examples->Add(ex);
+
+				Learn(ex);
+			}
+
+			auto empty = GetOrCreateEmptyExample();
+			examples->Add(empty);
+			Learn(empty);
+		}
+		finally
   { for each (auto ex in examples)
     { delete ex;
-    }
-  }
-}
-
-void VowpalWabbit::Predict(IEnumerable<String^>^ lines)
-{
-#if _DEBUG
-  if (lines == nullptr)
-    throw gcnew ArgumentNullException("lines");
-#endif
-
-  auto examples = gcnew List<VowpalWabbitExample^>;
-
-  try
+			}
+		}
+	}
+
+	void VowpalWabbit::Predict(IEnumerable<String^>^ lines)
+	{
+#if _DEBUG
+		if (lines == nullptr)
+			throw gcnew ArgumentNullException("lines");
+#endif
+
+		auto examples = gcnew List<VowpalWabbitExample^>;
+
+		try
   { for each (auto line in lines)
     { auto ex = ParseLine(line);
-      examples->Add(ex);
-
-      Predict(ex);
-    }
-
-    auto empty = GetOrCreateEmptyExample();
-    examples->Add(empty);
-    Predict(empty);
-  }
-  finally
-  { for each (auto ex in examples)
-    { delete ex;
-    }
-  }
-}
-
-generic<typename T>
-T VowpalWabbit::Learn(IEnumerable<String^>^ lines, IVowpalWabbitPredictionFactory<T>^ predictionFactory)
-{
-#if _DEBUG
-  if (lines == nullptr)
-    throw gcnew ArgumentNullException("lines");
-#endif
-
-  auto examples = gcnew List<VowpalWabbitExample^>;
-
-  try
-  { for each (auto line in lines)
-    { auto ex = ParseLine(line);
-      examples->Add(ex);
-
-      Learn(ex);
-    }
-
-    auto empty = GetOrCreateEmptyExample();
-    examples->Add(empty);
-    Learn(empty);
-
-    return examples[0]->GetPrediction(this, predictionFactory);
-  }
-  finally
-  { for each (auto ex in examples)
-    { delete ex;
-    }
-  }
-}
-
-generic<typename T>
-T VowpalWabbit::Predict(IEnumerable<String^>^ lines, IVowpalWabbitPredictionFactory<T>^ predictionFactory)
-{
-#if _DEBUG
-  if (lines == nullptr)
-    throw gcnew ArgumentNullException("lines");
-#endif
-
-<<<<<<< HEAD
-		auto examples = gcnew List<VowpalWabbitExample^>;
-
-		try
-		{
-			for each (auto line in lines)
-			{
-				auto ex = ParseLine(line);
 				examples->Add(ex);
 
 				Predict(ex);
@@ -632,23 +426,79 @@
 			auto empty = GetOrCreateEmptyExample();
 			examples->Add(empty);
 			Predict(empty);
+		}
+		finally
+  { for each (auto ex in examples)
+    { delete ex;
+			}
+		}
+	}
+
+	generic<typename T>
+	T VowpalWabbit::Learn(IEnumerable<String^>^ lines, IVowpalWabbitPredictionFactory<T>^ predictionFactory)
+	{
+#if _DEBUG
+		if (lines == nullptr)
+			throw gcnew ArgumentNullException("lines");
+#endif
+
+		auto examples = gcnew List<VowpalWabbitExample^>;
+
+		try
+  { for each (auto line in lines)
+    { auto ex = ParseLine(line);
+				examples->Add(ex);
+
+				Learn(ex);
+			}
+
+			auto empty = GetOrCreateEmptyExample();
+			examples->Add(empty);
+			Learn(empty);
 
 			return examples[0]->GetPrediction(this, predictionFactory);
 		}
 		finally
-		{
-			for each (auto ex in examples)
-			{
-				delete ex;
+  { for each (auto ex in examples)
+    { delete ex;
+			}
+		}
+	}
+
+	generic<typename T>
+	T VowpalWabbit::Predict(IEnumerable<String^>^ lines, IVowpalWabbitPredictionFactory<T>^ predictionFactory)
+	{
+#if _DEBUG
+		if (lines == nullptr)
+			throw gcnew ArgumentNullException("lines");
+#endif
+
+		auto examples = gcnew List<VowpalWabbitExample^>;
+
+		try
+  { for each (auto line in lines)
+    { auto ex = ParseLine(line);
+				examples->Add(ex);
+
+				Predict(ex);
+			}
+
+			auto empty = GetOrCreateEmptyExample();
+			examples->Add(empty);
+			Predict(empty);
+
+			return examples[0]->GetPrediction(this, predictionFactory);
+		}
+		finally
+  { for each (auto ex in examples)
+    { delete ex;
 			}
 		}
 	}
 
 	void VowpalWabbit::EndOfPass()
-	{
-		try
-		{
-			m_vw->l->end_pass();
+{ try
+  { m_vw->l->end_pass();
 			sync_stats(*m_vw);
 		}
 		CATCHRETHROW
@@ -662,8 +512,7 @@
 	/// <returns>The resulting hash code.</returns>
   //template<bool replaceSpace>
 	size_t hashall(String^ s, unsigned long u)
-	{
-		// get raw bytes from string
+{ // get raw bytes from string
 		auto keys = Encoding::UTF8->GetBytes(s);
     int length = keys->Length;
 
@@ -697,8 +546,7 @@
 
 		int i = 0;
 		while (i <= length - 4)
-		{
-			// convert byte array to integer
+  { // convert byte array to integer
 			k1 = (uint32_t)(keys[i] | keys[i + 1] << 8 | keys[i + 2] << 16 | keys[i + 3] << 24);
 
 			k1 *= c1;
@@ -715,8 +563,7 @@
 		k1 = 0;
 		int tail = length - length % 4;
 		switch (length & 3)
-		{
-		case 3:
+  { case 3:
 			k1 ^= (uint32_t)(keys[tail + 2] << 16);
 		case 2:
 			k1 ^= (uint32_t)(keys[tail + 1] << 8);
@@ -742,163 +589,32 @@
 	/// <param name="u">Hash offset.</param>
 	/// <returns>The resulting hash code.</returns>
 	size_t hashstring(String^ s, unsigned long u)
-	{
-		s = s->Trim();
+{ s = s->Trim();
 
 		int sInt = 0;
 		if (int::TryParse(s, sInt))
-		{
-			return sInt + u;
+  { return sInt + u;
 		}
 		else
-		{
-			return hashall(s, u);
+  { return hashall(s, u);
 		}
 	}
 
 	Func<String^, unsigned long, size_t>^ VowpalWabbit::GetHasher()
-	{
-		//feature manipulation
+{ //feature manipulation
 		string hash_function("strings");
 		if (m_vw->vm.count("hash"))
-		{
-			hash_function = m_vw->vm["hash"].as<string>();
+  { hash_function = m_vw->vm["hash"].as<string>();
 		}
 
 		if (hash_function == "strings")
-		{
-			return gcnew Func<String^, unsigned long, size_t>(&hashstring);
+  { return gcnew Func<String^, unsigned long, size_t>(&hashstring);
 		}
 		else if (hash_function == "all")
-		{
-			return gcnew Func<String^, unsigned long, size_t>(&hashall);
+  { return gcnew Func<String^, unsigned long, size_t>(&hashall);
 		}
 		else
-		{
-			THROW("Unsupported hash function: " << hash_function);
-		}
-	}
-=======
-  auto examples = gcnew List<VowpalWabbitExample^>;
-
-  try
-  { for each (auto line in lines)
-    { auto ex = ParseLine(line);
-      examples->Add(ex);
-
-      Predict(ex);
-    }
-
-    auto empty = GetOrCreateEmptyExample();
-    examples->Add(empty);
-    Predict(empty);
-
-    return examples[0]->GetPrediction(this, predictionFactory);
-  }
-  finally
-  { for each (auto ex in examples)
-    { delete ex;
-    }
-  }
-}
-
-void VowpalWabbit::EndOfPass()
-{ try
-  { m_vw->l->end_pass();
-    sync_stats(*m_vw);
-  }
-  CATCHRETHROW
-}
-
-/// <summary>
-/// Hashes the given value <paramref name="s"/>.
-/// </summary>
-/// <param name="s">String to be hashed.</param>
-/// <param name="u">Hash offset.</param>
-/// <returns>The resulting hash code.</returns>
-size_t hashall(String^ s, unsigned long u)
-{ // get raw bytes from string
-  auto keys = Encoding::UTF8->GetBytes(s);
-
-  uint32_t h1 = u;
-  uint32_t k1 = 0;
-
-  const uint32_t c1 = 0xcc9e2d51;
-  const uint32_t c2 = 0x1b873593;
-
-  int length = keys->Length;
-  int i = 0;
-  while (i <= length - 4)
-  { // convert byte array to integer
-    k1 = (uint32_t)(keys[i] | keys[i + 1] << 8 | keys[i + 2] << 16 | keys[i + 3] << 24);
-
-    k1 *= c1;
-    k1 = ROTL32(k1, 15);
-    k1 *= c2;
-
-    h1 ^= k1;
-    h1 = ROTL32(h1, 13);
-    h1 = h1 * 5 + 0xe6546b64;
-
-    i += 4;
-  }
-
-  k1 = 0;
-  int tail = length - length % 4;
-  switch (length & 3)
-  { case 3:
-      k1 ^= (uint32_t)(keys[tail + 2] << 16);
-    case 2:
-      k1 ^= (uint32_t)(keys[tail + 1] << 8);
-    case 1:
-      k1 ^= (uint32_t)(keys[tail]);
-      k1 *= c1;
-      k1 = ROTL32(k1, 15);
-      k1 *= c2;
-      h1 ^= k1;
-      break;
-  }
-
-  // finalization
-  h1 ^= (uint32_t)length;
-
-  return MURMUR_HASH_3::fmix(h1);
-}
-
-/// <summary>
-/// Hashes the given value <paramref name="s"/>.
-/// </summary>
-/// <param name="s">String to be hashed.</param>
-/// <param name="u">Hash offset.</param>
-/// <returns>The resulting hash code.</returns>
-size_t hashstring(String^ s, unsigned long u)
-{ s = s->Trim();
-
-  int sInt = 0;
-  if (int::TryParse(s, sInt))
-  { return sInt + u;
-  }
-  else
-  { return hashall(s, u);
-  }
-}
-
-Func<String^, unsigned long, size_t>^ VowpalWabbit::GetHasher()
-{ //feature manipulation
-  string hash_function("strings");
-  if (m_vw->vm.count("hash"))
-  { hash_function = m_vw->vm["hash"].as<string>();
-  }
-
-  if (hash_function == "strings")
-  { return gcnew Func<String^, unsigned long, size_t>(&hashstring);
-  }
-  else if (hash_function == "all")
-  { return gcnew Func<String^, unsigned long, size_t>(&hashall);
-  }
-  else
   { THROW("Unsupported hash function: " << hash_function);
-  }
-}
->>>>>>> d816af74
+		}
+	}
 }