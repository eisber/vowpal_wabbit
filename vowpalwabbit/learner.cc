--- conflicted
+++ resolved
@@ -79,14 +79,6 @@
   as_multiline(all.l)->finish_example(all, ec_seq);
 }
 
-<<<<<<< HEAD
-bool example_is_test(example& ec, vw& all)
-{
-  return all.l->is_test_example(ec);
-}
-
-=======
->>>>>>> b3e42dfd
 /* example headers have the word "shared" */
 bool ec_is_example_header(example& ec)
 {
@@ -104,11 +96,7 @@
   * Returns: true if complete and false if incomplete example */
 bool complete_multi_ex(example* ec, multi_ex& ec_seq, vw& all)
 {
-<<<<<<< HEAD
-  const bool is_test_ec = example_is_test(*ec,all);
-=======
   const bool is_test_ec = all.p->lp.test_label(&ec->l);
->>>>>>> b3e42dfd
   const bool need_to_break = VW::is_ring_example(all, ec) && (ec_seq.size() >= all.p->ring_size - 2);
 
   if ((example_is_newline_not_header(*ec) && is_test_ec)
