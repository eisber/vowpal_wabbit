--- conflicted
+++ resolved
@@ -47,15 +47,11 @@
 
   learner* setup(vw& all, po::variables_map& vm)
   {
-<<<<<<< HEAD
     po::options_description opts("Link options");
     opts.add_options()
       ("link", po::value<string>()->default_value("identity"), "Specify the link function: identity, logistic or glf1");
     vm = add_options(all, opts);
-    scorer* s = (scorer*)calloc_or_die(1, sizeof(scorer));
-=======
     scorer* s = calloc_or_die<scorer>();
->>>>>>> cb0dc4cf
     s->all = &all;
 
     learner* l = new learner(s, all.l);
