--- conflicted
+++ resolved
@@ -150,11 +150,7 @@
   ld.costs = v_init<cb_class>();
   int index = -1;
 
-<<<<<<< HEAD
-  for (auto& ec : examples)
-=======
   for (example*& ec : examples)
->>>>>>> c2d5bcf0
   { if (ec->l.cb.costs.size() == 1 &&
         ec->l.cb.costs[0].cost != FLT_MAX &&
         ec->l.cb.costs[0].probability > 0)
@@ -174,11 +170,7 @@
 
   bool shared = CB::ec_is_example_header(*examples[0]);
 
-<<<<<<< HEAD
-  for (auto cl : ld.costs)
-=======
   for (CB::cb_class& cl : ld.costs)
->>>>>>> c2d5bcf0
   { mydata.known_cost = ld.costs[0];
     mydata.known_cost.action = index;
 
@@ -196,22 +188,14 @@
 
   // 1st: save cb_label (into mydata) and store cs_label for each example, which will be passed into base.learn.
   size_t index = 0;
-<<<<<<< HEAD
-  for (auto ec : examples)
-=======
   for (example* ec : examples)
->>>>>>> c2d5bcf0
   { cb_labels.push_back(ec->l.cb);
     ec->l.cs = cs_labels[index++];
   }
 
   // 2nd: predict for each ex
   // // call base.predict for each vw exmaple in the sequence
-<<<<<<< HEAD
-  for (auto ec : examples)
-=======
   for (example* ec : examples)
->>>>>>> c2d5bcf0
   { if (is_learn)
       base.learn(*ec);
     else
@@ -221,11 +205,7 @@
   // 3rd: restore cb_label for each example
   // (**ec).l.cb = array.element.
   size_t i = 0;
-<<<<<<< HEAD
-  for (auto ec : examples)
-=======
   for (example* ec : examples)
->>>>>>> c2d5bcf0
     ec->l.cb = cb_labels[i++];
 
   if (!mydata.rank_all)
@@ -409,11 +389,7 @@
   else
     is_test = true;
 
-<<<<<<< HEAD
-  for (auto sink : all.final_prediction_sink)
-=======
   for (int sink : all.final_prediction_sink)
->>>>>>> c2d5bcf0
     all.print(sink, (float)action, 0, ec.tag);
 
   if (all.raw_prediction > 0)
@@ -456,11 +432,7 @@
   else
     is_test = true;
 
-<<<<<<< HEAD
-  for (auto sink : all.final_prediction_sink)
-=======
   for (int sink : all.final_prediction_sink)
->>>>>>> c2d5bcf0
     MULTILABEL::print_multilabel(sink, head_ec.pred.multilabels, head_ec.tag);
 
   if (all.raw_prediction > 0)
@@ -496,11 +468,7 @@
 
 void clear_seq_and_finish_examples(vw& all, cb_adf& data)
 { if (data.ec_seq.size() > 0)
-<<<<<<< HEAD
-    for (auto ecc : data.ec_seq)
-=======
     for (example* ecc : data.ec_seq)
->>>>>>> c2d5bcf0
       if (ecc->in_use)
         VW::finish_example(all, ecc);
   data.ec_seq.erase();
