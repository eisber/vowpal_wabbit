/*
  Copyright (c) by respective owners including Yahoo!, Microsoft, and
  individual contributors. All rights reserved.  Released under a BSD (revised)
  license as described in the file LICENSE.
*/
#include <float.h>
#include <errno.h>

#include "reductions.h"
#include "v_hashmap.h"
#include "label_dictionary.h"
#include "vw.h"
#include "cb_algs.h"
#include "vw_exception.h"
#include "gen_cs_example.h"
#include "vw_versions.h"

using namespace std;
using namespace LEARNER;
using namespace CB;
using namespace ACTION_SCORE;
using namespace GEN_CS;
using namespace CB_ALGS;

namespace CB_ADF
{
struct cb_adf
{
  vw* all;

  cb_to_cs_adf gen_cs;
  v_array<CB::label> cb_labels;
  COST_SENSITIVE::label cs_labels;
  v_array<COST_SENSITIVE::label> prepped_cs_labels;

  action_scores a_s;//temporary storage for mtr

  uint64_t offset;
  bool no_predict;
  bool rank_all;
};

CB::cb_class get_observed_cost(multi_ex& examples)
{
  CB::label ld;
  ld.costs = v_init<cb_class>();
  int index = -1;
  CB::cb_class known_cost;

  size_t i=0;
  for (example*& ec : examples)
  {
    if (ec->l.cb.costs.size() == 1 &&
        ec->l.cb.costs[0].cost != FLT_MAX &&
        ec->l.cb.costs[0].probability > 0)
      {
        ld = ec->l.cb;
        index = i;
      }
    ++i;
  }


  // handle -1 case.
  if (index == -1)
  {
    known_cost.probability = -1;
    return known_cost;
    //std::cerr << "None of the examples has known cost. Exiting." << endl;
    //throw exception();
  }

  bool shared = CB::ec_is_example_header(*examples[0]);

  known_cost = ld.costs[0];
  known_cost.action = index;
  if(shared)  // take care of shared example
    known_cost.action--;
  return known_cost;
}

void learn_IPS(cb_adf& mydata, multi_learner& base, multi_ex& examples)
{
  gen_cs_example_ips(examples, mydata.cs_labels);
  call_cs_ldf<true>(base, examples, mydata.cb_labels, mydata.cs_labels, mydata.prepped_cs_labels, mydata.offset);
}

void learn_DR(cb_adf& mydata, multi_learner& base, multi_ex& examples)
{
  gen_cs_example_dr<true>(mydata.gen_cs, examples, mydata.cs_labels);
  call_cs_ldf<true>(base, examples, mydata.cb_labels, mydata.cs_labels, mydata.prepped_cs_labels, mydata.offset);
}

void learn_DM(cb_adf& mydata, multi_learner& base, multi_ex& examples)
{
  gen_cs_example_dm(examples, mydata.cs_labels);
  call_cs_ldf<true>(base, examples, mydata.cb_labels, mydata.cs_labels, mydata.prepped_cs_labels, mydata.offset);
}

template<bool predict>
void learn_MTR(cb_adf& mydata, multi_learner& base, multi_ex& examples)
{
  //uint32_t action = 0;
  if (predict) //first get the prediction to return
  {
    gen_cs_example_ips(examples, mydata.cs_labels);
    call_cs_ldf<false>(base, examples, mydata.cb_labels, mydata.cs_labels, mydata.prepped_cs_labels, mydata.offset);
    swap(examples[0]->pred.a_s, mydata.a_s);
  }
  //second train on _one_ action (which requires up to 3 examples).
  //We must go through the cost sensitive classifier layer to get
  //proper feature handling.
  gen_cs_example_mtr(mydata.gen_cs, examples, mydata.cs_labels);
  uint32_t nf = (uint32_t)examples[mydata.gen_cs.mtr_example]->num_features;
  float old_weight = examples[mydata.gen_cs.mtr_example]->weight;
  examples[mydata.gen_cs.mtr_example]->weight *= 1.f / examples[mydata.gen_cs.mtr_example]->l.cb.costs[0].probability * ((float)mydata.gen_cs.event_sum / (float)mydata.gen_cs.action_sum);
  GEN_CS::call_cs_ldf<true>(base, mydata.gen_cs.mtr_ec_seq, mydata.cb_labels, mydata.cs_labels, mydata.prepped_cs_labels, mydata.offset);
  examples[mydata.gen_cs.mtr_example]->num_features = nf;
  examples[mydata.gen_cs.mtr_example]->weight = old_weight;
  swap(examples[0]->pred.a_s, mydata.a_s);
}

bool test_adf_sequence(multi_ex& ec_seq)
{
  uint32_t count = 0;
  for (size_t k=0; k<ec_seq.size(); k++)
  {
    example *ec = ec_seq[k];

    if (ec->l.cb.costs.size() > 1)
      THROW("cb_adf: badly formatted example, only one cost can be known.");

    if (ec->l.cb.costs.size() == 1 && ec->l.cb.costs[0].cost != FLT_MAX)
      count += 1;

    if (CB::ec_is_example_header(*ec))
      if (k != 0)
        THROW("warning: example headers at position " << k << ": can only have in initial position!");
  }
  if (count == 0)
    return true;
  else if (count == 1)
    return false;
  else
    THROW("cb_adf: badly formatted example, only one line can have a cost");
}

template <bool is_learn>
void do_actual_learning(cb_adf& data, multi_learner& base, multi_ex& ec_seq)
{
  data.offset = ec_seq[0]->ft_offset;
  data.gen_cs.known_cost = get_observed_cost(ec_seq);//need to set for test case
  if (is_learn && !test_adf_sequence(ec_seq))
  {
    /*	v_array<float> temp_scores;
    temp_scores = v_init<float>();
    do_actual_learning<false>(data,base);
    for (size_t i = 0; i < data.ec_seq[0]->pred.a_s.size(); i++)
    temp_scores.push_back(data.ec_seq[0]->pred.a_s[i].score);*/
    switch (data.gen_cs.cb_type)
    {
    case CB_TYPE_IPS:
      learn_IPS(data, base, ec_seq);
      break;
    case CB_TYPE_DR:
      learn_DR(data, base, ec_seq);
      break;
    case CB_TYPE_DM:
      learn_DM(data, base, ec_seq);
      break;
    case CB_TYPE_MTR:
      if (data.no_predict)
        learn_MTR<false>(data, base, ec_seq);
      else
        learn_MTR<true>(data, base, ec_seq);
      break;
    default:
      THROW("Unknown cb_type specified for contextual bandit learning: " << data.gen_cs.cb_type);
    }

    /*      for (size_t i = 0; i < temp_scores.size(); i++)
    if (temp_scores[i] != data.ec_seq[0]->pred.a_s[i].score)
      cout << "problem! " << temp_scores[i] << " != " << data.ec_seq[0]->pred.a_s[i].score << " for " << data.ec_seq[0]->pred.a_s[i].action << endl;
      temp_scores.delete_v();*/
  }
  else
  {
    gen_cs_test_example(ec_seq, data.cs_labels);//create test labels.
    call_cs_ldf<false>(base, ec_seq, data.cb_labels, data.cs_labels, data.prepped_cs_labels, data.offset);
  }
}

void global_print_newline(vw& all)
{
  char temp[1];
  temp[0] = '\n';
  for (size_t i=0; i<all.final_prediction_sink.size(); i++)
  {
    int f = all.final_prediction_sink[i];
    ssize_t t;
    t = io_buf::write_file_or_socket(f, temp, 1);
    if (t != 1)
      cerr << "write error: " << strerror(errno) << endl;
  }
}

// how to

bool update_statistics(vw& all, cb_adf& c, example& ec, multi_ex* ec_seq)
{
  size_t num_features = 0;

  uint32_t action = ec.pred.a_s[0].action;
  for (size_t i = 0; i < (*ec_seq).size(); i++)
    if (!CB::ec_is_example_header(*(*ec_seq)[i]))
      num_features += (*ec_seq)[i]->num_features;

  float loss = 0.;

  bool is_test = false;
  if (c.gen_cs.known_cost.probability > 0)
    loss = get_unbiased_cost(&(c.gen_cs.known_cost), c.gen_cs.pred_scores, action);
  else
    is_test = true;

  all.sd->update(ec.test_only, !is_test, loss, ec.weight, num_features);
  return is_test;
}

void output_example(vw& all, cb_adf& c, example& ec, multi_ex* ec_seq)
{
  if (example_is_newline_not_header(ec)) return;

  bool is_test = update_statistics(all, c, ec, ec_seq);

  uint32_t action = ec.pred.a_s[0].action;
  for (int sink : all.final_prediction_sink)
    all.print(sink, (float)action, 0, ec.tag);

  if (all.raw_prediction > 0)
  {
    string outputString;
    stringstream outputStringStream(outputString);
    v_array<CB::cb_class> costs = ec.l.cb.costs;

    for (size_t i = 0; i < costs.size(); i++)
    {
      if (i > 0) outputStringStream << ' ';
      outputStringStream << costs[i].action << ':' << costs[i].partial_prediction;
    }
    all.print_text(all.raw_prediction, outputStringStream.str(), ec.tag);
  }

  CB::print_update(all, is_test, ec, ec_seq, true);
}

void output_rank_example(vw& all, cb_adf& c, example& ec, multi_ex* ec_seq)
{
  label& ld = ec.l.cb;
  v_array<CB::cb_class> costs = ld.costs;

  if (example_is_newline_not_header(ec)) return;

  bool is_test = update_statistics(all, c, ec, ec_seq);

  for (int sink : all.final_prediction_sink)
    print_action_score(sink, ec.pred.a_s, ec.tag);

  if (all.raw_prediction > 0)
  {
    string outputString;
    stringstream outputStringStream(outputString);
    for (size_t i = 0; i < costs.size(); i++)
    {
      if (i > 0) outputStringStream << ' ';
      outputStringStream << costs[i].action << ':' << costs[i].partial_prediction;
    }
    all.print_text(all.raw_prediction, outputStringStream.str(), ec.tag);
  }

  CB::print_update(all, is_test, ec, ec_seq, true);
}

void output_example_seq(vw& all, cb_adf& data, multi_ex& ec_seq)
{
  if (ec_seq.size() > 0)
  {
    if (data.rank_all)
      output_rank_example(all, data, **(ec_seq.begin()), &(ec_seq));
    else
    {
      output_example(all, data, **(ec_seq.begin()), &(ec_seq));

      if (all.raw_prediction > 0)
        all.print_text(all.raw_prediction, "", ec_seq[0]->tag);
    }
  }
}

void finish_multiline_example(vw& all, cb_adf& data, multi_ex& ec_seq)
{
  if (ec_seq.size() > 0)
  {
    output_example_seq(all, data, ec_seq);
    global_print_newline(all);
  }
  VW::clear_seq_and_finish_examples(all, ec_seq);
}

void finish(cb_adf& data)
{
  data.gen_cs.mtr_ec_seq.~multi_ex();
  data.cb_labels.delete_v();
  for(size_t i = 0; i < data.prepped_cs_labels.size(); i++)
    data.prepped_cs_labels[i].costs.delete_v();
  data.prepped_cs_labels.delete_v();
  data.cs_labels.costs.delete_v();

  data.a_s.delete_v();
  data.gen_cs.pred_scores.costs.delete_v();
}

<<<<<<< HEAD
template <bool is_learn>
void predict_or_learn(cb_adf& data, base_learner& base, example &ec)
{
  vw* all = data.all;
  bool is_test_ec = CB::cb_label.test_label(&ec.l);
  bool need_to_break = VW::is_ring_example(*all, &ec) && (data.ec_seq.size() >= all->p->ring_size - 2);
  data.offset = ec.ft_offset;

  if ((example_is_newline_not_header(ec) && is_test_ec) || need_to_break)
  {
    data.ec_seq.push_back(&ec);
    do_actual_learning<is_learn>(data, base);
    // using flag to clear, because ec_seq is used in finish_example
    data.need_to_clear = true;
  }
  else
  {
    if (data.need_to_clear)    // should only happen if we're NOT driving
    {
      data.ec_seq.erase();
      data.need_to_clear = false;
    }
    data.ec_seq.push_back(&ec);
  }
}

=======
>>>>>>> 24233e23
void save_load(cb_adf& c, io_buf& model_file, bool read, bool text)
{
  if (c.all->model_file_ver < VERSION_FILE_WITH_CB_ADF_SAVE)
    return;
  stringstream msg;
  msg << "event_sum " << c.gen_cs.event_sum << "\n";
  bin_text_read_write_fixed(model_file, (char*)&c.gen_cs.event_sum, sizeof(c.gen_cs.event_sum),
                            "", read, msg, text);

  msg << "action_sum " << c.gen_cs.action_sum << "\n";
  bin_text_read_write_fixed(model_file, (char*)&c.gen_cs.action_sum, sizeof(c.gen_cs.action_sum),
                            "", read, msg, text);
}

}
using namespace CB_ADF;
base_learner* cb_adf_setup(arguments& arg)
{
  auto ld = scoped_calloc_or_throw<cb_adf>();
  std::string type_string;

  if (arg.new_options("Contextual Bandit with Action Dependent Features")
      .critical("cb_adf", "Do Contextual Bandit learning with multiline action dependent features.")
      .keep(ld->rank_all, "rank_all", "Return actions sorted by score order")
      (ld->no_predict, "no_predict", "Do not do a prediction when training")
      .keep("cb_type", type_string, (string)"ips", "contextual bandit method to use in {ips,dm,dr, mtr}").missing())
    return nullptr;

  ld->all = arg.all;

  // number of weight vectors needed
  size_t problem_multiplier = 1;//default for IPS
  bool check_baseline_enabled = false;

  if (type_string.compare("dr") == 0)
    {
      ld->gen_cs.cb_type = CB_TYPE_DR;
      problem_multiplier = 2;
      // only use baseline when manually enabled for loss estimation
      check_baseline_enabled = true;
    }
  else if (type_string.compare("ips") == 0)
    ld->gen_cs.cb_type = CB_TYPE_IPS;
  else if (type_string.compare("mtr") == 0)
    ld->gen_cs.cb_type = CB_TYPE_MTR;
  else if (type_string.compare("dm") == 0)
    ld->gen_cs.cb_type = CB_TYPE_DM;
  else
    {
      arg.trace_message << "warning: cb_type must be in {'ips','dr','mtr','dm'}; resetting to ips." << std::endl;
      ld->gen_cs.cb_type = CB_TYPE_IPS;
    }

  arg.all->delete_prediction = ACTION_SCORE::delete_action_scores;

  // Push necessary flags.
  if ( (count(arg.args.begin(), arg.args.end(), "--csoaa_ldf") == 0 && count(arg.args.begin(), arg.args.end(), "--wap_ldf") == 0)
       || ld->rank_all || arg.vm.count("csoaa_rank") == 0)
  {
    if (count(arg.args.begin(), arg.args.end(), "--csoaa_ldf") == 0)
      arg.args.push_back("--csoaa_ldf");
    if (count(arg.args.begin(), arg.args.end(), "multiline") == 0)
      arg.args.push_back("multiline");
    if (count(arg.args.begin(), arg.args.end(), "--csoaa_rank") == 0)
      arg.args.push_back("--csoaa_rank");
  }
  if (count(arg.args.begin(), arg.args.end(), "--baseline") && check_baseline_enabled)
    arg.args.push_back("--check_enabled");

  auto base = as_multiline(setup_base(arg));
  arg.all->p->lp = CB::cb_label;
  arg.all->label_type = label_type::cb;

  cb_adf* bare = ld.get();
  learner<cb_adf,multi_ex>& l = init_learner(ld, base,
    CB_ADF::do_actual_learning<true>, CB_ADF::do_actual_learning<false>,
    problem_multiplier, prediction_type::action_scores);
  l.set_finish_example(CB_ADF::finish_multiline_example);

  bare->gen_cs.scorer = arg.all->scorer;

  l.set_finish(CB_ADF::finish);
  l.set_save_load(CB_ADF::save_load);
  l.set_test_example(CB::example_is_test);
  return make_base(l);
}<|MERGE_RESOLUTION|>--- conflicted
+++ resolved
@@ -320,35 +320,6 @@
   data.gen_cs.pred_scores.costs.delete_v();
 }
 
-<<<<<<< HEAD
-template <bool is_learn>
-void predict_or_learn(cb_adf& data, base_learner& base, example &ec)
-{
-  vw* all = data.all;
-  bool is_test_ec = CB::cb_label.test_label(&ec.l);
-  bool need_to_break = VW::is_ring_example(*all, &ec) && (data.ec_seq.size() >= all->p->ring_size - 2);
-  data.offset = ec.ft_offset;
-
-  if ((example_is_newline_not_header(ec) && is_test_ec) || need_to_break)
-  {
-    data.ec_seq.push_back(&ec);
-    do_actual_learning<is_learn>(data, base);
-    // using flag to clear, because ec_seq is used in finish_example
-    data.need_to_clear = true;
-  }
-  else
-  {
-    if (data.need_to_clear)    // should only happen if we're NOT driving
-    {
-      data.ec_seq.erase();
-      data.need_to_clear = false;
-    }
-    data.ec_seq.push_back(&ec);
-  }
-}
-
-=======
->>>>>>> 24233e23
 void save_load(cb_adf& c, io_buf& model_file, bool read, bool text)
 {
   if (c.all->model_file_ver < VERSION_FILE_WITH_CB_ADF_SAVE)
@@ -432,6 +403,5 @@
 
   l.set_finish(CB_ADF::finish);
   l.set_save_load(CB_ADF::save_load);
-  l.set_test_example(CB::example_is_test);
   return make_base(l);
 }