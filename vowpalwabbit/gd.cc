--- conflicted
+++ resolved
@@ -28,130 +28,112 @@
 
 using namespace std;
 using namespace LEARNER;
-//todo:
+//todo: 
 //4. Factor various state out of vw&
 namespace GD
 {
-struct gd {
-  //double normalized_sum_norm_x;
-  double total_weight;
-  size_t no_win_counter;
-  size_t early_stop_thres;
-  float initial_constant;
-  float neg_norm_power;
-  float neg_power_t;
-  float sparse_l2;
-  float update_multiplier;
-  void (*predict)(gd&, base_learner&, example&);
-  void (*learn)(gd&, base_learner&, example&);
-  void (*update)(gd&, base_learner&, example&);
-  void (*multipredict)(gd&, base_learner&, example&, size_t, size_t, polyprediction*, bool);
-  bool normalized;
-  bool adaptive;
-
-  vw* all; //parallel, features, parameters
-};
-
-void sync_weights(vw& all);
-
-inline float quake_InvSqrt(float x)
+  struct gd {
+    //double normalized_sum_norm_x;
+    double total_weight;
+    size_t no_win_counter;
+    size_t early_stop_thres;
+    float initial_constant;
+    float neg_norm_power;
+    float neg_power_t;
+    float sparse_l2;
+    float update_multiplier;
+    void (*predict)(gd&, base_learner&, example&);
+    void (*learn)(gd&, base_learner&, example&);
+    void (*update)(gd&, base_learner&, example&);
+    void (*multipredict)(gd&, base_learner&, example&, size_t, size_t, polyprediction*, bool);
+    bool normalized;
+    bool adaptive;
+
+    vw* all; //parallel, features, parameters
+  };
+
+  void sync_weights(vw& all);
+
+  inline float quake_InvSqrt(float x)
 { // Carmack/Quake/SGI fast method:
-  float xhalf = 0.5f * x;
-  int i = *(int*)&x; // store floating-point bits in integer
-  i = 0x5f3759d5 - (i >> 1); // initial guess for Newton's method
-  x = *(float*)&i; // convert new bits into float
-  x = x*(1.5f - xhalf*x*x); // One round of Newton's method
-  return x;
-}
-
-static inline float InvSqrt(float x)
-{
+	  float xhalf = 0.5f * x;
+	  int i = *(int*)&x; // store floating-point bits in integer
+	  i = 0x5f3759d5 - (i >> 1); // initial guess for Newton's method
+	  x = *(float*)&i; // convert new bits into float
+	  x = x*(1.5f - xhalf*x*x); // One round of Newton's method
+	  return x;
+  }
+
+  static inline float InvSqrt(float x)
+  {
 #if !defined(VW_NO_INLINE_SIMD)
 #  if defined(__ARM_NEON__)
-  // Propagate into vector
-  float32x2_t v1 = vdup_n_f32(x);
-  // Estimate
-  float32x2_t e1 = vrsqrte_f32(v1);
-  // N-R iteration 1
-  float32x2_t e2 = vmul_f32(e1, vrsqrts_f32(v1, vmul_f32(e1, e1)));
-  // N-R iteration 2
-  float32x2_t e3 = vmul_f32(e2, vrsqrts_f32(v1, vmul_f32(e2, e2)));
-  // Extract result
-  return vget_lane_f32(e3, 0);
+    // Propagate into vector
+    float32x2_t v1 = vdup_n_f32(x);
+    // Estimate
+    float32x2_t e1 = vrsqrte_f32(v1);
+    // N-R iteration 1
+    float32x2_t e2 = vmul_f32(e1, vrsqrts_f32(v1, vmul_f32(e1, e1)));
+    // N-R iteration 2
+    float32x2_t e3 = vmul_f32(e2, vrsqrts_f32(v1, vmul_f32(e2, e2)));
+    // Extract result
+    return vget_lane_f32(e3, 0);
 #  elif (defined(__SSE2__) || defined(_M_AMD64) || defined(_M_X64))
-  __m128 eta = _mm_load_ss(&x);
-  eta = _mm_rsqrt_ss(eta);
-  _mm_store_ss(&x, eta);
+    __m128 eta = _mm_load_ss(&x);
+    eta = _mm_rsqrt_ss(eta);
+    _mm_store_ss(&x, eta);
 #else
-  x = quake_InvSqrt(x);
+	  x = quake_InvSqrt(x);
 #  endif
 #else
-  x = quake_InvSqrt(x);
+	  x = quake_InvSqrt(x);
 #endif
 
-  return x;
-}
-
-template<bool sqrt_rate, bool feature_mask_off, size_t adaptive, size_t normalized, size_t spare>
-inline void update_feature(float& update, float x, float& fw)
-{
-  weight* w = &fw;
-  if(feature_mask_off || fw != 0.)
+    return x;
+  }
+  
+  template<bool sqrt_rate, bool feature_mask_off, size_t adaptive, size_t normalized, size_t spare>
+  inline void update_feature(float& update, float x, float& fw)
   {
-    if (spare != 0)
-      x *= w[spare];
-    w[0] += update * x;
-  }
-}
-
-//this deals with few nonzero features vs. all nonzero features issues.
-template<bool sqrt_rate, size_t adaptive, size_t normalized>
-float average_update(gd& g)
-{
-  if (normalized) {
-    if (sqrt_rate)
-    {
-      float avg_norm = (float) g.total_weight / (float) g.all->normalized_sum_norm_x;
-      if (adaptive)
-        return sqrt(avg_norm);
-      else
-        return avg_norm;
-    }
-    else
-      return powf( (float) g.all->normalized_sum_norm_x / (float) g.total_weight, g.neg_norm_power);
-  }
-  return 1.f;
-}
-
-template<bool sqrt_rate, bool feature_mask_off, size_t adaptive, size_t normalized, size_t spare>
-void train(gd& g, example& ec, float update)
-{
-  if (normalized)
-    update *= g.update_multiplier;
-
-  foreach_feature<float, update_feature<sqrt_rate, feature_mask_off, adaptive, normalized, spare> >(*g.all, ec, update);
-}
-
-void end_pass(gd& g)
-{
-  vw& all = *g.all;
-
-  sync_weights(all);
-  if(all.span_server != "") {
-    if(all.adaptive)
-      accumulate_weighted_avg(all, all.span_server, all.reg);
-    else
-      accumulate_avg(all, all.span_server, all.reg, 0);
-  }
-  all.eta *= all.eta_decay_rate;
-  if (all.save_per_pass)
-    save_predictor(all, all.final_regressor_name, all.current_pass);
-
-  all.current_pass++;
-
-  if(!all.holdout_set_off)
+    weight* w = &fw;
+    if(feature_mask_off || fw != 0.)
+      {
+	if (spare != 0)
+	  x *= w[spare];
+	w[0] += update * x;
+      }
+  }
+
+  //this deals with few nonzero features vs. all nonzero features issues.  
+  template<bool sqrt_rate, size_t adaptive, size_t normalized>
+  float average_update(gd& g)
   {
-<<<<<<< HEAD
+    if (normalized) {
+      if (sqrt_rate) 
+	{
+	  float avg_norm = (float) g.total_weight / (float) g.all->normalized_sum_norm_x;
+	  if (adaptive)
+	    return sqrt(avg_norm);
+	  else
+	    return avg_norm;
+	}
+      else 
+	return powf( (float) g.all->normalized_sum_norm_x / (float) g.total_weight, g.neg_norm_power);
+    }
+    return 1.f;
+  }
+  
+  template<bool sqrt_rate, bool feature_mask_off, size_t adaptive, size_t normalized, size_t spare>
+  void train(gd& g, example& ec, float update)
+  {
+    if (normalized)
+      update *= g.update_multiplier;
+
+    foreach_feature<float, update_feature<sqrt_rate, feature_mask_off, adaptive, normalized, spare> >(*g.all, ec, update);
+  }
+
+  void end_pass(gd& g)
+  {
     vw& all = *g.all;
     
     sync_weights(all);
@@ -176,152 +158,143 @@
             ((all.current_pass % all.check_holdout_every_n_passes) == 0)))
 	  set_done(all);
       }
-=======
-    if(summarize_holdout_set(all, g.no_win_counter))
-      finalize_regressor(all, all.final_regressor_name);
-    if((g.early_stop_thres == g.no_win_counter) &&
-        ((all.check_holdout_every_n_passes <= 1) ||
-         ((all.current_pass % all.check_holdout_every_n_passes) == 0)))
-      set_done(all);
->>>>>>> 9ff19bc4
-  }
-}
+  }
 
 
 
 #include <algorithm>
 
-struct string_value {
-  float v;
-  string s;
-  friend bool operator<(const string_value& first, const string_value& second);
-};
+  struct string_value {
+    float v;
+    string s;
+    friend bool operator<(const string_value& first, const string_value& second);
+  };
 
 inline float sign(float w) { if (w < 0.) return -1.; else  return 1.;}
 
 inline float trunc_weight(const float w, const float gravity) {
-  return (gravity < fabsf(w)) ? w - sign(w) * gravity : 0.f;
-}
-
-bool operator<(const string_value& first, const string_value& second)
-{
-  return fabsf(first.v) > fabsf(second.v);
-}
-
-struct audit_results
-{
-  vw& all;
-  const size_t offset;
-  vector<string> ns_pre;
-  vector<string_value> results;
-  audit_results(vw& p_all, const size_t p_offset):all(p_all), offset(p_offset) {}
-};
-
-
-inline void audit_interaction(audit_results& dat, const audit_data* f)
-{
-  if (f == nullptr)
+     return (gravity < fabsf(w)) ? w - sign(w) * gravity : 0.f;
+   }
+
+  bool operator<(const string_value& first, const string_value& second)
   {
-    dat.ns_pre.pop_back();
-    return;
-  }
-
-  string ns_pre;
-  if (!dat.ns_pre.empty())
-    ns_pre += '*';
-
-  if (f->space && (*(f->space) != ' '))
+    return fabsf(first.v) > fabsf(second.v);
+  }
+
+  struct audit_results
   {
-    ns_pre.append((const char*)f->space);
-    ns_pre += '^';
-  }
-  ns_pre.append(f->feature);
-  dat.ns_pre.push_back(ns_pre);
-}
-
-inline void audit_feature(audit_results& dat, const float ft_weight, const uint32_t ft_idx)
-{
-  size_t index = ft_idx & dat.all.reg.weight_mask;
-  weight* weights = dat.all.reg.weight_vector;
-  size_t stride_shift = dat.all.reg.stride_shift;
-
-  string ns_pre;
-  for (vector<string>::const_iterator s = dat.ns_pre.begin(); s != dat.ns_pre.end(); ++s) ns_pre += *s;
-
-  if(dat.all.audit)
+      vw& all;
+      const size_t offset;
+      vector<string> ns_pre;
+      vector<string_value> results;
+      audit_results(vw& p_all, const size_t p_offset):all(p_all), offset(p_offset) {}
+  };
+
+
+  inline void audit_interaction(audit_results& dat, const audit_data* f)
   {
-    ostringstream tempstream;
-    tempstream << ':' << (index >> stride_shift) << ':' << ft_weight
-               << ':' << trunc_weight(weights[index], (float)dat.all.sd->gravity) * (float)dat.all.sd->contraction;
-
-    if(dat.all.adaptive)
-      tempstream << '@' << weights[index+1];
-
-
-    string_value sv = {weights[index]*ft_weight, ns_pre+tempstream.str()};
-    dat.results.push_back(sv);
-  }
-
-  if(dat.all.current_pass == 0 && dat.all.hash_inv)
-  { //for invert_hash
-
-    if (dat.offset != 0)
+      if (f == nullptr)
+      {
+          dat.ns_pre.pop_back();
+          return;
+      }
+
+      string ns_pre;
+      if (!dat.ns_pre.empty())
+          ns_pre += '*';
+
+      if (f->space && (*(f->space) != ' '))
+      {
+          ns_pre.append((const char*)f->space);
+          ns_pre += '^';
+      }
+      ns_pre.append(f->feature);
+      dat.ns_pre.push_back(ns_pre);
+  }
+
+  inline void audit_feature(audit_results& dat, const float ft_weight, const uint32_t ft_idx)
+  {
+      size_t index = ft_idx & dat.all.reg.weight_mask;
+      weight* weights = dat.all.reg.weight_vector;
+      size_t stride_shift = dat.all.reg.stride_shift;
+
+      string ns_pre;
+      for (vector<string>::const_iterator s = dat.ns_pre.begin(); s != dat.ns_pre.end(); ++s) ns_pre += *s;
+
+      if(dat.all.audit)
+      {
+        ostringstream tempstream;
+        tempstream << ':' << (index >> stride_shift) << ':' << ft_weight
+                   << ':' << trunc_weight(weights[index], (float)dat.all.sd->gravity) * (float)dat.all.sd->contraction;
+
+        if(dat.all.adaptive)
+          tempstream << '@' << weights[index+1];
+
+
+        string_value sv = {weights[index]*ft_weight, ns_pre+tempstream.str()};
+        dat.results.push_back(sv);
+      }
+
+      if(dat.all.current_pass == 0 && dat.all.hash_inv)
+      { //for invert_hash
+
+          if (dat.offset != 0)
     { // otherwise --oaa output no features for class > 0.
-      ostringstream tempstream;
-      tempstream << '[' << (dat.offset >> stride_shift) << ']';
-      ns_pre += tempstream.str();
-    }
-
-    if(!dat.all.name_index_map.count(ns_pre))
-      dat.all.name_index_map.insert(std::map< std::string, size_t>::value_type(ns_pre, index >> stride_shift));
-  }
-
-}
+              ostringstream tempstream;
+              tempstream << '[' << (dat.offset >> stride_shift) << ']';
+              ns_pre += tempstream.str();
+          }
+
+          if(!dat.all.name_index_map.count(ns_pre))
+              dat.all.name_index_map.insert(std::map< std::string, size_t>::value_type(ns_pre, index >> stride_shift));
+      }
+
+  }
 
 void print_features(vw& all, example& ec)
 {
   weight* weights = all.reg.weight_vector;
-
+  
   if (all.lda > 0)
-  {
-    size_t count = 0;
-    for (unsigned char* i = ec.indices.begin; i != ec.indices.end; i++)
-      count += ec.atomics[*i].size();
-    for (unsigned char* i = ec.indices.begin; i != ec.indices.end; i++)
-      for (audit_data *f = ec.audit_features[*i].begin; f != ec.audit_features[*i].end; f++)
+    {
+      size_t count = 0;
+      for (unsigned char* i = ec.indices.begin; i != ec.indices.end; i++)
+	count += ec.atomics[*i].size();
+      for (unsigned char* i = ec.indices.begin; i != ec.indices.end; i++) 
+	for (audit_data *f = ec.audit_features[*i].begin; f != ec.audit_features[*i].end; f++)
+	  {
+	    cout << '\t' << f->space << '^' << f->feature << ':' << ((f->weight_index >> all.reg.stride_shift) & all.parse_mask) << ':' << f->x;
+	    for (size_t k = 0; k < all.lda; k++)
+	      cout << ':' << weights[(f->weight_index+k) & all.reg.weight_mask];
+	  }
+      cout << " total of " << count << " features." << endl;
+    }
+  else
+    {
+
+      audit_results dat(all,ec.ft_offset);
+
+      for (unsigned char* i = ec.indices.begin; i != ec.indices.end; ++i)
       {
-        cout << '\t' << f->space << '^' << f->feature << ':' << ((f->weight_index >> all.reg.stride_shift) & all.parse_mask) << ':' << f->x;
-        for (size_t k = 0; k < all.lda; k++)
-          cout << ':' << weights[(f->weight_index+k) & all.reg.weight_mask];
-      }
-    cout << " total of " << count << " features." << endl;
-  }
-  else
-  {
-
-    audit_results dat(all,ec.ft_offset);
-
-    for (unsigned char* i = ec.indices.begin; i != ec.indices.end; ++i)
-    {
-      v_array<audit_data>& ns =  ec.audit_features[(size_t)*i];
-      for (audit_data* a = ns.begin; a != ns.end; ++a)
-      {
-        audit_interaction(dat, a);
-        audit_feature(dat, a->x, (uint32_t)a->weight_index + ec.ft_offset);
-        audit_interaction(dat, NULL);
-      }
-    }
-
-    INTERACTIONS::generate_interactions<audit_results, const uint32_t, audit_feature, audit_data, audit_interaction >(all, ec, dat, ec.audit_features);
-
-    sort(dat.results.begin(),dat.results.end());
+          v_array<audit_data>& ns =  ec.audit_features[(size_t)*i];
+        for (audit_data* a = ns.begin; a != ns.end; ++a)
+        {
+            audit_interaction(dat, a);
+            audit_feature(dat, a->x, (uint32_t)a->weight_index + ec.ft_offset);
+            audit_interaction(dat, NULL);
+        }
+      }
+
+      INTERACTIONS::generate_interactions<audit_results, const uint32_t, audit_feature, audit_data, audit_interaction >(all, ec, dat, ec.audit_features);
+
+      sort(dat.results.begin(),dat.results.end());
     if(all.audit) {
-      for (vector<string_value>::const_iterator sv = dat.results.begin(); sv!= dat.results.end(); ++sv)
-        cout << '\t' << (*sv).s;
-      cout << endl;
-    }
-
-  }
+        for (vector<string_value>::const_iterator sv = dat.results.begin(); sv!= dat.results.end(); ++sv)
+            cout << '\t' << (*sv).s;
+        cout << endl;
+      }
+
+    }
 }
 
 void print_audit_features(vw& all, example& ec)
@@ -332,16 +305,16 @@
   print_features(all, ec);
 }
 
-float finalize_prediction(shared_data* sd, float ret)
+float finalize_prediction(shared_data* sd, float ret) 
 {
   if ( nanpattern(ret))
-  {
-    float ret = 0.;
-    if (ret > sd->max_label) ret = (float)sd->max_label;
-    if (ret < sd->min_label) ret = (float)sd->min_label;
-    cerr << "NAN prediction in example " << sd->example_number + 1 << ", forcing " << ret << endl;
-    return ret;
-  }
+    {
+      float ret = 0.;
+      if (ret > sd->max_label) ret = (float)sd->max_label;
+      if (ret < sd->min_label) ret = (float)sd->min_label;
+      cerr << "NAN prediction in example " << sd->example_number + 1 << ", forcing " << ret << endl;
+      return ret;
+    }
   if ( ret > sd->max_label )
     return (float)sd->max_label;
   if (ret < sd->min_label)
@@ -349,38 +322,38 @@
   return ret;
 }
 
-struct trunc_data {
-  float prediction;
-  float gravity;
-};
-
-inline void vec_add_trunc(trunc_data& p, const float fx, float& fw) {
-  p.prediction += trunc_weight(fw, p.gravity) * fx;
-}
-
-inline float trunc_predict(vw& all, example& ec, double gravity)
-{
-  trunc_data temp = {ec.l.simple.initial, (float)gravity};
-  foreach_feature<trunc_data, vec_add_trunc>(all, ec, temp);
-  return temp.prediction;
-}
-
-inline void vec_add_print(float&p, const float fx, float& fw) {
-  p += fw * fx;
-  cerr << " + " << fw << "*" << fx;
-}
-
-
+ struct trunc_data {
+   float prediction;
+   float gravity;
+ };
+ 
+ inline void vec_add_trunc(trunc_data& p, const float fx, float& fw) {
+   p.prediction += trunc_weight(fw, p.gravity) * fx;
+ }
+
+ inline float trunc_predict(vw& all, example& ec, double gravity)
+ {
+   trunc_data temp = {ec.l.simple.initial, (float)gravity};
+   foreach_feature<trunc_data, vec_add_trunc>(all, ec, temp);
+   return temp.prediction;
+ }
+
+  inline void vec_add_print(float&p, const float fx, float& fw) {
+    p += fw * fx;
+    cerr << " + " << fw << "*" << fx;
+  }
+  
+  
 template<bool l1, bool audit>
 void predict(gd& g, base_learner&, example& ec)
 {
   vw& all = *g.all;
-
+  
   if (l1)
     ec.partial_prediction = trunc_predict(all, ec, all.sd->gravity);
   else
-    ec.partial_prediction = inline_predict(all, ec);
-
+    ec.partial_prediction = inline_predict(all, ec);    
+  
   ec.partial_prediction *= (float)all.sd->contraction;
   ec.pred.scalar = finalize_prediction(all.sd, ec.partial_prediction);
   if (audit)
@@ -394,7 +367,7 @@
     w += mp.step;
   }
 }
-
+  
 template<bool l1, bool audit>
 void multipredict(gd& g, base_learner&, example& ec, size_t count, size_t step, polyprediction*pred, bool finalize_predictions) {
   vw& all = *g.all;
@@ -419,46 +392,46 @@
   }
 }
 
-
-struct power_data {
-  float minus_power_t;
-  float neg_norm_power;
-};
-
-template<bool sqrt_rate, size_t adaptive, size_t normalized>
-inline float compute_rate_decay(power_data& s, float& fw)
-{
-  weight* w = &fw;
-  float rate_decay = 1.f;
-  if(adaptive) {
-    if (sqrt_rate)
-    {
-      rate_decay = InvSqrt(w[adaptive]);
-    }
-    else
-      rate_decay = powf(w[adaptive],s.minus_power_t);
-  }
-  if(normalized) {
-    if (sqrt_rate)
-    {
-      float inv_norm = 1.f / w[normalized];
-      if (adaptive)
-        rate_decay *= inv_norm;
+  
+  struct power_data {
+    float minus_power_t;
+    float neg_norm_power;
+  };
+
+  template<bool sqrt_rate, size_t adaptive, size_t normalized>
+  inline float compute_rate_decay(power_data& s, float& fw)
+  {
+    weight* w = &fw;
+    float rate_decay = 1.f;
+    if(adaptive) {
+      if (sqrt_rate)
+	{  
+	  rate_decay = InvSqrt(w[adaptive]);
+	  }
       else
-        rate_decay *= inv_norm*inv_norm;
-    }
-    else
-      rate_decay *= powf(w[normalized]*w[normalized], s.neg_norm_power);
-  }
-  return rate_decay;
-}
-
-struct norm_data {
-  float grad_squared;
-  float pred_per_update;
-  float norm_x;
-  power_data pd;
-};
+	rate_decay = powf(w[adaptive],s.minus_power_t);
+    }
+    if(normalized) {
+      if (sqrt_rate)
+	{
+	  float inv_norm = 1.f / w[normalized];
+	  if (adaptive)
+	    rate_decay *= inv_norm;
+	  else
+	    rate_decay *= inv_norm*inv_norm;
+	}
+      else
+	rate_decay *= powf(w[normalized]*w[normalized], s.neg_norm_power);
+    }
+	return rate_decay;
+  }
+
+  struct norm_data {
+    float grad_squared;
+    float pred_per_update;
+    float norm_x;
+    power_data pd;
+  };
 
 template<bool sqrt_rate, bool feature_mask_off, size_t adaptive, size_t normalized, size_t spare>
 inline void pred_per_update_feature(norm_data& nd, float x, float& fw) {
@@ -470,17 +443,17 @@
     if(normalized) {
       float x_abs = fabsf(x);
       if( x_abs > w[normalized] ) {// new scale discovered
-        if( w[normalized] > 0. ) {//If the normalizer is > 0 then rescale the weight so it's as if the new scale was the old scale.
-          if (sqrt_rate) {
-            float rescale = w[normalized]/x_abs;
-            w[0] *= (adaptive ? rescale : rescale*rescale);
-          }
-          else {
-            float rescale = x_abs/w[normalized];
-            w[0] *= powf(rescale*rescale, nd.pd.neg_norm_power);
-          }
-        }
-        w[normalized] = x_abs;
+	if( w[normalized] > 0. ) {//If the normalizer is > 0 then rescale the weight so it's as if the new scale was the old scale.
+	  if (sqrt_rate) {
+	    float rescale = w[normalized]/x_abs;	    
+	    w[0] *= (adaptive ? rescale : rescale*rescale);
+	  }
+	  else {
+	    float rescale = x_abs/w[normalized];	    
+	    w[0] *= powf(rescale*rescale, nd.pd.neg_norm_power);
+	  }
+	}
+	w[normalized] = x_abs;
       }
       nd.norm_x += x2 / (w[normalized] * w[normalized]);
     }
@@ -488,88 +461,88 @@
     nd.pred_per_update += x2 * w[spare];
   }
 }
-
-bool global_print_features = false;
+  
+  bool global_print_features = false;
 template<bool sqrt_rate, bool feature_mask_off, size_t adaptive, size_t normalized, size_t spare>
-float get_pred_per_update(gd& g, example& ec)
+  float get_pred_per_update(gd& g, example& ec)
 { //We must traverse the features in _precisely_ the same order as during training.
-  label_data& ld = ec.l.simple;
-  vw& all = *g.all;
-  float grad_squared = all.loss->getSquareGrad(ec.pred.scalar, ld.label) * ld.weight;
-  if (grad_squared == 0) return 1.;
-
-  norm_data nd = {grad_squared, 0., 0., {g.neg_power_t, g.neg_norm_power}};
-
-  foreach_feature<norm_data,pred_per_update_feature<sqrt_rate, feature_mask_off, adaptive, normalized, spare> >(all, ec, nd);
-
-  if(normalized) {
-    g.all->normalized_sum_norm_x += ld.weight * nd.norm_x;
-    g.total_weight += ld.weight;
-
-    g.update_multiplier = average_update<sqrt_rate, adaptive, normalized>(g);
-    nd.pred_per_update *= g.update_multiplier;
-  }
-
-  return nd.pred_per_update;
-}
-
-template<bool sparse_l2, bool invariant, bool sqrt_rate, bool feature_mask_off, size_t adaptive, size_t normalized, size_t spare>
+    label_data& ld = ec.l.simple;
+    vw& all = *g.all;
+    float grad_squared = all.loss->getSquareGrad(ec.pred.scalar, ld.label) * ld.weight;
+    if (grad_squared == 0) return 1.;
+    
+    norm_data nd = {grad_squared, 0., 0., {g.neg_power_t, g.neg_norm_power}};
+    
+    foreach_feature<norm_data,pred_per_update_feature<sqrt_rate, feature_mask_off, adaptive, normalized, spare> >(all, ec, nd);
+
+    if(normalized) {
+      g.all->normalized_sum_norm_x += ld.weight * nd.norm_x;
+      g.total_weight += ld.weight;
+
+      g.update_multiplier = average_update<sqrt_rate, adaptive, normalized>(g);
+      nd.pred_per_update *= g.update_multiplier;
+    }
+    
+    return nd.pred_per_update;
+  }
+
+  template<bool sparse_l2, bool invariant, bool sqrt_rate, bool feature_mask_off, size_t adaptive, size_t normalized, size_t spare>
 float compute_update(gd& g, example& ec)
 { //invariant: not a test label, importance weight > 0
   label_data& ld = ec.l.simple;
   vw& all = *g.all;
-
+  
   float update = 0.;
   ec.updated_prediction = ec.pred.scalar;
   if (all.loss->getLoss(all.sd, ec.pred.scalar, ld.label) > 0.)
-  {
-    float pred_per_update;
-    if(adaptive || normalized)
-      pred_per_update = get_pred_per_update<sqrt_rate, feature_mask_off, adaptive, normalized, spare>(g,ec);
-    else
-      pred_per_update = ec.total_sum_feat_sq;
-    float delta_pred = pred_per_update * all.eta * ld.weight;
-    if(!adaptive)
-    {
-      float t = (float)(ec.example_t - all.sd->weighted_holdout_examples);
-      delta_pred *= powf(t, g.neg_power_t);
-    }
-    if(invariant)
-      update = all.loss->getUpdate(ec.pred.scalar, ld.label, delta_pred, pred_per_update);
-    else
-      update = all.loss->getUnsafeUpdate(ec.pred.scalar, ld.label, delta_pred, pred_per_update);
-
-    // changed from ec.partial_prediction to ld.prediction
-    ec.updated_prediction += pred_per_update * update;
-
-    if (all.reg_mode && fabs(update) > 1e-8) {
-      double dev1 = all.loss->first_derivative(all.sd, ec.pred.scalar, ld.label);
-      double eta_bar = (fabs(dev1) > 1e-8) ? (-update / dev1) : 0.0;
-      if (fabs(dev1) > 1e-8)
-        all.sd->contraction *= (1. - all.l2_lambda * eta_bar);
-      update /= (float)all.sd->contraction;
-      all.sd->gravity += eta_bar * all.l1_lambda;
-    }
-  }
-
+    {
+      float pred_per_update;
+      if(adaptive || normalized)
+	pred_per_update = get_pred_per_update<sqrt_rate, feature_mask_off, adaptive, normalized, spare>(g,ec);
+      else
+	pred_per_update = ec.total_sum_feat_sq;
+      float delta_pred = pred_per_update * all.eta * ld.weight;
+      if(!adaptive) 
+	{
+	  float t = (float)(ec.example_t - all.sd->weighted_holdout_examples);
+	  delta_pred *= powf(t, g.neg_power_t);
+	}
+      if(invariant)
+	update = all.loss->getUpdate(ec.pred.scalar, ld.label, delta_pred, pred_per_update);
+      else
+	update = all.loss->getUnsafeUpdate(ec.pred.scalar, ld.label, delta_pred, pred_per_update);
+
+      // changed from ec.partial_prediction to ld.prediction
+      ec.updated_prediction += pred_per_update * update;
+      
+      if (all.reg_mode && fabs(update) > 1e-8) {
+	double dev1 = all.loss->first_derivative(all.sd, ec.pred.scalar, ld.label);
+	double eta_bar = (fabs(dev1) > 1e-8) ? (-update / dev1) : 0.0;
+	if (fabs(dev1) > 1e-8)
+	  all.sd->contraction *= (1. - all.l2_lambda * eta_bar);
+	update /= (float)all.sd->contraction;
+	all.sd->gravity += eta_bar * all.l1_lambda;
+      }
+    }
+  
   if (sparse_l2)
     update -= g.sparse_l2 * ec.pred.scalar;
   return update;
 }
 
-template<bool sparse_l2, bool invariant, bool sqrt_rate, bool feature_mask_off, size_t adaptive, size_t normalized, size_t spare>
+  template<bool sparse_l2, bool invariant, bool sqrt_rate, bool feature_mask_off, size_t adaptive, size_t normalized, size_t spare>
 void update(gd& g, base_learner&, example& ec)
 { //invariant: not a test label, importance weight > 0
   float update;
   if ( (update = compute_update<sparse_l2, invariant, sqrt_rate, feature_mask_off, adaptive, normalized, spare> (g, ec)) != 0.)
     train<sqrt_rate, feature_mask_off, adaptive, normalized, spare>(g, ec, update);
-
+  
   if (g.all->sd->contraction < 1e-10)  // updating weights now to avoid numerical instability
     sync_weights(*g.all);
 }
 
-template<bool sparse_l2, bool invariant, bool sqrt_rate, bool feature_mask_off, size_t adaptive, size_t normalized, size_t spare>
-void learn(gd& g, base_learner& base, example& ec)
+  template<bool sparse_l2, bool invariant, bool sqrt_rate, bool feature_mask_off, size_t adaptive, size_t normalized, size_t spare>
+  void learn(gd& g, base_learner& base, example& ec)
 { //invariant: not a test label, importance weight > 0
   assert(ec.in_use);
   assert(ec.l.simple.label != FLT_MAX);
@@ -598,58 +571,30 @@
   uint32_t i = 0;
   size_t brw = 1;
 
-<<<<<<< HEAD
-    //write readable model with feature names
-    if (all.print_invert)
-    { 
+  if(all.print_invert) { //write readable model with feature names
     weight* v;
     char buff[512];
         size_t buf_size = sizeof(buff);
     int text_len; 
     typedef std::map< std::string, size_t> str_int_map;  
         
-        for (str_int_map::iterator it = all.name_index_map.begin(); it != all.name_index_map.end(); ++it)
-        {
-      v = &(all.reg.weight_vector[stride*it->second]);
-            if (*v != 0.)
-            {
-                text_len = sprintf_s(buff, buf_size, "%s", (char*)it->first.c_str());
-        brw = bin_text_write_fixed(model_file, (char*)it->first.c_str(), sizeof(*it->first.c_str()),
-					 buff, text_len, true);
-
-                text_len = sprintf_s(buff, buf_size, ":%ld:%f\n", it->second, *v);
-                brw += bin_text_write_fixed(model_file, (char *)v, sizeof(*v),
-					 buff, text_len, true);
-      }	
-=======
-  if(all.print_invert) { //write readable model with feature names
-    weight* v;
-    char buff[512];
-    int text_len;
-    typedef std::map< std::string, size_t> str_int_map;
-
     for(str_int_map::iterator it = all.name_index_map.begin(); it != all.name_index_map.end(); ++it) {
       v = &(all.reg.weight_vector[stride*it->second]);
       if(*v != 0.) {
         text_len = sprintf(buff, "%s", (char*)it->first.c_str());
         brw = bin_text_write_fixed(model_file, (char*)it->first.c_str(), sizeof(*it->first.c_str()),
-                                   buff, text_len, true);
-        text_len = sprintf(buff, ":%ld:%f\n", it->second, *v);
-        brw+= bin_text_write_fixed(model_file,(char *)v, sizeof (*v),
-                                   buff, text_len, true);
-      }
->>>>>>> 9ff19bc4
+					 buff, text_len, true);
+
+                text_len = sprintf_s(buff, buf_size, ":%ld:%f\n", it->second, *v);
+                brw += bin_text_write_fixed(model_file, (char *)v, sizeof(*v),
+					 buff, text_len, true);
+      }	
     }
     return;
-  }
-
-  do
-  {
-    brw = 1;
-    weight* v;
-    if (read)
-    {
-<<<<<<< HEAD
+  } 
+
+  do 
+    {
       brw = 1;
       weight* v;
       if (read)
@@ -691,49 +636,12 @@
 	i++;
     } while ((!read && i < length) || (read && brw >0));
     }
-=======
-      c++;
-      brw = bin_read_fixed(model_file, (char*)&i, sizeof(i),"");
-      if (brw > 0)
-      {
-        assert (i< length);
-        v = &(all.reg.weight_vector[stride*i]);
-        brw += bin_read_fixed(model_file, (char*)v, sizeof(*v), "");
-      }
-    }
-    else// write binary or text
-    {
-
-      v = &(all.reg.weight_vector[stride*i]);
-      if (*v != 0.)
-      {
-        c++;
-        char buff[512];
-        int text_len;
-
-        text_len = sprintf(buff, "%d", i);
-        brw = bin_text_write_fixed(model_file,(char *)&i, sizeof (i),
-                                   buff, text_len, text);
-
-        text_len = sprintf(buff, ":%f\n", *v);
-        brw+= bin_text_write_fixed(model_file,(char *)v, sizeof (*v),
-                                   buff, text_len, text);
-      }
-    }
-
-    if (!read)
-      i++;
-  }
-  while ((!read && i < length) || (read && brw >0));
-}
->>>>>>> 9ff19bc4
 
 void save_load_online_state(vw& all, io_buf& model_file, bool read, bool text, gd* g)
 {
   //vw& all = *g.all;
-
+  
   char buff[512];
-<<<<<<< HEAD
     size_t buf_size = sizeof(buff);
   
     uint32_t text_len = sprintf_s(buff, buf_size, "initial_t %f\n", all.initial_t);
@@ -800,78 +708,10 @@
     bin_text_read_write_fixed(model_file, (char*)&all.sd->total_features, sizeof(all.sd->total_features),
 			    "", read, 
 			    buff, text_len, text);
-=======
-
-  uint32_t text_len = sprintf(buff, "initial_t %f\n", all.initial_t);
-  bin_text_read_write_fixed(model_file,(char*)&all.initial_t, sizeof(all.initial_t),
-                            "", read,
-                            buff, text_len, text);
-
-  text_len = sprintf(buff, "norm normalizer %f\n", all.normalized_sum_norm_x);
-  bin_text_read_write_fixed(model_file,(char*)&all.normalized_sum_norm_x, sizeof(all.normalized_sum_norm_x),
-                            "", read,
-                            buff, text_len, text);
-
-  text_len = sprintf(buff, "t %f\n", all.sd->t);
-  bin_text_read_write_fixed(model_file,(char*)&all.sd->t, sizeof(all.sd->t),
-                            "", read,
-                            buff, text_len, text);
-
-  text_len = sprintf(buff, "sum_loss %f\n", all.sd->sum_loss);
-  bin_text_read_write_fixed(model_file,(char*)&all.sd->sum_loss, sizeof(all.sd->sum_loss),
-                            "", read,
-                            buff, text_len, text);
-
-  text_len = sprintf(buff, "sum_loss_since_last_dump %f\n", all.sd->sum_loss_since_last_dump);
-  bin_text_read_write_fixed(model_file,(char*)&all.sd->sum_loss_since_last_dump, sizeof(all.sd->sum_loss_since_last_dump),
-                            "", read,
-                            buff, text_len, text);
-
-  text_len = sprintf(buff, "dump_interval %f\n", all.sd->dump_interval);
-  bin_text_read_write_fixed(model_file,(char*)&all.sd->dump_interval, sizeof(all.sd->dump_interval),
-                            "", read,
-                            buff, text_len, text);
-
-  text_len = sprintf(buff, "min_label %f\n", all.sd->min_label);
-  bin_text_read_write_fixed(model_file,(char*)&all.sd->min_label, sizeof(all.sd->min_label),
-                            "", read,
-                            buff, text_len, text);
-
-  text_len = sprintf(buff, "max_label %f\n", all.sd->max_label);
-  bin_text_read_write_fixed(model_file,(char*)&all.sd->max_label, sizeof(all.sd->max_label),
-                            "", read,
-                            buff, text_len, text);
-
-  text_len = sprintf(buff, "weighted_examples %f\n", all.sd->weighted_examples);
-  bin_text_read_write_fixed(model_file,(char*)&all.sd->weighted_examples, sizeof(all.sd->weighted_examples),
-                            "", read,
-                            buff, text_len, text);
-
-  text_len = sprintf(buff, "weighted_labels %f\n", all.sd->weighted_labels);
-  bin_text_read_write_fixed(model_file,(char*)&all.sd->weighted_labels, sizeof(all.sd->weighted_labels),
-                            "", read,
-                            buff, text_len, text);
-
-  text_len = sprintf(buff, "weighted_unlabeled_examples %f\n", all.sd->weighted_unlabeled_examples);
-  bin_text_read_write_fixed(model_file,(char*)&all.sd->weighted_unlabeled_examples, sizeof(all.sd->weighted_unlabeled_examples),
-                            "", read,
-                            buff, text_len, text);
-
-  text_len = sprintf(buff, "example_number %u\n", (uint32_t)all.sd->example_number);
-  bin_text_read_write_fixed(model_file,(char*)&all.sd->example_number, sizeof(all.sd->example_number),
-                            "", read,
-                            buff, text_len, text);
-
-  text_len = sprintf(buff, "total_features %u\n", (uint32_t)all.sd->total_features);
-  bin_text_read_write_fixed(model_file,(char*)&all.sd->total_features, sizeof(all.sd->total_features),
-                            "", read,
-                            buff, text_len, text);
->>>>>>> 9ff19bc4
 
   if (!read || all.model_file_ver >= VERSION_SAVE_RESUME_FIX)
   { // restore some data to allow --save_resume work more accurate
 
-<<<<<<< HEAD
       // fix average loss
       double total_weight = 0.; //value holder as g* may be null
       if (!read && g != nullptr) total_weight = g->total_weight;
@@ -892,54 +732,27 @@
         bin_text_read_write_fixed(model_file, (char*)&all.current_pass, sizeof(all.current_pass),
                                 "", read,
                                 buff, text_len, text);
-=======
-    // fix average loss
-    double total_weight = 0.; //value holder as g* may be null
-    if (!read && g != nullptr) total_weight = g->total_weight;
-    text_len = sprintf(buff, "gd::total_weight %f\n", total_weight);
-    bin_text_read_write_fixed(model_file,(char*)&total_weight, sizeof(total_weight),
-                              "", read,
-                              buff, text_len, text);
-    if (read && g != nullptr) g->total_weight = total_weight;
-
-    // fix "loss since last" for first printed out example details
-    text_len = sprintf(buff, "sd::old_weighted_examples %f\n", all.sd->old_weighted_examples);
-    bin_text_read_write_fixed(model_file,(char*)&all.sd->old_weighted_examples, sizeof(all.sd->old_weighted_examples),
-                              "", read,
-                              buff, text_len, text);
-
-    // fix "number of examples per pass"
-    text_len = sprintf(buff, "current_pass %u\n", (uint32_t)all.current_pass);
-    bin_text_read_write_fixed(model_file,(char*)&all.current_pass, sizeof(all.current_pass),
-                              "", read,
-                              buff, text_len, text);
->>>>>>> 9ff19bc4
   }
 
   if (!all.training) // reset various things so that we report test set performance properly
-  {
-    all.sd->sum_loss = 0;
-    all.sd->sum_loss_since_last_dump = 0;
-    all.sd->dump_interval = 1.;
-    all.sd->weighted_examples = 0.;
-    all.sd->weighted_labels = 0.;
-    all.sd->weighted_unlabeled_examples = 0.;
-    all.sd->example_number = 0;
-    all.sd->total_features = 0;
-  }
-
+    {
+      all.sd->sum_loss = 0;
+      all.sd->sum_loss_since_last_dump = 0;
+      all.sd->dump_interval = 1.;
+      all.sd->weighted_examples = 0.;
+      all.sd->weighted_labels = 0.;
+      all.sd->weighted_unlabeled_examples = 0.;
+      all.sd->example_number = 0;
+      all.sd->total_features = 0;
+    }
+  
   uint32_t length = 1 << all.num_bits;
   uint32_t stride = 1 << all.reg.stride_shift;
   int c = 0;
   uint32_t i = 0;
   size_t brw = 1;
-  do
-  {
-    brw = 1;
-    weight* v;
-    if (read)
-    {
-<<<<<<< HEAD
+  do 
+    {
       brw = 1;
       weight* v; 
       if (read)
@@ -983,15 +796,15 @@
 					     buff, text_len, text);
 		}
 	      else if ((g->adaptive && !g->normalized) || (!g->adaptive && g->normalized))
-		{//either adaptive or normalized
-                    text_len = sprintf_s(buff, buf_size, ":%f %f\n", *v, *(v + 1));
-                    brw += bin_text_write_fixed(model_file, (char *)v, 2 * sizeof(*v),
+        { //either adaptive or normalized
+          text_len = sprintf(buff, ":%f %f\n", *v, *(v+1));
+          brw+= bin_text_write_fixed(model_file,(char *)v, 2*sizeof (*v),
 					     buff, text_len, text);
 		}
 	      else
-		{//adaptive and normalized
-                    text_len = sprintf_s(buff, buf_size, ":%f %f %f\n", *v, *(v + 1), *(v + 2));
-                    brw += bin_text_write_fixed(model_file, (char *)v, 3 * sizeof(*v),
+        { //adaptive and normalized
+          text_len = sprintf(buff, ":%f %f %f\n", *v, *(v+1), *(v+2));
+          brw+= bin_text_write_fixed(model_file,(char *)v, 3*sizeof (*v),
 					     buff, text_len, text);
 		}
 	    }
@@ -999,95 +812,34 @@
       if (!read)
 	i++;
     } while ((!read && i < length) || (read && brw >0));
-=======
-      c++;
-      brw = bin_read_fixed(model_file, (char*)&i, sizeof(i),"");
-      if (brw > 0)
-      {
-        assert (i< length);
-        v = &(all.reg.weight_vector[stride*i]);
-        if (g == NULL || (! g->adaptive && ! g->normalized))
-          brw += bin_read_fixed(model_file, (char*)v, sizeof(*v), "");
-        else if ((g->adaptive && !g->normalized) || (!g->adaptive && g->normalized))
-          brw += bin_read_fixed(model_file, (char*)v, sizeof(*v)*2, "");
-        else //adaptive and normalized
-          brw += bin_read_fixed(model_file, (char*)v, sizeof(*v)*3, "");
-        if (!all.training)
-          v[1]=v[2]=0.;
-      }
-    }
-    else // write binary or text
-    {
-      v = &(all.reg.weight_vector[stride*i]);
-      if (*v != 0.)
-      {
-        c++;
-        char buff[512];
-        int text_len = sprintf(buff, "%d", i);
-        brw = bin_text_write_fixed(model_file,(char *)&i, sizeof (i),
-                                   buff, text_len, text);
-        if (g == NULL || (! g->adaptive && ! g->normalized))
-        {
-          text_len = sprintf(buff, ":%f\n", *v);
-          brw+= bin_text_write_fixed(model_file,(char *)v, sizeof (*v),
-                                     buff, text_len, text);
-        }
-        else if ((g->adaptive && !g->normalized) || (!g->adaptive && g->normalized))
-        { //either adaptive or normalized
-          text_len = sprintf(buff, ":%f %f\n", *v, *(v+1));
-          brw+= bin_text_write_fixed(model_file,(char *)v, 2*sizeof (*v),
-                                     buff, text_len, text);
-        }
-        else
-        { //adaptive and normalized
-          text_len = sprintf(buff, ":%f %f %f\n", *v, *(v+1), *(v+2));
-          brw+= bin_text_write_fixed(model_file,(char *)v, 3*sizeof (*v),
-                                     buff, text_len, text);
-        }
-      }
-    }
-    if (!read)
-      i++;
-  }
-  while ((!read && i < length) || (read && brw >0));
->>>>>>> 9ff19bc4
 }
 
 void save_load(gd& g, io_buf& model_file, bool read, bool text)
 {
   vw& all = *g.all;
   if(read)
-  {
-    initialize_regressor(all);
-
-    if(all.adaptive && all.initial_t > 0)
-    {
-      uint32_t length = 1 << all.num_bits;
-      uint32_t stride = 1 << all.reg.stride_shift;
-      for (size_t j = 1; j < stride*length; j+=stride)
-      {
-        all.reg.weight_vector[j] = all.initial_t;   //for adaptive update, we interpret initial_t as previously seeing initial_t fake datapoints, all with squared gradient=1
-        //NOTE: this is not invariant to the scaling of the data (i.e. when combined with normalized). Since scaling the data scales the gradient, this should ideally be
-        //feature_range*initial_t, or something like that. We could potentially fix this by just adding this base quantity times the current range to the sum of gradients
-        //stored in memory at each update, and always start sum of gradients to 0, at the price of additional additions and multiplications during the update...
-      }
-    }
-
-    if (g.initial_constant != 0.0)
-      VW::set_weight(all, constant, 0, g.initial_constant);
-  }
+    {
+      initialize_regressor(all);
+
+      if(all.adaptive && all.initial_t > 0)
+	{
+	  uint32_t length = 1 << all.num_bits;
+	  uint32_t stride = 1 << all.reg.stride_shift;
+	  for (size_t j = 1; j < stride*length; j+=stride)
+	    {
+	      all.reg.weight_vector[j] = all.initial_t;   //for adaptive update, we interpret initial_t as previously seeing initial_t fake datapoints, all with squared gradient=1
+	      //NOTE: this is not invariant to the scaling of the data (i.e. when combined with normalized). Since scaling the data scales the gradient, this should ideally be 
+	      //feature_range*initial_t, or something like that. We could potentially fix this by just adding this base quantity times the current range to the sum of gradients 
+	      //stored in memory at each update, and always start sum of gradients to 0, at the price of additional additions and multiplications during the update...
+	    }
+	}
+      
+      if (g.initial_constant != 0.0)
+        VW::set_weight(all, constant, 0, g.initial_constant);
+    }
 
   if (model_file.files.size() > 0)
-  {
-    bool resume = all.save_resume;
-    char buff[512];
-    uint32_t text_len = sprintf(buff, ":%d\n", resume);
-    bin_text_read_write_fixed(model_file,(char *)&resume, sizeof (resume),
-                              "", read,
-                              buff, text_len, text);
-    if (resume)
-    {
-<<<<<<< HEAD
+    {
       bool resume = all.save_resume;
       char buff[512];
       size_t buf_size = sizeof(buff);
@@ -1104,16 +856,7 @@
       }
       else
 	save_load_regressor(all, model_file, read, text);
-=======
-      if (read && all.model_file_ver < VERSION_SAVE_RESUME_FIX)
-        cerr << endl << "WARNING: --save_resume functionality is known to have inaccuracy in model files version less than " << VERSION_SAVE_RESUME_FIX << endl << endl;
-      // save_load_online_state(g, model_file, read, text);
-      save_load_online_state(all, model_file, read, text, &g);
->>>>>>> 9ff19bc4
-    }
-    else
-      save_load_regressor(all, model_file, read, text);
-  }
+    }
 }
 
 template<bool sparse_l2, bool invariant, bool sqrt_rate, uint32_t adaptive, uint32_t normalized, uint32_t spare, uint32_t next>
@@ -1121,17 +864,17 @@
 {
   all.normalized_idx = normalized;
   if (feature_mask_off)
-  {
-    g.learn = learn<sparse_l2, invariant, sqrt_rate, true, adaptive, normalized, spare>;
-    g.update = update<sparse_l2, invariant, sqrt_rate, true, adaptive, normalized, spare>;
-    return next;
-  }
+    {
+      g.learn = learn<sparse_l2, invariant, sqrt_rate, true, adaptive, normalized, spare>;
+      g.update = update<sparse_l2, invariant, sqrt_rate, true, adaptive, normalized, spare>;
+      return next;
+    }
   else
-  {
-    g.learn = learn<sparse_l2, invariant, sqrt_rate, false, adaptive, normalized, spare>;
-    g.update = update<sparse_l2, invariant, sqrt_rate, false, adaptive, normalized, spare>;
-    return next;
-  }
+    {
+      g.learn = learn<sparse_l2, invariant, sqrt_rate, false, adaptive, normalized, spare>;
+      g.update = update<sparse_l2, invariant, sqrt_rate, false, adaptive, normalized, spare>;
+      return next;
+    }
 }
 
 template<bool invariant, bool sqrt_rate, uint32_t adaptive, uint32_t normalized, uint32_t spare, uint32_t next>
@@ -1175,18 +918,18 @@
 {
   if (v==0)
     return 0;
-  else
+  else 
     return 1 + ceil_log_2(v >> 1);
 }
 
 base_learner* setup(vw& all)
 {
   new_options(all, "Gradient Descent options")
-  ("sgd", "use regular stochastic gradient descent update.")
-  ("adaptive", "use adaptive, individual learning rates.")
-  ("invariant", "use safe/importance aware updates.")
-  ("normalized", "use per feature normalized updates")
-  ("sparse_l2", po::value<float>()->default_value(0.f), "use per feature normalized updates");
+    ("sgd", "use regular stochastic gradient descent update.")
+    ("adaptive", "use adaptive, individual learning rates.")
+    ("invariant", "use safe/importance aware updates.")
+    ("normalized", "use per feature normalized updates")
+    ("sparse_l2", po::value<float>()->default_value(0.f), "use per feature normalized updates");
   add_options(all);
   po::variables_map& vm = all.vm;
   gd& g = calloc_or_die<gd>();
@@ -1200,10 +943,10 @@
   g.neg_power_t = - all.power_t;
 
   if(all.initial_t > 0)//for the normalized update: if initial_t is bigger than 1 we interpret this as if we had seen (all.initial_t) previous fake datapoints all with norm 1
-  {
-    g.all->normalized_sum_norm_x = all.initial_t;
-    g.total_weight = all.initial_t;
-  }
+    {
+      g.all->normalized_sum_norm_x = all.initial_t;
+      g.total_weight = all.initial_t;
+    }
 
   bool feature_mask_off = true;
   if(vm.count("feature_mask"))
@@ -1212,42 +955,42 @@
   if(!all.holdout_set_off)
   {
     all.sd->holdout_best_loss = FLT_MAX;
-    if(vm.count("early_terminate"))
-      g.early_stop_thres = vm["early_terminate"].as< size_t>();
+    if(vm.count("early_terminate"))      
+      g.early_stop_thres = vm["early_terminate"].as< size_t>();     
   }
 
   if (vm.count("constant")) {
-    g.initial_constant = vm["constant"].as<float>();
+      g.initial_constant = vm["constant"].as<float>();     
   }
 
   if( !all.training || ( ( vm.count("sgd") || vm.count("adaptive") || vm.count("invariant") || vm.count("normalized") ) ) )
   { //nondefault
-    all.adaptive = all.training && vm.count("adaptive");
-    g.adaptive = all.adaptive;
-    all.invariant_updates = all.training && vm.count("invariant");
-    all.normalized_updates = all.training && vm.count("normalized");
-    g.normalized = all.normalized_updates;
-
-    if(!vm.count("learning_rate") && !vm.count("l") && !(all.adaptive && all.normalized_updates))
-      all.eta = 10; //default learning rate to 10 for non default update rule
-
-    //if not using normalized or adaptive, default initial_t to 1 instead of 0
+      all.adaptive = all.training && vm.count("adaptive");
+      g.adaptive = all.adaptive;
+      all.invariant_updates = all.training && vm.count("invariant");
+      all.normalized_updates = all.training && vm.count("normalized");
+      g.normalized = all.normalized_updates;
+      
+      if(!vm.count("learning_rate") && !vm.count("l") && !(all.adaptive && all.normalized_updates))
+	all.eta = 10; //default learning rate to 10 for non default update rule
+      
+      //if not using normalized or adaptive, default initial_t to 1 instead of 0
     if(!all.adaptive && !all.normalized_updates) {
-      if (!vm.count("initial_t")) {
-        all.sd->t = 1.f;
-        all.sd->weighted_unlabeled_examples = 1.f;
-        all.initial_t = 1.f;
-      }
-      all.eta *= powf((float)(all.sd->t), all.power_t);
-    }
-  }
-
+	if (!vm.count("initial_t")) {
+	  all.sd->t = 1.f;
+	  all.sd->weighted_unlabeled_examples = 1.f;
+	  all.initial_t = 1.f;
+	}
+	all.eta *= powf((float)(all.sd->t), all.power_t);
+      }
+    }
+  
   if (pow((double)all.eta_decay_rate, (double)all.numpasses) < 0.0001 )
     cerr << "Warning: the learning rate for the last pass is multiplied by: " << pow((double)all.eta_decay_rate, (double)all.numpasses)
-         << " adjust --decay_learning_rate larger to avoid this." << endl;
-
-
-
+	 << " adjust --decay_learning_rate larger to avoid this." << endl;
+
+
+  
   if (all.reg_mode % 2)
     if (all.audit || all.hash_inv) {
       g.predict = predict<true, true>;   g.multipredict = multipredict<true, true>;
