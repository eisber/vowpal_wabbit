--- conflicted
+++ resolved
@@ -804,21 +804,13 @@
 		}
 	      else if ((g->adaptive && !g->normalized) || (!g->adaptive && g->normalized))
         { //either adaptive or normalized
-<<<<<<< HEAD
-	  text_len = sprintf_s(buff, buf_size, ":%f %f\n", *v, *(v+1));
-=======
-          text_len = sprintf(buff, ":%g %g\n", *v, *(v+1));
->>>>>>> a7509132
+	  text_len = sprintf_s(buff, buf_size, ":%g %g\n", *v, *(v+1));
           brw+= bin_text_write_fixed(model_file,(char *)v, 2*sizeof (*v),
 					     buff, text_len, text);
 		}
 	      else
         { //adaptive and normalized
-<<<<<<< HEAD
-          text_len = sprintf_s(buff, buf_size, ":%f %f %f\n", *v, *(v+1), *(v+2));
-=======
-          text_len = sprintf(buff, ":%g %g %g\n", *v, *(v+1), *(v+2));
->>>>>>> a7509132
+          text_len = sprintf_s(buff, buf_size, ":%g %g %g\n", *v, *(v+1), *(v+2));
           brw+= bin_text_write_fixed(model_file,(char *)v, 3*sizeof (*v),
 					     buff, text_len, text);
 		}
