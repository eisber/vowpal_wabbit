#include "reductions.h"
#include "cb_algs.h"
#include "rand48.h"
#include "bs.h"
#include "gen_cs_example.h"

using namespace LEARNER;
using namespace ACTION_SCORE;
using namespace GEN_CS;
using namespace std;
using namespace CB_ALGS;
//All exploration algorithms return a vector of probabilities, to be used by GenericExplorer downstream

namespace CB_EXPLORE
{

struct cb_explore
{
  vw* all;
  cb_to_cs cbcs;
  v_array<uint32_t> preds;
  v_array<float> cover_probs;

  CB::label cb_label;
  COST_SENSITIVE::label cs_label;
  COST_SENSITIVE::label second_cs_label;

  base_learner* cs;

  size_t tau;
  float epsilon;
  size_t bag_size;
  size_t cover_size;
  float psi;

  size_t counter;

};


template <bool is_learn>
void predict_or_learn_first(cb_explore& data, base_learner& base, example& ec)
{
  //Explore tau times, then act according to optimal.
  action_scores probs = ec.pred.a_s;

  if (is_learn && ec.l.cb.costs[0].probability < 1)
    base.learn(ec);
  else
    base.predict(ec);

  probs.erase();
  if(data.tau > 0)
  {
    float prob = 1.f/(float)data.cbcs.num_actions;
    for(uint32_t i = 0; i < data.cbcs.num_actions; i++)
      probs.push_back({i,prob});
    data.tau--;
  }
  else
  {
    uint32_t chosen = ec.pred.multiclass-1;
    for(uint32_t i = 0; i < data.cbcs.num_actions; i++)
      probs.push_back({i,0.});
    probs[chosen].score = 1.0;
  }

  ec.pred.a_s = probs;
}

template <bool is_learn>
void predict_or_learn_greedy(cb_explore& data, base_learner& base, example& ec)
{
  //Explore uniform random an epsilon fraction of the time.
<<<<<<< HEAD

  action_scores probs = ec.pred.a_s;
=======
  v_array<action_score> probs = ec.pred.a_s;
>>>>>>> 3887b615
  probs.erase();

  if (is_learn)
    base.learn(ec);
  else
    base.predict(ec);

  float prob = data.epsilon/(float)data.cbcs.num_actions;
  for(uint32_t i = 0; i < data.cbcs.num_actions; i++)
    probs.push_back({i,prob});
  uint32_t chosen = ec.pred.multiclass-1;
  probs[chosen].score += (1-data.epsilon);

  ec.pred.a_s = probs;
}

template <bool is_learn>
void predict_or_learn_bag(cb_explore& data, base_learner& base, example& ec)
{
  //Randomize over predictions from a base set of predictors
  action_scores probs = ec.pred.a_s;
  probs.erase();

  for(uint32_t i = 0; i < data.cbcs.num_actions; i++)
    probs.push_back({i,0.});
  float prob = 1.f/(float)data.bag_size;
  for(size_t i = 0; i < data.bag_size; i++)
  {
    uint32_t count = BS::weight_gen(*data.all);
    if (is_learn && count > 0)
      base.learn(ec,i);
    else
      base.predict(ec, i);
    uint32_t chosen = ec.pred.multiclass-1;
    probs[chosen].score += prob;
    if (is_learn)
      for (uint32_t j = 1; j < count; j++)
        base.learn(ec,i);
  }

  ec.pred.a_s = probs;
}

void safety(v_array<action_score>& distribution, float min_prob, bool zeros)
{
  //input: a probability distribution
  //output: a probability distribution with all events having probability > min_prob.  This includes events with probability 0 if zeros = true
  if (min_prob > 0.999) // uniform exploration
  {
    size_t support_size = distribution.size();
    if (!zeros)
    {
      for (size_t i = 0; i < distribution.size(); ++i)
        if (distribution[i].score == 0)
          support_size--;
    }
    for (size_t i = 0; i < distribution.size(); ++i)
      if (zeros || distribution[i].score > 0)
        distribution[i].score = 1.f / support_size;
    return;
  }

  min_prob /= distribution.size();
  float touched_mass = 0.;
  float untouched_mass = 0.;
  for (uint32_t i = 0; i < distribution.size(); i++)
    if ((distribution[i].score > 0 || (distribution[i].score ==0 && zeros)) && distribution[i].score <= min_prob)
    {
      touched_mass += min_prob;
      distribution[i].score = min_prob;
    }
    else
      untouched_mass += distribution[i].score;

  if (touched_mass > 0.)
  {
    if (touched_mass > 0.999)
      THROW("Cannot safety this distribution");
    float ratio = (1.f - touched_mass) / untouched_mass;
    for (uint32_t i = 0; i < distribution.size(); i++)
      if (distribution[i].score > min_prob)
        distribution[i].score = distribution[i].score * ratio;
  }
}

void get_cover_probabilities(cb_explore& data, base_learner& base, example& ec, v_array<action_score>& probs)
{
  float additive_probability = 1.f / (float)data.cover_size;
  data.preds.erase();

  for(uint32_t i = 0; i < data.cbcs.num_actions; i++)
    probs.push_back({i,0.});

  for (size_t i = 0; i < data.cover_size; i++)
  {
    //get predicted cost-sensitive predictions
    if (i == 0)
      data.cs->predict(ec, i);
    else
      data.cs->predict(ec, i + 1);
    uint32_t pred = ec.pred.multiclass;
    probs[pred - 1].score += additive_probability;
    data.preds.push_back((uint32_t)pred);
  }
  uint32_t num_actions = data.cbcs.num_actions;

  float min_prob = min(1.f / num_actions, 1.f / (float)sqrt(data.counter * num_actions));

  safety(probs, min_prob*num_actions, false);

  data.counter++;
}

template <bool is_learn>
void predict_or_learn_cover(cb_explore& data, base_learner& base, example& ec)
{
  //Randomize over predictions from a base set of predictors
  //Use cost sensitive oracle to cover actions to form distribution.

  uint32_t num_actions = data.cbcs.num_actions;

  action_scores probs = ec.pred.a_s;
  probs.erase();
  data.cs_label.costs.erase();

  for (uint32_t j = 0; j < num_actions; j++)
    data.cs_label.costs.push_back({FLT_MAX,j+1,0.,0.});

  size_t cover_size = data.cover_size;
  size_t counter = data.counter;
  v_array<float>& probabilities = data.cover_probs;
  v_array<uint32_t>& predictions = data.preds;

  float additive_probability = 1.f / (float)cover_size;

  float min_prob = min(1.f / num_actions, 1.f / (float)sqrt(counter * num_actions));

  data.cb_label = ec.l.cb;

  ec.l.cs = data.cs_label;
  get_cover_probabilities(data, base, ec, probs);

  if (is_learn)
  {
    ec.l.cb = data.cb_label;
    base.learn(ec);

    //Now update oracles

    //1. Compute loss vector
    data.cs_label.costs.erase();
    float norm = min_prob * num_actions;
    ec.l.cb = data.cb_label;
    data.cbcs.known_cost = get_observed_cost(data.cb_label);
    gen_cs_example<false>(data.cbcs, ec, data.cb_label, data.cs_label);
    for(uint32_t i = 0; i < num_actions; i++)
      probabilities[i] = 0;

    ec.l.cs = data.second_cs_label;
    //2. Update functions
    for (size_t i = 0; i < cover_size; i++)
    {
      //Create costs of each action based on online cover
      for (uint32_t j = 0; j < num_actions; j++)
      {
        float pseudo_cost = data.cs_label.costs[j].x - data.psi * min_prob / (max(probabilities[j], min_prob) / norm) + 1;
        data.second_cs_label.costs[j].class_index = j+1;
        data.second_cs_label.costs[j].x = pseudo_cost;
      }
      if (i != 0)
        data.cs->learn(ec,i+1);
      if (probabilities[predictions[i] - 1] < min_prob)
        norm += max(0, additive_probability - (min_prob - probabilities[predictions[i] - 1]));
      else
        norm += additive_probability;
      probabilities[predictions[i] - 1] += additive_probability;
    }
  }

  ec.l.cb = data.cb_label;
  ec.pred.a_s = probs;
}

void finish(cb_explore& data)
{
  data.preds.delete_v();
  data.cover_probs.delete_v();
  cb_to_cs& c = data.cbcs;
  COST_SENSITIVE::cs_label.delete_label(&c.pred_scores);
  COST_SENSITIVE::cs_label.delete_label(&data.cs_label);
  COST_SENSITIVE::cs_label.delete_label(&data.second_cs_label);
}

void print_update_cb_explore(vw& all, bool is_test, example& ec, stringstream& pred_string)
{
  if (all.sd->weighted_examples() >= all.sd->dump_interval && !all.quiet && !all.bfgs)
  {
    stringstream label_string;
    if (is_test)
      label_string << " unknown";
    else
      label_string << ec.l.cb.costs[0].action;
    all.sd->print_update(all.holdout_set_off, all.current_pass, label_string.str(), pred_string.str(), ec.num_features, all.progress_add, all.progress_arg);
  }
}

void output_example(vw& all, cb_explore& data, example& ec, CB::label& ld)
{
  float loss = 0.;

  cb_to_cs& c = data.cbcs;

  if ((c.known_cost = get_observed_cost(ld)) != nullptr)
    for(uint32_t i = 0; i < ec.pred.a_s.size(); i++)
      loss += get_unbiased_cost(c.known_cost, c.pred_scores, i)*ec.pred.a_s[i].score;

  all.sd->update(ec.test_only, get_observed_cost(ld) != nullptr, loss, 1.f, ec.num_features);

  char temp_str[20];
  stringstream ss, sso;
  float maxprob = 0.;
  uint32_t maxid = 0;
  for(uint32_t i = 0; i < ec.pred.a_s.size(); i++)
  {
    sprintf(temp_str,"%f ", ec.pred.a_s[i].score);
    ss << temp_str;
    if(ec.pred.a_s[i].score > maxprob)
    {
      maxprob = ec.pred.a_s[i].score;
      maxid = i+1;
    }
  }

  sprintf(temp_str, "%d:%f", maxid, maxprob);
  sso << temp_str;

  for (int sink : all.final_prediction_sink)
    all.print_text(sink, ss.str(), ec.tag);

  print_update_cb_explore(all, is_test_label(ld), ec, sso);
}

void finish_example(vw& all, cb_explore& c, example& ec)
{
  output_example(all, c, ec, ec.l.cb);
  VW::finish_example(all, &ec);
}
}
using namespace CB_EXPLORE;


base_learner* cb_explore_setup(arguments& arg)
{
  auto data = scoped_calloc_or_throw<cb_explore>();
  if (arg.new_options("Contextual Bandit Exploration")
      .critical("cb_explore", data->cbcs.num_actions, "Online explore-exploit for a <k> action contextual bandit problem")
      .keep("first", data->tau, "tau-first exploration")
      .keep("epsilon", data->epsilon, 0.05f,"epsilon-greedy exploration")
      .keep("bag", data->bag_size,"bagging-based exploration")
      .keep("cover", data->cover_size ,"Online cover based exploration")
      .keep("psi", data->psi, 1.0f, "disagreement parameter for cover").missing())
    return nullptr;

  data->all = arg.all;
  uint32_t num_actions = data->cbcs.num_actions;

  if (count(arg.args.begin(), arg.args.end(),"--cb") == 0)
  {
    arg.args.push_back("--cb");
    stringstream ss;
    ss << data->cbcs.num_actions;
    arg.args.push_back(ss.str());
  }

  arg.all->delete_prediction = delete_action_scores;
  data->cbcs.cb_type = CB_TYPE_DR;

  base_learner* base = setup_base(arg);
  data->cbcs.scorer = arg.all->scorer;

  learner<cb_explore>* l;
  if (arg.vm.count("cover"))
  {
    data->cs = arg.all->cost_sensitive;
    data->second_cs_label.costs.resize(num_actions);
    data->second_cs_label.costs.end() = data->second_cs_label.costs.begin()+num_actions;
    data->cover_probs = v_init<float>();
    data->cover_probs.resize(num_actions);
    data->preds = v_init<uint32_t>();
    data->preds.resize(data->cover_size);
    l = &init_learner(data, base, predict_or_learn_cover<true>, predict_or_learn_cover<false>, data->cover_size + 1, prediction_type::action_probs);
  }
  else if (arg.vm.count("bag"))
    l = &init_learner(data, base, predict_or_learn_bag<true>, predict_or_learn_bag<false>, data->bag_size, prediction_type::action_probs);
  else if (arg.vm.count("first") )
    l = &init_learner(data, base, predict_or_learn_first<true>, predict_or_learn_first<false>, 1, prediction_type::action_probs);
  else//greedy
    l = &init_learner(data, base, predict_or_learn_greedy<true>, predict_or_learn_greedy<false>, 1, prediction_type::action_probs);

  l->set_finish(finish);
  l->set_finish_example(finish_example);
  return make_base(*l);
}<|MERGE_RESOLUTION|>--- conflicted
+++ resolved
@@ -72,12 +72,7 @@
 void predict_or_learn_greedy(cb_explore& data, base_learner& base, example& ec)
 {
   //Explore uniform random an epsilon fraction of the time.
-<<<<<<< HEAD
-
   action_scores probs = ec.pred.a_s;
-=======
-  v_array<action_score> probs = ec.pred.a_s;
->>>>>>> 3887b615
   probs.erase();
 
   if (is_learn)
