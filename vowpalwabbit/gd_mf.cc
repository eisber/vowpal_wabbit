/*
Copyright (c) by respective owners including Yahoo!, Microsoft, and
individual contributors. All rights reserved.  Released under a BSD (revised)
license as described in the file LICENSE.
 */
#include <fstream>
#include <float.h>
#include <string.h>
#include <stdio.h>
#ifdef _WIN32
#include <winsock2.h>
#else
#include <netdb.h>
#endif

#include "gd.h"
#include "rand48.h"
#include "reductions.h"
#include "vw_exception.h"

using namespace std;

using namespace LEARNER;

struct gdmf
{ vw* all;//regressor, printing
  uint32_t rank;
  size_t no_win_counter;
  uint64_t early_stop_thres;
};

void mf_print_offset_features(gdmf& d, example& ec, size_t offset)
{ vw& all = *d.all;
  weight* weights = all.reg.weight_vector;
  uint64_t mask = all.reg.weight_mask;
<<<<<<< HEAD
  for (auto i : ec.indices)
    {
      auto& fs = ec.feature_space[i];
      bool audit = !fs.space_names.empty();
      for (auto& f : fs.values_indices_audit())
        {
          cout << '\t';
          if (audit)
            cout << f.audit().get()->first << '^' << f.audit().get()->second << ':';
          cout << f.index() <<"(" << ((f.index() + offset) & mask)  << ")" << ':' << f.value();
          cout << ':' << weights[(f.index() + offset) & mask];
        }
    }
  for (auto& i : all.pairs)
=======
  for (features& fs : ec)
  { bool audit = !fs.space_names.empty();
    for (auto& f : fs.values_indices_audit())
    { cout << '\t';
      if (audit)
        cout << f.audit().get()->first << '^' << f.audit().get()->second << ':';
      cout << f.index() <<"(" << ((f.index() + offset) & mask)  << ")" << ':' << f.value();
      cout << ':' << weights[(f.index() + offset) & mask];
    }
  }
  for (string& i : all.pairs)
>>>>>>> c2d5bcf0
    if (ec.feature_space[(int)i[0]].size() > 0 && ec.feature_space[(int)i[1]].size() > 0)
    { /* print out nsk^feature:hash:value:weight:nsk^feature^:hash:value:weight:prod_weights */
      for (size_t k = 1; k <= d.rank; k++)
      {
<<<<<<< HEAD
        for (auto& f1 : ec.feature_space[i[0]].values_indices_audit())
          for (auto& f2 : ec.feature_space[i[1]].values_indices_audit())
=======
        for (features::iterator_all& f1 : ec.feature_space[i[0]].values_indices_audit())
          for (features::iterator_all& f2 : ec.feature_space[i[1]].values_indices_audit())
>>>>>>> c2d5bcf0
          { cout << '\t' << f1.audit().get()->first << k << '^' << f1.audit().get()->second << ':' << ((f1.index()+k)&mask)
                 <<"(" << ((f1.index() + offset +k) & mask)  << ")" << ':' << f1.value();
            cout << ':' << weights[(f1.index() + offset + k) & mask];

            cout << ':' << f2.audit().get()->first << k << '^' << f2.audit().get()->second << ':' << ((f2.index() + k + d.rank)&mask)
                 <<"(" << ((f2.index() + offset +k+d.rank) & mask)  << ")" << ':' << f2.value();
            cout << ':' << weights[(f2.index() + offset + k+d.rank) & mask];

            cout << ':' <<  weights[(f1.index() + offset + k) & mask] * weights[(f2.index() + offset + k + d.rank) & mask];
          }
      }
    }
  if (all.triples.begin() != all.triples.end())
    THROW("cannot use triples in matrix factorization");
  cout << endl;
}

void mf_print_audit_features(gdmf& d, example& ec, size_t offset)
{ print_result(d.all->stdout_fileno,ec.pred.scalar,-1,ec.tag);
  mf_print_offset_features(d, ec, offset);
}

float mf_predict(gdmf& d, example& ec)
{ vw& all = *d.all;
  label_data& ld = ec.l.simple;
  float prediction = ld.initial;

<<<<<<< HEAD
  for (auto& i : d.all->pairs)
=======
  for (string& i : d.all->pairs)
>>>>>>> c2d5bcf0
  { ec.num_features -= ec.feature_space[(int)i[0]].size() * ec.feature_space[(int)i[1]].size();
    ec.num_features += ec.feature_space[(int)i[0]].size() * d.rank;
    ec.num_features += ec.feature_space[(int)i[1]].size() * d.rank;
  }

  // clear stored predictions
  ec.topic_predictions.erase();

  float linear_prediction = 0.;
  // linear terms
<<<<<<< HEAD
  for (auto i : ec.indices)
    GD::foreach_feature<float, GD::vec_add>(all.reg.weight_vector, all.reg.weight_mask, ec.feature_space[i], linear_prediction);
=======
  for (features& fs : ec)
    GD::foreach_feature<float, GD::vec_add>(all.reg.weight_vector, all.reg.weight_mask, fs, linear_prediction);
>>>>>>> c2d5bcf0

  // store constant + linear prediction
  // note: constant is now automatically added
  ec.topic_predictions.push_back(linear_prediction);

  prediction += linear_prediction;

  // interaction terms
<<<<<<< HEAD
  for (auto& i : d.all->pairs)
=======
  for (string& i : d.all->pairs)
>>>>>>> c2d5bcf0
  { if (ec.feature_space[(int)i[0]].size() > 0 && ec.feature_space[(int)i[1]].size() > 0)
    { for (uint64_t k = 1; k <= d.rank; k++)
      { // x_l * l^k
        // l^k is from index+1 to index+d.rank
        //float x_dot_l = sd_offset_add(weights, mask, ec.atomics[(int)(*i)[0]].begin(), ec.atomics[(int)(*i)[0]].end(), k);
        float x_dot_l = 0.;
        GD::foreach_feature<float, GD::vec_add>(all.reg.weight_vector, all.reg.weight_mask, ec.feature_space[(int)i[0]], x_dot_l, k);
        // x_r * r^k
        // r^k is from index+d.rank+1 to index+2*d.rank
        //float x_dot_r = sd_offset_add(weights, mask, ec.atomics[(int)(*i)[1]].begin(), ec.atomics[(int)(*i)[1]].end(), k+d.rank);
        float x_dot_r = 0.;
        GD::foreach_feature<float,GD::vec_add>(all.reg.weight_vector, all.reg.weight_mask, ec.feature_space[(int)i[1]], x_dot_r, k+d.rank);

        prediction += x_dot_l * x_dot_r;

        // store prediction from interaction terms
        ec.topic_predictions.push_back(x_dot_l);
        ec.topic_predictions.push_back(x_dot_r);
      }
    }
  }

  if (all.triples.begin() != all.triples.end())
    THROW("cannot use triples in matrix factorization");

  // ec.topic_predictions has linear, x_dot_l_1, x_dot_r_1, x_dot_l_2, x_dot_r_2, ...

  ec.partial_prediction = prediction;

  all.set_minmax(all.sd, ld.label);

  ec.pred.scalar = GD::finalize_prediction(all.sd, ec.partial_prediction);

  if (ld.label != FLT_MAX)
    ec.loss = all.loss->getLoss(all.sd, ec.pred.scalar, ld.label) * ec.weight;

  if (all.audit)
    mf_print_audit_features(d, ec, 0);

  return ec.pred.scalar;
}


void sd_offset_update(weight* weights, uint64_t mask, features& fs, uint64_t offset, float update, float regularization)
{ for (size_t i = 0; i < fs.size(); i++)
    weights[(fs.indicies[i] + offset) & mask] += update * fs.values[i] - regularization * weights[(fs.indicies[i] + offset) & mask];
}

void mf_train(gdmf& d, example& ec)
{ vw& all = *d.all;
  weight* weights = all.reg.weight_vector;
  uint64_t mask = all.reg.weight_mask;
  label_data& ld = ec.l.simple;

  // use final prediction to get update size
  // update = eta_t*(y-y_hat) where eta_t = eta/(3*t^p) * importance weight
  float eta_t = all.eta/pow(ec.example_t,all.power_t) / 3.f * ec.weight;
  float update = all.loss->getUpdate(ec.pred.scalar, ld.label, eta_t, 1.); //ec.total_sum_feat_sq);

  float regularization = eta_t * all.l2_lambda;

  // linear update
<<<<<<< HEAD
  for (auto i : ec.indices)
    sd_offset_update(weights, mask, ec.feature_space[i], 0, update, regularization);

  // quadratic update
  for (auto& i : all.pairs)
=======
  for (features& fs: ec)
    sd_offset_update(weights, mask, fs, 0, update, regularization);

  // quadratic update
  for (string& i : all.pairs)
>>>>>>> c2d5bcf0
  { if (ec.feature_space[(int)i[0]].size() > 0 && ec.feature_space[(int)i[1]].size() > 0)
    {

      // update l^k weights
      for (size_t k = 1; k <= d.rank; k++)
      { // r^k \cdot x_r
        float r_dot_x = ec.topic_predictions[2*k];
        // l^k <- l^k + update * (r^k \cdot x_r) * x_l
        sd_offset_update(weights, mask, ec.feature_space[(int)i[0]], k, update*r_dot_x, regularization);
      }
      // update r^k weights
      for (size_t k = 1; k <= d.rank; k++)
      { // l^k \cdot x_l
        float l_dot_x = ec.topic_predictions[2*k-1];
        // r^k <- r^k + update * (l^k \cdot x_l) * x_r
        sd_offset_update(weights, mask, ec.feature_space[(int)i[1]], k+d.rank, update*l_dot_x, regularization);
      }

    }
  }
  if (all.triples.begin() != all.triples.end())
    THROW("cannot use triples in matrix factorization");
}

void save_load(gdmf& d, io_buf& model_file, bool read, bool text)
{ vw* all = d.all;
  uint64_t length = (uint64_t)1 << all->num_bits;
  uint64_t stride_shift = all->reg.stride_shift;

  if(read)
  { initialize_regressor(*all);
    if(all->random_weights)
      for (size_t j = 0; j < (length << stride_shift); j++)
        all->reg.weight_vector[j] = (float) (0.1 * frand48());
  }

  if (model_file.files.size() > 0)
  { uint64_t i = 0;
     size_t brw = 1;

    do
    { brw = 0;
      size_t K = d.rank*2+1;
      stringstream msg;
      msg << i << " ";
      brw += bin_text_read_write_fixed(model_file,(char *)&i, sizeof (i),
                                       "", read, msg, text);
      if (brw != 0)
        for (uint64_t k = 0; k < K; k++)
        { uint64_t ndx = (i << stride_shift)+k;

          weight* v = &(all->reg.weight_vector[ndx]);
          msg << v << " ";
          brw += bin_text_read_write_fixed(model_file,(char *)v, sizeof (*v),
                                           "", read, msg, text);

        }
      if (text)
        {
          msg << "\n";
          brw += bin_text_read_write_fixed(model_file, nullptr, 0,
                                           "", read, msg,text);
        }

      if (!read)
        i++;
    }
    while ((!read && i < length) || (read && brw >0));
  }
}

void end_pass(gdmf& d)
{ vw* all = d.all;

  all->eta *= all->eta_decay_rate;
  if (all->save_per_pass)
    save_predictor(*all, all->final_regressor_name, all->current_pass);

  all->current_pass++;

  if(!all->holdout_set_off)
  { if(summarize_holdout_set(*all, d.no_win_counter))
      finalize_regressor(*all, all->final_regressor_name);
    if((d.early_stop_thres == d.no_win_counter) &&
        ((all->check_holdout_every_n_passes <= 1) ||
         ((all->current_pass % all->check_holdout_every_n_passes) == 0)))
      set_done(*all);
  }
}

void predict(gdmf& d, base_learner&, example& ec) { mf_predict(d,ec); }

void learn(gdmf& d, base_learner&, example& ec)
{ vw& all = *d.all;

  mf_predict(d, ec);
  if (all.training && ec.l.simple.label != FLT_MAX)
    mf_train(d, ec);
}

base_learner* gd_mf_setup(vw& all)
{ if (missing_option<uint32_t, true>(all, "rank", "rank for matrix factorization."))
    return nullptr;

  if (all.vm.count("adaptive"))
    THROW("adaptive is not implemented for matrix factorization");
  if (all.vm.count("normalized"))
    THROW("normalized is not implemented for matrix factorization");
  if (all.vm.count("exact_adaptive_norm"))
    THROW("normalized adaptive updates is not implemented for matrix factorization");
  if (all.vm.count("bfgs") || all.vm.count("conjugate_gradient"))
    THROW("bfgs is not implemented for matrix factorization");

  gdmf& data = calloc_or_throw<gdmf>();
  data.all = &all;
  data.rank = all.vm["rank"].as<uint32_t>();
  data.no_win_counter = 0;
  data.early_stop_thres = 3;

  // store linear + 2*rank weights per index, round up to power of two
  float temp = ceilf(logf((float)(data.rank*2+1)) / logf (2.f));
  all.reg.stride_shift = (size_t) temp;
  all.random_weights = true;

  if(!all.holdout_set_off)
  { all.sd->holdout_best_loss = FLT_MAX;
    if(all.vm.count("early_terminate"))
      data.early_stop_thres = all.vm["early_terminate"].as< size_t>();
  }

  if(!all.vm.count("learning_rate") && !all.vm.count("l"))
    all.eta = 10; //default learning rate to 10 for non default update rule

  //default initial_t to 1 instead of 0
  if(!all.vm.count("initial_t"))
  { all.sd->t = 1.f;
    all.sd->weighted_unlabeled_examples = 1.f;
    all.initial_t = 1.f;
  }
  all.eta *= powf((float)(all.sd->t), all.power_t);

  learner<gdmf>& l = init_learner(&data, learn, 1 << all.reg.stride_shift);
  l.set_predict(predict);
  l.set_save_load(save_load);
  l.set_end_pass(end_pass);

  return make_base(l);
}<|MERGE_RESOLUTION|>--- conflicted
+++ resolved
@@ -33,22 +33,6 @@
 { vw& all = *d.all;
   weight* weights = all.reg.weight_vector;
   uint64_t mask = all.reg.weight_mask;
-<<<<<<< HEAD
-  for (auto i : ec.indices)
-    {
-      auto& fs = ec.feature_space[i];
-      bool audit = !fs.space_names.empty();
-      for (auto& f : fs.values_indices_audit())
-        {
-          cout << '\t';
-          if (audit)
-            cout << f.audit().get()->first << '^' << f.audit().get()->second << ':';
-          cout << f.index() <<"(" << ((f.index() + offset) & mask)  << ")" << ':' << f.value();
-          cout << ':' << weights[(f.index() + offset) & mask];
-        }
-    }
-  for (auto& i : all.pairs)
-=======
   for (features& fs : ec)
   { bool audit = !fs.space_names.empty();
     for (auto& f : fs.values_indices_audit())
@@ -60,18 +44,12 @@
     }
   }
   for (string& i : all.pairs)
->>>>>>> c2d5bcf0
     if (ec.feature_space[(int)i[0]].size() > 0 && ec.feature_space[(int)i[1]].size() > 0)
     { /* print out nsk^feature:hash:value:weight:nsk^feature^:hash:value:weight:prod_weights */
       for (size_t k = 1; k <= d.rank; k++)
       {
-<<<<<<< HEAD
-        for (auto& f1 : ec.feature_space[i[0]].values_indices_audit())
-          for (auto& f2 : ec.feature_space[i[1]].values_indices_audit())
-=======
         for (features::iterator_all& f1 : ec.feature_space[i[0]].values_indices_audit())
           for (features::iterator_all& f2 : ec.feature_space[i[1]].values_indices_audit())
->>>>>>> c2d5bcf0
           { cout << '\t' << f1.audit().get()->first << k << '^' << f1.audit().get()->second << ':' << ((f1.index()+k)&mask)
                  <<"(" << ((f1.index() + offset +k) & mask)  << ")" << ':' << f1.value();
             cout << ':' << weights[(f1.index() + offset + k) & mask];
@@ -99,11 +77,7 @@
   label_data& ld = ec.l.simple;
   float prediction = ld.initial;
 
-<<<<<<< HEAD
-  for (auto& i : d.all->pairs)
-=======
   for (string& i : d.all->pairs)
->>>>>>> c2d5bcf0
   { ec.num_features -= ec.feature_space[(int)i[0]].size() * ec.feature_space[(int)i[1]].size();
     ec.num_features += ec.feature_space[(int)i[0]].size() * d.rank;
     ec.num_features += ec.feature_space[(int)i[1]].size() * d.rank;
@@ -114,13 +88,8 @@
 
   float linear_prediction = 0.;
   // linear terms
-<<<<<<< HEAD
-  for (auto i : ec.indices)
-    GD::foreach_feature<float, GD::vec_add>(all.reg.weight_vector, all.reg.weight_mask, ec.feature_space[i], linear_prediction);
-=======
   for (features& fs : ec)
     GD::foreach_feature<float, GD::vec_add>(all.reg.weight_vector, all.reg.weight_mask, fs, linear_prediction);
->>>>>>> c2d5bcf0
 
   // store constant + linear prediction
   // note: constant is now automatically added
@@ -129,11 +98,7 @@
   prediction += linear_prediction;
 
   // interaction terms
-<<<<<<< HEAD
-  for (auto& i : d.all->pairs)
-=======
   for (string& i : d.all->pairs)
->>>>>>> c2d5bcf0
   { if (ec.feature_space[(int)i[0]].size() > 0 && ec.feature_space[(int)i[1]].size() > 0)
     { for (uint64_t k = 1; k <= d.rank; k++)
       { // x_l * l^k
@@ -196,19 +161,11 @@
   float regularization = eta_t * all.l2_lambda;
 
   // linear update
-<<<<<<< HEAD
-  for (auto i : ec.indices)
-    sd_offset_update(weights, mask, ec.feature_space[i], 0, update, regularization);
-
-  // quadratic update
-  for (auto& i : all.pairs)
-=======
   for (features& fs: ec)
     sd_offset_update(weights, mask, fs, 0, update, regularization);
 
   // quadratic update
   for (string& i : all.pairs)
->>>>>>> c2d5bcf0
   { if (ec.feature_space[(int)i[0]].size() > 0 && ec.feature_space[(int)i[1]].size() > 0)
     {
 
