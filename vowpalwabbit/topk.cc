--- conflicted
+++ resolved
@@ -113,7 +113,6 @@
 
   learner* setup(vw& all, po::variables_map& vm)
   {
-<<<<<<< HEAD
     po::options_description opts("TOP K options");
     opts.add_options()
       ("top", po::value<size_t>(), "top k recommendation");
@@ -121,10 +120,7 @@
     if(!vm.count("top"))
       return NULL;
 
-    topk* data = (topk*)calloc_or_die(1, sizeof(topk));
-=======
     topk* data = calloc_or_die<topk>();
->>>>>>> cb0dc4cf
 
     data->B = (uint32_t)vm["top"].as<size_t>();
 
