--- conflicted
+++ resolved
@@ -137,12 +137,7 @@
 base_learner* ftrl_setup(vw& all) 
 {
   if (missing_option(all, false, "ftrl", "Follow the Regularized Leader")) 
-<<<<<<< HEAD
-    return NULL;
-  
-=======
     return nullptr;
->>>>>>> 7d0ec300
   new_options(all, "FTRL options")
     ("ftrl_algo", po::value<string>()->default_value("pistol"), "Specify the kind of FTRL used. Currently available ones are pistol, proximal.")
     ("ftrl_alpha", po::value<float>(), "Learning rate for FTRL optimization")
