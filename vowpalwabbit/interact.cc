--- conflicted
+++ resolved
@@ -2,7 +2,7 @@
 Copyright (c) by respective owners including Yahoo!, Microsoft, and
 individual contributors. All rights reserved.  Released under a BSD (revised)
 license as described in the file LICENSE.
-*/
+ */
 #include <sstream>
 #include <float.h>
 #include "reductions.h"
@@ -47,20 +47,13 @@
   size_t weight_mask = all->reg.weight_mask;
   size_t base_id1 = f_src1[0].weight_index & weight_mask;
   size_t base_id2 = f_src2[0].weight_index & weight_mask;
-  
+
   feature f;
   f.weight_index = f_src1[0].weight_index;
   f.x = f_src1[0].x*f_src2[0].x;
   float sum_sq = f.x*f.x;
   f_dest.push_back(f);
 
-<<<<<<< HEAD
-  for (size_t i1 = 1, i2 = 1; i1 < f_src1.size() && i2 < f_src2.size();) {
-    size_t cur_id1 = (size_t)(((f_src1[i1].weight_index & weight_mask) - base_id1) & weight_mask);
-    size_t cur_id2 = (size_t)(((f_src2[i2].weight_index & weight_mask) - base_id2) & weight_mask);
-
-    if (cur_id1 == cur_id2) {
-=======
   size_t prev_id1 = 0;
   size_t prev_id2 = 0;
 
@@ -83,7 +76,6 @@
     }
 
     if(cur_id1 == cur_id2) {
->>>>>>> e8d1ae5a
       feature f;
       f.weight_index = f_src1[i1].weight_index;
       f.x = f_src1[i1].x*f_src2[i2].x;
@@ -95,7 +87,7 @@
     else if (cur_id1 < cur_id2)
       i1++;
     else
-      i2++;    
+      i2++;
   }
   return sum_sq;
 }
@@ -121,55 +113,40 @@
   ec.total_sum_feat_sq -= ec.sum_feat_sq[in.n2];
   ec.num_features -= f1->size();
   ec.num_features -= f2->size();
-  
+
   in.feat_store.erase();
   push_many(in.feat_store, f1->begin, f1->size());
-  
+
   ec.sum_feat_sq[in.n1] = multiply(*f1, *f2, in);
   ec.total_sum_feat_sq += ec.sum_feat_sq[in.n1];
   ec.num_features += f1->size();
-  
+
   /*for(size_t i = 0;i < f1.size();i++)
-<<<<<<< HEAD
-  cout<<f1[i].weight_index<<":"<<f1[i].x<<" ";
-  cout<<endl;*/
-
-  // remove 2nd namespace
-  int n2_i = -1;
-  for (size_t i = 0; i < ec.indices.size(); i++) {
-    if (ec.indices[i] == in.n2) {
-      n2_i = (int)i;
-      memmove(&ec.indices[n2_i], &ec.indices[n2_i + 1], sizeof(unsigned char) * (ec.indices.size() - n2_i - 1));
-      ec.indices.decr();
-      break;
-    }
-=======
     cout<<f1[i].weight_index<<":"<<f1[i].x<<" ";
     cout<<endl;*/
-  
+
   // remove 2nd namespace
   int n2_i = -1;
   for (size_t i = 0; i < ec.indices.size(); i++) {
 	  if (ec.indices[i] == in.n2) {
 		  n2_i = (int)i;
-		  memmove(&ec.indices[n2_i], &ec.indices[n2_i+1], sizeof(unsigned char) * (ec.indices.size() - n2_i - 1));
+      memmove(&ec.indices[n2_i], &ec.indices[n2_i + 1], sizeof(unsigned char) * (ec.indices.size() - n2_i - 1));
 		  ec.indices.decr();
 		  break;
-	  } 
->>>>>>> e8d1ae5a
+	  }
   }
 
   base.predict(ec);
   if (is_learn)
     base.learn(ec);
-  
+
   // re-insert namespace into the right position
   ec.indices.incr();
   memmove(&ec.indices[n2_i + 1], &ec.indices[n2_i], sizeof(unsigned char) * (ec.indices.size() - n2_i - 1));
   ec.indices[n2_i] = in.n2;
 
   ec.atomics[in.n1].erase();
-  push_many(ec.atomics[in.n1], in.feat_store.begin, in.feat_store.size());  
+  push_many(ec.atomics[in.n1], in.feat_store.begin, in.feat_store.size());
   ec.total_sum_feat_sq = in.total_sum_feat_sq;
   ec.sum_feat_sq[in.n1] = in.n1_feat_sq;
   ec.num_features = in.num_features;
@@ -177,7 +154,7 @@
 
 void finish(interact& in) { in.feat_store.delete_v(); }
 
-LEARNER::base_learner* interact_setup(vw& all) 
+LEARNER::base_learner* interact_setup(vw& all)
 {
   if (missing_option<string, true>(all, "interact", "Put weights on feature products from namespaces <n1> and <n2>"))
     return nullptr;
@@ -186,9 +163,9 @@
     cerr << "Need two namespace arguments to interact!! EXITING\n";
     return nullptr;
   }
-  
+
   interact& data = calloc_or_die<interact>();
-  
+
   data.n1 = (unsigned char) s[0];
   data.n2 = (unsigned char) s[1];
   cerr <<"Interacting namespaces "<<data.n1<<" and "<<data.n2<<endl;
