/*
Copyright (c) by respective owners including Yahoo!, Microsoft, and
individual contributors. All rights reserved.  Released under a BSD (revised)
license as described in the file LICENSE.
 */
#include <stdio.h>
#include <float.h>
#include <sstream>
#include <fstream>
//#include <boost/filesystem.hpp>
#include <sys/types.h>
#include <sys/stat.h>
#include <algorithm>

#include "parse_regressor.h"
#include "parser.h"
#include "parse_primitives.h"
#include "vw.h"
#include "interactions.h"

#include "sender.h"
#include "nn.h"
#include "gd.h"
#include "cbify.h"
#include "oaa.h"
#include "boosting.h"
#include "multilabel_oaa.h"
#include "rand48.h"
#include "bs.h"
#include "topk.h"
#include "ect.h"
#include "csoaa.h"
#include "cb_algs.h"
#include "cb_adf.h"
#include "cb_explore.h"
#include "cb_explore_adf.h"
#include "mwt.h"
#include "confidence.h"
#include "scorer.h"
#include "expreplay.h"
#include "search.h"
#include "bfgs.h"
#include "lda_core.h"
#include "noop.h"
#include "print.h"
#include "gd_mf.h"
#include "learner.h"
#include "mf.h"
#include "ftrl.h"
#include "svrg.h"
#include "rand48.h"
#include "binary.h"
#include "lrq.h"
#include "lrqfa.h"
#include "autolink.h"
#include "log_multi.h"
#include "recall_tree.h"
#include "memory_tree.h"
#include "stagewise_poly.h"
#include "active.h"
#include "active_cover.h"
#include "cs_active.h"
#include "kernel_svm.h"
#include "parse_example.h"
#include "best_constant.h"
#include "interact.h"
#include "vw_exception.h"
#include "accumulate.h"
#include "vw_validate.h"
#include "vw_allreduce.h"
#include "OjaNewton.h"
#include "audit_regressor.h"
#include "marginal.h"
#include "explore_eval.h"
#include "baseline.h"
#include "classweight.h"
#include "warm_cb.h"
#include "shared_feature_merger.h"
// #include "cntk.h"

#include "options.h"
#include "options_boost_po.h"
#include "options_serializer_boost_po.h"

using namespace std;
using namespace VW::config;

//
// Does string end with a certain substring?
//
bool ends_with(string const& fullString, string const& ending)
{
  if (fullString.length() > ending.length())
  {
    return (fullString.compare(fullString.length() - ending.length(), ending.length(), ending) == 0);
  }
  else
  {
    return false;
  }
}

uint64_t hash_file_contents(io_buf* io, int f)
{
  uint64_t v = 5289374183516789128;
  unsigned char buf[1024];
  while (true)
  {
    ssize_t n = io->read_file(f, buf, 1024);
    if (n <= 0)
      break;
    for (ssize_t i = 0; i < n; i++)
    {
      v *= 341789041;
      v += buf[i];
    }
  }
  return v;
}

bool directory_exists(string path)
{
  struct stat info;
  if (stat(path.c_str(), &info) != 0)
    return false;
  else
    return (info.st_mode & S_IFDIR) > 0;
  //  boost::filesystem::path p(path);
  //  return boost::filesystem::exists(p) && boost::filesystem::is_directory(p);
}

string find_in_path(vector<string> paths, string fname)
{
#ifdef _WIN32
  string delimiter = "\\";
#else
  string delimiter = "/";
#endif
  for (string path : paths)
  {
    string full = ends_with(path, delimiter) ? (path + fname) : (path + delimiter + fname);
    ifstream f(full.c_str());
    if (f.good())
      return full;
  }
  return "";
}

void parse_dictionary_argument(vw& all, string str)
{
  if (str.length() == 0)
    return;
  // expecting 'namespace:file', for instance 'w:foo.txt'
  // in the case of just 'foo.txt' it's applied to the default namespace

  char ns = ' ';
  const char* s = str.c_str();
  if ((str.length() > 2) && (str[1] == ':'))
  {
    ns = str[0];
    s += 2;
  }

  string fname = find_in_path(all.dictionary_path, string(s));
  if (fname == "")
    THROW("error: cannot find dictionary '" << s << "' in path; try adding --dictionary_path");

  bool is_gzip = ends_with(fname, ".gz");
  io_buf* io = is_gzip ? new comp_io_buf : new io_buf;
  int fd = io->open_file(fname.c_str(), all.stdin_off, io_buf::READ);
  if (fd < 0)
    THROW("error: cannot read dictionary from file '" << fname << "'"
                                                      << ", opening failed");

  uint64_t fd_hash = hash_file_contents(io, fd);
  io->close_file();

  if (!all.quiet)
    all.trace_message << "scanned dictionary '" << s << "' from '" << fname << "', hash=" << hex << fd_hash << dec
                      << endl;

  // see if we've already read this dictionary
  for (size_t id = 0; id < all.loaded_dictionaries.size(); id++)
    if (all.loaded_dictionaries[id].file_hash == fd_hash)
    {
      all.namespace_dictionaries[(size_t)ns].push_back(all.loaded_dictionaries[id].dict);
      io->close_file();
      delete io;
      return;
    }

  fd = io->open_file(fname.c_str(), all.stdin_off, io_buf::READ);
  if (fd < 0)
  {
    delete io;
    THROW("error: cannot re-read dictionary from file '" << fname << "'"
                                                         << ", opening failed");
  }

  feature_dict* map = &calloc_or_throw<feature_dict>();
  map->init(1023, nullptr, substring_equal);
  example* ec = VW::alloc_examples(all.p->lp.label_size, 1);

  size_t def = (size_t)' ';

  ssize_t size = 2048, pos, nread;
  char rc;
  char* buffer = calloc_or_throw<char>(size);
  do
  {
    pos = 0;
    do
    {
      nread = io->read_file(fd, &rc, 1);
      if ((rc != EOF) && (nread > 0))
        buffer[pos++] = rc;
      if (pos >= size - 1)
      {
        size *= 2;
        const auto new_buffer = (char*)(realloc(buffer, size));
        if (new_buffer == nullptr)
        {
          free(buffer);
          free(ec);
          VW::dealloc_example(all.p->lp.delete_label, *ec);
          delete map;
          io->close_file();
          delete io;
          THROW("error: memory allocation failed in reading dictionary");
        }
        else
          buffer = new_buffer;
      }
    } while ((rc != EOF) && (rc != '\n') && (nread > 0));
    buffer[pos] = 0;

    // we now have a line in buffer
    char* c = buffer;
    while (*c == ' ' || *c == '\t') ++c;  // skip initial whitespace
    char* d = c;
    while (*d != ' ' && *d != '\t' && *d != '\n' && *d != '\0') ++d;  // gobble up initial word
    if (d == c)
      continue;  // no word
    if (*d != ' ' && *d != '\t')
      continue;  // reached end of line
    char* word = calloc_or_throw<char>(d - c);
    memcpy(word, c, d - c);
    substring ss = {word, word + (d - c)};
    uint64_t hash = uniform_hash(ss.begin, ss.end - ss.begin, quadratic_constant);
    if (map->get(ss, hash) != nullptr)  // don't overwrite old values!
    {
      free(word);
      continue;
    }
    d--;
    *d = '|';  // set up for parser::read_line
    VW::read_line(all, ec, d);
    // now we just need to grab stuff from the default namespace of ec!
    if (ec->feature_space[def].size() == 0)
    {
      free(word);
      continue;
    }
    features* arr = new features;
    arr->deep_copy_from(ec->feature_space[def]);
    map->put(ss, hash, arr);

    // clear up ec
    ec->tag.clear();
    ec->indices.clear();
    for (size_t i = 0; i < 256; i++)
    {
      ec->feature_space[i].clear();
    }
  } while ((rc != EOF) && (nread > 0));
  free(buffer);
  io->close_file();
  delete io;
  VW::dealloc_example(all.p->lp.delete_label, *ec);
  free(ec);

  if (!all.quiet)
    all.trace_message << "dictionary " << s << " contains " << map->size() << " item" << (map->size() == 1 ? "" : "s")
                      << endl;

  all.namespace_dictionaries[(size_t)ns].push_back(map);
  dictionary_info info = {calloc_or_throw<char>(strlen(s) + 1), fd_hash, map};
  strcpy(info.name, s);
  all.loaded_dictionaries.push_back(info);
}

void parse_affix_argument(vw& all, string str)
{
  if (str.length() == 0)
    return;
  char* cstr = calloc_or_throw<char>(str.length() + 1);
  strcpy(cstr, str.c_str());

  char* p = strtok(cstr, ",");

  try
  {
    while (p != 0)
    {
      char* q = p;
      uint16_t prefix = 1;
      if (q[0] == '+')
      {
        q++;
      }
      else if (q[0] == '-')
      {
        prefix = 0;
        q++;
      }
      if ((q[0] < '1') || (q[0] > '7'))
        THROW("malformed affix argument (length must be 1..7): " << p);

      uint16_t len = (uint16_t)(q[0] - '0');
      uint16_t ns = (uint16_t)' ';  // default namespace
      if (q[1] != 0)
      {
        if (valid_ns(q[1]))
          ns = (uint16_t)q[1];
        else
          THROW("malformed affix argument (invalid namespace): " << p);

        if (q[2] != 0)
          THROW("malformed affix argument (too long): " << p);
      }

      uint16_t afx = (len << 1) | (prefix & 0x1);
      all.affix_features[ns] <<= 4;
      all.affix_features[ns] |= afx;

      p = strtok(nullptr, ",");
    }
  }
  catch (...)
  {
    free(cstr);
    throw;
  }

  free(cstr);
}

void parse_diagnostics(options_i& options, vw& all)
{
  bool version_arg = false;
  bool help = false;
  std::string progress_arg;
  option_group_definition diagnostic_group("Diagnostic options");
  diagnostic_group.add(make_option("version", version_arg).help("Version information"))
      .add(make_option("audit", all.audit).short_name("a").help("print weights of features"))
      .add(make_option("progress", progress_arg)
               .short_name("P")
               .help("Progress update frequency. int: additive, float: multiplicative"))
      .add(make_option("quiet", all.quiet).help("Don't output disgnostics and progress updates"))
      .add(make_option("help", help).short_name("h").help("Look here: http://hunch.net/~vw/ and click on Tutorial."));

  options.add_and_parse(diagnostic_group);

  // Upon direct query for version -- spit it out to stdout
  if (version_arg)
  {
    cout << version.to_string() << "\n";
    exit(0);
  }

  if (options.was_supplied("progress") && !all.quiet)
  {
    all.progress_arg = (float)::atof(progress_arg.c_str());
    // --progress interval is dual: either integer or floating-point
    if (progress_arg.find_first_of(".") == string::npos)
    {
      // No "." in arg: assume integer -> additive
      all.progress_add = true;
      if (all.progress_arg < 1)
      {
        all.trace_message << "warning: additive --progress <int>"
                          << " can't be < 1: forcing to 1" << endl;
        all.progress_arg = 1;
      }
      all.sd->dump_interval = all.progress_arg;
    }
    else
    {
      // A "." in arg: assume floating-point -> multiplicative
      all.progress_add = false;

      if (all.progress_arg <= 1.0)
      {
        all.trace_message << "warning: multiplicative --progress <float>: " << progress_arg << " is <= 1.0: adding 1.0"
                          << endl;
        all.progress_arg += 1.0;
      }
      else if (all.progress_arg > 9.0)
      {
        all.trace_message << "warning: multiplicative --progress <float>"
                          << " is > 9.0: you probably meant to use an integer" << endl;
      }
      all.sd->dump_interval = 1.0;
    }
  }
}

input_options parse_source(vw& all, options_i& options)
{
  input_options parsed_options;

  option_group_definition input_options("Input options");
  input_options.add(make_option("data", all.data_filename).short_name("d").help("Example set"))
      .add(make_option("daemon", parsed_options.daemon).help("persistent daemon mode on port 26542"))
      .add(make_option("foreground", parsed_options.foreground)
               .help("in persistent daemon mode, do not run in the background"))
      .add(make_option("port", parsed_options.port).help("port to listen on; use 0 to pick unused port"))
      .add(make_option("num_children", all.num_children).help("number of children for persistent daemon mode"))
      .add(make_option("pid_file", parsed_options.pid_file).help("Write pid file in persistent daemon mode"))
      .add(make_option("port_file", parsed_options.port_file).help("Write port used in persistent daemon mode"))
      .add(make_option("cache", parsed_options.cache).short_name("c").help("Use a cache.  The default is <data>.cache"))
      .add(make_option("cache_file", parsed_options.cache_files).help("The location(s) of cache_file."))
      .add(make_option("json", parsed_options.json).help("Enable JSON parsing."))
      .add(make_option("dsjson", parsed_options.dsjson).help("Enable Decision Service JSON parsing."))
      .add(make_option("kill_cache", parsed_options.kill_cache)
               .short_name("k")
               .help("do not reuse existing cache: create a new one always"))
      .add(
          make_option("compressed", parsed_options.compressed)
              .help(
                  "use gzip format whenever possible. If a cache file is being created, this option creates a "
                  "compressed cache file. A mixture of raw-text & compressed inputs are supported with autodetection."))
      .add(make_option("no_stdin", all.stdin_off).help("do not default to reading from stdin"));

  options.add_and_parse(input_options);

  // If the option provider is program_options try and retrieve data as a positional parameter.
  options_i* options_ptr = &options;
  auto boost_options = dynamic_cast<options_boost_po*>(options_ptr);
  if (boost_options)
  {
    std::string data;
    if (boost_options->try_get_positional_option_token("data", data, -1))
    {
      if (all.data_filename != data)
      {
        all.data_filename = data;
      }
    }
  }

  if (parsed_options.daemon || options.was_supplied("pid_file") || (options.was_supplied("port") && !all.active))
  {
    all.daemon = true;
    // allow each child to process up to 1e5 connections
    all.numpasses = (size_t)1e5;
  }

  // Add an implicit cache file based on the data filename.
  if (parsed_options.cache)
  {
    parsed_options.cache_files.push_back(all.data_filename + ".cache");
  }

  if (parsed_options.compressed)
    set_compressed(all.p);

  if (ends_with(all.data_filename, ".gz"))
    set_compressed(all.p);

  if ((parsed_options.cache || options.was_supplied("cache_file")) && options.was_supplied("invert_hash"))
    THROW("invert_hash is incompatible with a cache file.  Use it in single pass mode only.");

  if (!all.holdout_set_off &&
      (options.was_supplied("output_feature_regularizer_binary") ||
          options.was_supplied("output_feature_regularizer_text")))
  {
    all.holdout_set_off = true;
    all.trace_message << "Making holdout_set_off=true since output regularizer specified" << endl;
  }

  return parsed_options;
}

bool interactions_settings_doubled = false;  // local setting setted in parse_modules()
namespace VW
{
const char* are_features_compatible(vw& vw1, vw& vw2)
{
  if (vw1.p->hasher != vw2.p->hasher)
    return "hasher";

  if (!equal(vw1.spelling_features, vw1.spelling_features + (sizeof(vw1.spelling_features) / sizeof(bool)),
          vw2.spelling_features))
    return "spelling_features";

  if (!equal(
          vw1.affix_features, vw1.affix_features + (sizeof(vw1.affix_features) / sizeof(uint32_t)), vw2.affix_features))
    return "affix_features";

  if (!equal(vw1.ngram, vw1.ngram + (sizeof(vw1.ngram) / sizeof(uint32_t)), vw2.ngram))
    return "ngram";

  if (!equal(vw1.skips, vw1.skips + (sizeof(vw1.skips) / sizeof(uint32_t)), vw2.skips))
    return "skips";

  if (!equal(vw1.limit, vw1.limit + (sizeof(vw1.limit) / sizeof(uint32_t)), vw2.limit))
    return "limit";

  if (vw1.num_bits != vw2.num_bits)
    return "num_bits";

  if (vw1.permutations != vw2.permutations)
    return "permutations";

  if (vw1.interactions.size() != vw2.interactions.size())
    return "interactions size";

  if (vw1.ignore_some != vw2.ignore_some)
    return "ignore_some";

  if (vw1.ignore_some && !equal(vw1.ignore, vw1.ignore + (sizeof(vw1.ignore) / sizeof(bool)), vw2.ignore))
    return "ignore";

  if (vw1.ignore_some_linear != vw2.ignore_some_linear)
    return "ignore_some_linear";

  if (vw1.ignore_some_linear &&
      !equal(vw1.ignore_linear, vw1.ignore_linear + (sizeof(vw1.ignore_linear) / sizeof(bool)), vw2.ignore_linear))
    return "ignore_linear";

  if (vw1.redefine_some != vw2.redefine_some)
    return "redefine_some";

  if (vw1.redefine_some &&
      !equal(vw1.redefine, vw1.redefine + (sizeof(vw1.redefine) / sizeof(unsigned char)), vw2.redefine))
    return "redefine";

  if (vw1.add_constant != vw2.add_constant)
    return "add_constant";

  if (vw1.dictionary_path.size() != vw2.dictionary_path.size())
    return "dictionary_path size";

  if (!equal(vw1.dictionary_path.begin(), vw1.dictionary_path.end(), vw2.dictionary_path.begin()))
    return "dictionary_path";

  for (auto i = std::begin(vw1.interactions), j = std::begin(vw2.interactions); i != std::end(vw1.interactions);
       ++i, ++j)
    if (*i != *j)
      return "interaction mismatch";

  return nullptr;
}
}  // namespace VW
// return a copy of string replacing \x00 sequences in it
string spoof_hex_encoded_namespaces(const string& arg)
{
  string res;
  int pos = 0;
  while (pos < (int)arg.size() - 3)
  {
    if (arg[pos] == '\\' && arg[pos + 1] == 'x')
    {
      string substr = arg.substr(pos + 2, 2);
      char* p;
      unsigned char c = (unsigned char)strtoul(substr.c_str(), &p, 16);
      if (*p == '\0')
      {
        res.push_back(c);
        pos += 4;
      }
      else
      {
        cerr << "Possibly malformed hex representation of a namespace: '\\x" << substr << "'\n";
        res.push_back(arg[pos++]);
      }
    }
    else
      res.push_back(arg[pos++]);
  }

  while (pos < (int)arg.size())  // copy last 2 characters
    res.push_back(arg[pos++]);

  return res;
}

void parse_feature_tweaks(options_i& options, vw& all, vector<string>& dictionary_nses)
{
  string hash_function("strings");
  uint32_t new_bits;
  vector<string> spelling_ns;
  vector<string> quadratics;
  vector<string> cubics;
  vector<string> interactions;
  vector<string> ignores;
  vector<string> ignore_linears;
  vector<string> keeps;
  vector<string> redefines;

  vector<string> dictionary_path;

  bool noconstant;
  bool leave_duplicate_interactions;
  std::string affix;
  std::string q_colon;

  option_group_definition feature_options("Feature options");
  feature_options
      .add(make_option("hash", hash_function).keep().help("how to hash the features. Available options: strings, all"))
      .add(make_option("hash_seed", all.hash_seed).keep().default_value(0).help("seed for hash function"))
      .add(make_option("ignore", ignores).keep().help("ignore namespaces beginning with character <arg>"))
      .add(make_option("ignore_linear", ignore_linears)
               .keep()
               .help("ignore namespaces beginning with character <arg> for linear terms only"))
      .add(make_option("keep", keeps).keep().help("keep namespaces beginning with character <arg>"))
      .add(make_option("redefine", redefines)
               .keep()
               .help("redefine namespaces beginning with characters of string S as namespace N. <arg> shall be in form "
                     "'N:=S' where := is operator. Empty N or S are treated as default namespace. Use ':' as a "
                     "wildcard in S.")
               .keep())
      .add(make_option("bit_precision", new_bits).short_name("b").help("number of bits in the feature table"))
      .add(make_option("noconstant", noconstant).help("Don't add a constant feature"))
      .add(make_option("constant", all.initial_constant).short_name("C").help("Set initial value of constant"))
      .add(make_option("ngram", all.ngram_strings)
               .help("Generate N grams. To generate N grams for a single namespace 'foo', arg should be fN."))
      .add(make_option("skips", all.skip_strings)
               .help("Generate skips in N grams. This in conjunction with the ngram tag can be used to generate "
                     "generalized n-skip-k-gram. To generate n-skips for a single namespace 'foo', arg should be fN."))
      .add(make_option("feature_limit", all.limit_strings)
               .help("limit to N features. To apply to a single namespace 'foo', arg should be fN"))
      .add(make_option("affix", affix)
               .keep()
               .help("generate prefixes/suffixes of features; argument '+2a,-3b,+1' means generate 2-char prefixes for "
                     "namespace a, 3-char suffixes for b and 1 char prefixes for default namespace"))
      .add(make_option("spelling", spelling_ns)
               .keep()
               .help("compute spelling features for a give namespace (use '_' for default namespace)"))
      .add(make_option("dictionary", dictionary_nses)
               .keep()
               .help("read a dictionary for additional features (arg either 'x:file' or just 'file')"))
      .add(make_option("dictionary_path", dictionary_path)
               .help("look in this directory for dictionaries; defaults to current directory or env{PATH}"))
      .add(make_option("interactions", interactions)
               .keep()
               .help("Create feature interactions of any level between namespaces."))
      .add(make_option("permutations", all.permutations)
               .help("Use permutations instead of combinations for feature interactions of same namespace."))
      .add(make_option("leave_duplicate_interactions", leave_duplicate_interactions)
               .help("Don't remove interactions with duplicate combinations of namespaces. For ex. this is a "
                     "duplicate: '-q ab -q ba' and a lot more in '-q ::'."))
      .add(make_option("quadratic", quadratics).short_name("q").keep().help("Create and use quadratic features"))
      // TODO this option is unused - remove?
      .add(make_option("q:", q_colon).help(": corresponds to a wildcard for all printable characters"))
      .add(make_option("cubic", cubics).keep().help("Create and use cubic features"));
  options.add_and_parse(feature_options);

  // feature manipulation
  all.p->hasher = getHasher(hash_function);

  if (options.was_supplied("spelling"))
  {
    for (size_t id = 0; id < spelling_ns.size(); id++)
    {
      spelling_ns[id] = spoof_hex_encoded_namespaces(spelling_ns[id]);
      if (spelling_ns[id][0] == '_')
        all.spelling_features[(unsigned char)' '] = true;
      else
        all.spelling_features[(size_t)spelling_ns[id][0]] = true;
    }
  }

  if (options.was_supplied("affix"))
    parse_affix_argument(all, spoof_hex_encoded_namespaces(affix));

  if (options.was_supplied("ngram"))
  {
    if (options.was_supplied("sort_features"))
      THROW("ngram is incompatible with sort_features.");

    for (size_t i = 0; i < all.ngram_strings.size(); i++)
      all.ngram_strings[i] = spoof_hex_encoded_namespaces(all.ngram_strings[i]);
    compile_gram(all.ngram_strings, all.ngram, (char*)"grams", all.quiet);
  }

  if (options.was_supplied("skips"))
  {
    if (!options.was_supplied("ngram"))
      THROW("You can not skip unless ngram is > 1");

    for (size_t i = 0; i < all.skip_strings.size(); i++)
      all.skip_strings[i] = spoof_hex_encoded_namespaces(all.skip_strings[i]);
    compile_gram(all.skip_strings, all.skips, (char*)"skips", all.quiet);
  }

  if (options.was_supplied("feature_limit"))
    compile_limits(all.limit_strings, all.limit, all.quiet);

  if (options.was_supplied("bit_precision"))
  {
    if (all.default_bits == false && new_bits != all.num_bits)
      THROW("Number of bits is set to " << new_bits << " and " << all.num_bits
                                        << " by argument and model.  That does not work.");

    all.default_bits = false;
    all.num_bits = new_bits;

    VW::validate_num_bits(all);
  }

  // prepare namespace interactions
  std::vector<std::string> expanded_interactions;

  if ( ( ((!all.pairs.empty() || !all.triples.empty() || !all.interactions.empty()) && /*data was restored from old model file directly to v_array and will be overriden automatically*/
          (options.was_supplied("quadratic") || options.was_supplied("cubic") || options.was_supplied("interactions")) ) )
       ||
       interactions_settings_doubled /*settings were restored from model file to file_options and overriden by params from command line*/)
  {
    all.trace_message << "WARNING: model file has set of {-q, --cubic, --interactions} settings stored, but they'll be "
                         "OVERRIDEN by set of {-q, --cubic, --interactions} settings from command line."
                      << endl;

    // in case arrays were already filled in with values from old model file - reset them
    if (!all.pairs.empty())
      all.pairs.clear();
    if (!all.triples.empty())
      all.triples.clear();
    if (!all.interactions.empty())
      all.interactions.clear();
  }

  if (options.was_supplied("quadratic"))
  {
    if (!all.quiet)
      all.trace_message << "creating quadratic features for pairs: ";

    for (vector<string>::iterator i = quadratics.begin(); i != quadratics.end(); ++i)
    {
      *i = spoof_hex_encoded_namespaces(*i);
      if (!all.quiet)
        all.trace_message << *i << " ";
    }

    expanded_interactions =
        INTERACTIONS::expand_interactions(quadratics, 2, "error, quadratic features must involve two sets.");

    if (!all.quiet)
      all.trace_message << endl;
  }

  if (options.was_supplied("cubic"))
  {
    if (!all.quiet)
      all.trace_message << "creating cubic features for triples: ";
    for (vector<string>::iterator i = cubics.begin(); i != cubics.end(); ++i)
    {
      *i = spoof_hex_encoded_namespaces(*i);
      if (!all.quiet)
        all.trace_message << *i << " ";
    }

    std::vector<std::string> exp_cubic =
        INTERACTIONS::expand_interactions(cubics, 3, "error, cubic features must involve three sets.");
    expanded_interactions.insert(std::begin(expanded_interactions), std::begin(exp_cubic), std::end(exp_cubic));

    if (!all.quiet)
      all.trace_message << endl;
  }

  if (options.was_supplied("interactions"))
  {
    if (!all.quiet)
      all.trace_message << "creating features for following interactions: ";
    for (vector<string>::iterator i = interactions.begin(); i != interactions.end(); ++i)
    {
      *i = spoof_hex_encoded_namespaces(*i);
      if (!all.quiet)
        all.trace_message << *i << " ";
    }

    std::vector<std::string> exp_inter = INTERACTIONS::expand_interactions(interactions, 0, "");
    expanded_interactions.insert(std::begin(expanded_interactions), std::begin(exp_inter), std::end(exp_inter));

    if (!all.quiet)
      all.trace_message << endl;
  }

  if (expanded_interactions.size() > 0)
  {
    size_t removed_cnt;
    size_t sorted_cnt;
    INTERACTIONS::sort_and_filter_duplicate_interactions(
        expanded_interactions, !leave_duplicate_interactions, removed_cnt, sorted_cnt);

    if (removed_cnt > 0)
      all.trace_message << "WARNING: duplicate namespace interactions were found. Removed: " << removed_cnt << '.'
                        << endl
                        << "You can use --leave_duplicate_interactions to disable this behaviour." << endl;
    if (sorted_cnt > 0)
      all.trace_message << "WARNING: some interactions contain duplicate characters and their characters order has "
                           "been changed. Interactions affected: "
                        << sorted_cnt << '.' << endl;

    if (all.interactions.size() > 0)
    {
      // should be empty, but just in case...
      all.interactions.clear();
    }

    all.interactions = expanded_interactions;

    // copy interactions of size 2 and 3 to old vectors for backward compatibility
    for (auto& i : expanded_interactions)
    {
      const size_t len = i.size();
      if (len == 2)
        all.pairs.push_back(i);
      else if (len == 3)
        all.triples.push_back(i);
    }
  }

  for (size_t i = 0; i < 256; i++)
  {
    all.ignore[i] = false;
    all.ignore_linear[i] = false;
  }
  all.ignore_some = false;
  all.ignore_some_linear = false;

  if (options.was_supplied("ignore"))
  {
    all.ignore_some = true;

    for (vector<string>::iterator i = ignores.begin(); i != ignores.end(); i++)
    {
      *i = spoof_hex_encoded_namespaces(*i);
      for (string::const_iterator j = i->begin(); j != i->end(); j++) all.ignore[(size_t)(unsigned char)*j] = true;
    }

    if (!all.quiet)
    {
      all.trace_message << "ignoring namespaces beginning with: ";
      for (auto const& ignore : ignores)
        for (auto const character : ignore) all.trace_message << character << " ";

      all.trace_message << endl;
    }
  }

  if (options.was_supplied("ignore_linear"))
  {
    all.ignore_some_linear = true;

    for (vector<string>::iterator i = ignore_linears.begin(); i != ignore_linears.end(); i++)
    {
      *i = spoof_hex_encoded_namespaces(*i);
      for (string::const_iterator j = i->begin(); j != i->end(); j++)
        all.ignore_linear[(size_t)(unsigned char)*j] = true;
    }

    if (!all.quiet)
    {
      all.trace_message << "ignoring linear terms for namespaces beginning with: ";
      for (auto const& ignore : ignore_linears)
        for (auto const character : ignore) all.trace_message << character << " ";

      all.trace_message << endl;
    }
  }

  if (options.was_supplied("keep"))
  {
    for (size_t i = 0; i < 256; i++) all.ignore[i] = true;

    all.ignore_some = true;

    for (vector<string>::iterator i = keeps.begin(); i != keeps.end(); i++)
    {
      *i = spoof_hex_encoded_namespaces(*i);
      for (string::const_iterator j = i->begin(); j != i->end(); j++) all.ignore[(size_t)(unsigned char)*j] = false;
    }

    if (!all.quiet)
    {
      all.trace_message << "using namespaces beginning with: ";
      for (auto const& keep : keeps)
        for (auto const character : keep) all.trace_message << character << " ";

      all.trace_message << endl;
    }
  }

  // --redefine param code
  all.redefine_some = false;  // false by default

  if (options.was_supplied("redefine"))
  {
    // initail values: i-th namespace is redefined to i itself
    for (size_t i = 0; i < 256; i++) all.redefine[i] = (unsigned char)i;

    // note: --redefine declaration order is matter
    // so --redefine :=L --redefine ab:=M  --ignore L  will ignore all except a and b under new M namspace

    for (vector<string>::iterator arg_iter = redefines.begin(); arg_iter != redefines.end(); arg_iter++)
    {
      string argument = spoof_hex_encoded_namespaces(*arg_iter);
      size_t arg_len = argument.length();

      size_t operator_pos = 0;  // keeps operator pos + 1 to stay unsigned type
      bool operator_found = false;
      unsigned char new_namespace = ' ';

      // let's find operator ':=' position in N:=S
      for (size_t i = 0; i < arg_len; i++)
      {
        if (operator_found)
        {
          if (i > 2)
          {
            new_namespace = argument[0];
          }  // N is not empty
          break;
        }
        else if (argument[i] == ':')
          operator_pos = i + 1;
        else if ((argument[i] == '=') && (operator_pos == i))
          operator_found = true;
      }

      if (!operator_found)
        THROW("argument of --redefine is malformed. Valid format is N:=S, :=S or N:=");

      if (++operator_pos > 3)  // seek operator end
        all.trace_message
            << "WARNING: multiple namespaces are used in target part of --redefine argument. Only first one ('"
            << new_namespace << "') will be used as target namespace." << endl;

      all.redefine_some = true;

      // case ':=S' doesn't require any additional code as new_namespace = ' ' by default

      if (operator_pos == arg_len)  // S is empty, default namespace shall be used
        all.redefine[(int)' '] = new_namespace;
      else
        for (size_t i = operator_pos; i < arg_len; i++)
        {
          // all namespaces from S are redefined to N
          unsigned char c = argument[i];
          if (c != ':')
            all.redefine[c] = new_namespace;
          else
          {
            // wildcard found: redefine all except default and break
            for (size_t i = 0; i < 256; i++) all.redefine[i] = new_namespace;
            break;  // break processing S
          }
        }
    }
  }

  if (options.was_supplied("dictionary"))
  {
    if (options.was_supplied("dictionary_path"))
      for (string path : dictionary_path)
        if (directory_exists(path))
          all.dictionary_path.push_back(path);
    if (directory_exists("."))
      all.dictionary_path.push_back(".");

    const std::string PATH = getenv("PATH");
#if _WIN32
    const char delimiter = ';';
#else
    const char delimiter = ':';
#endif
    if (!PATH.empty())
    {
      size_t previous = 0;
      size_t index = PATH.find(delimiter);
      while (index != string::npos)
      {
        all.dictionary_path.push_back(PATH.substr(previous, index - previous));
        previous = index + 1;
        index = PATH.find(delimiter, previous);
      }
      all.dictionary_path.push_back(PATH.substr(previous));
    }
  }

  if (noconstant)
    all.add_constant = false;
}

void parse_example_tweaks(options_i& options, vw& all)
{
  string named_labels;
  string loss_function;
  float loss_parameter = 0.0;
  size_t early_terminate_passes;
  bool test_only = false;

  option_group_definition example_options("Example options");
  example_options.add(make_option("testonly", test_only).short_name("t").help("Ignore label information and just test"))
      .add(make_option("holdout_off", all.holdout_set_off).help("no holdout data in multiple passes"))
      .add(make_option("holdout_period", all.holdout_period).default_value(10).help("holdout period for test only"))
      .add(make_option("holdout_after", all.holdout_after)
               .help("holdout after n training examples, default off (disables holdout_period)"))
      .add(
          make_option("early_terminate", early_terminate_passes)
              .default_value(3)
              .help(
                  "Specify the number of passes tolerated when holdout loss doesn't decrease before early termination"))
      .add(make_option("passes", all.numpasses).help("Number of Training Passes"))
      .add(make_option("initial_pass_length", all.pass_length).help("initial number of examples per pass"))
      .add(make_option("examples", all.max_examples).help("number of examples to parse"))
      .add(make_option("min_prediction", all.sd->min_label).help("Smallest prediction to output"))
      .add(make_option("max_prediction", all.sd->max_label).help("Largest prediction to output"))
      .add(make_option("sort_features", all.p->sort_features)
               .help("turn this on to disregard order in which features have been defined. This will lead to smaller "
                     "cache sizes"))
      .add(make_option("loss_function", loss_function)
               .default_value("squared")
               .help("Specify the loss function to be used, uses squared by default. Currently available ones are "
                     "squared, classic, hinge, logistic, quantile and poisson."))
      .add(make_option("quantile_tau", loss_parameter)
               .default_value(0.5f)
               .help("Parameter \\tau associated with Quantile loss. Defaults to 0.5"))
      .add(make_option("l1", all.l1_lambda).help("l_1 lambda"))
      .add(make_option("l2", all.l2_lambda).help("l_2 lambda"))
      .add(make_option("no_bias_regularization", all.no_bias).help("no bias in regularization"))
      .add(make_option("named_labels", named_labels)
               .keep()
               .help("use names for labels (multiclass, etc.) rather than integers, argument specified all possible "
                     "labels, comma-sep, eg \"--named_labels Noun,Verb,Adj,Punc\""));
  options.add_and_parse(example_options);

  if (test_only || all.eta == 0.)
  {
    if (!all.quiet)
      all.trace_message << "only testing" << endl;
    all.training = false;
    if (all.lda > 0)
      all.eta = 0;
  }
  else
    all.training = true;

  if ((all.numpasses > 1 || all.holdout_after > 0) && !all.holdout_set_off)
    all.holdout_set_off = false;  // holdout is on unless explicitly off
  else
    all.holdout_set_off = true;

  if (options.was_supplied("min_prediction") || options.was_supplied("max_prediction") || test_only)
    all.set_minmax = noop_mm;

  if (options.was_supplied("named_labels"))
  {
    all.sd->ldict = &calloc_or_throw<namedlabels>();
    new (all.sd->ldict) namedlabels(named_labels);
    if (!all.quiet)
      all.trace_message << "parsed " << all.sd->ldict->getK() << " named labels" << endl;
  }

  all.loss = getLossFunction(all, loss_function, loss_parameter);

  if (all.l1_lambda < 0.)
  {
    all.trace_message << "l1_lambda should be nonnegative: resetting from " << all.l1_lambda << " to 0" << endl;
    all.l1_lambda = 0.;
  }
  if (all.l2_lambda < 0.)
  {
    all.trace_message << "l2_lambda should be nonnegative: resetting from " << all.l2_lambda << " to 0" << endl;
    all.l2_lambda = 0.;
  }
  all.reg_mode += (all.l1_lambda > 0.) ? 1 : 0;
  all.reg_mode += (all.l2_lambda > 0.) ? 2 : 0;
  if (!all.quiet)
  {
    if (all.reg_mode % 2 && !options.was_supplied("bfgs"))
      all.trace_message << "using l1 regularization = " << all.l1_lambda << endl;
    if (all.reg_mode > 1)
      all.trace_message << "using l2 regularization = " << all.l2_lambda << endl;
  }
}

void parse_output_preds(options_i& options, vw& all)
{
  std::string predictions;
  std::string raw_predictions;

  option_group_definition output_options("Output options");
  output_options.add(make_option("predictions", predictions).short_name("p").help("File to output predictions to"))
      .add(make_option("raw_predictions", raw_predictions)
               .short_name("r")
               .help("File to output unnormalized predictions to"));
  options.add_and_parse(output_options);

  if (options.was_supplied("predictions"))
  {
    if (!all.quiet)
      all.trace_message << "predictions = " << predictions << endl;

    if (predictions == "stdout")
    {
      all.final_prediction_sink.push_back((size_t)1);  // stdout
    }
    else
    {
      const char* fstr = predictions.c_str();
      int f;
      // TODO can we migrate files to fstreams?
#ifdef _WIN32
      _sopen_s(&f, fstr, _O_CREAT | _O_WRONLY | _O_BINARY | _O_TRUNC, _SH_DENYWR, _S_IREAD | _S_IWRITE);
#else
      f = open(fstr, O_CREAT | O_WRONLY | O_LARGEFILE | O_TRUNC, 0666);
#endif
      if (f < 0)
        all.trace_message << "Error opening the predictions file: " << fstr << endl;
      all.final_prediction_sink.push_back((size_t)f);
    }
  }

  if (options.was_supplied("raw_predictions"))
  {
    if (!all.quiet)
    {
      all.trace_message << "raw predictions = " << raw_predictions << endl;
      if (options.was_supplied("binary"))
        all.trace_message << "Warning: --raw_predictions has no defined value when --binary specified, expect no output"
                          << endl;
    }
    if (raw_predictions == "stdout")
      all.raw_prediction = 1;  // stdout
    else
    {
      const char* t = raw_predictions.c_str();
      int f;
#ifdef _WIN32
      _sopen_s(&f, t, _O_CREAT | _O_WRONLY | _O_BINARY | _O_TRUNC, _SH_DENYWR, _S_IREAD | _S_IWRITE);
#else
      f = open(t, O_CREAT | O_WRONLY | O_LARGEFILE | O_TRUNC, 0666);
#endif
      all.raw_prediction = f;
    }
  }
}

void parse_output_model(options_i& options, vw& all)
{
  option_group_definition output_model_options("Output model");
  output_model_options
      .add(make_option("final_regressor", all.final_regressor_name).short_name("f").help("Final regressor"))
      .add(make_option("readable_model", all.text_regressor_name)
               .help("Output human-readable final regressor with numeric features"))
      .add(make_option("invert_hash", all.inv_hash_regressor_name)
               .help("Output human-readable final regressor with feature names.  Computationally expensive."))
      .add(make_option("save_resume", all.save_resume)
               .help("save extra state so learning can be resumed later with new data"))
      .add(make_option("preserve_performance_counters", all.preserve_performance_counters)
               .help("reset performance counters when warmstarting"))
      .add(make_option("save_per_pass", all.save_per_pass).help("Save the model after every pass over data"))
      .add(make_option("output_feature_regularizer_binary", all.per_feature_regularizer_output)
               .help("Per feature regularization output file"))
      .add(make_option("output_feature_regularizer_text", all.per_feature_regularizer_text)
               .help("Per feature regularization output file, in text"))
      .add(make_option("id", all.id).help("User supplied ID embedded into the final regressor"));
  options.add_and_parse(output_model_options);

  if (all.final_regressor_name.compare("") && !all.quiet)
    all.trace_message << "final_regressor = " << all.final_regressor_name << endl;

  if (options.was_supplied("invert_hash"))
    all.hash_inv = true;

  // Question: This doesn't seem necessary
  // if (options.was_supplied("id") && find(arg.args.begin(), arg.args.end(), "--id") == arg.args.end())
  // {
  //   arg.args.push_back("--id");
  //   arg.args.push_back(arg.vm["id"].as<string>());
  // }
}

void load_input_model(vw& all, io_buf& io_temp)
{
  // Need to see if we have to load feature mask first or second.
  // -i and -mask are from same file, load -i file first so mask can use it
  if (!all.feature_mask.empty() && all.initial_regressors.size() > 0 && all.feature_mask == all.initial_regressors[0])
  {
    // load rest of regressor
    all.l->save_load(io_temp, true, false);
    io_temp.close_file();

    parse_mask_regressor_args(all, all.feature_mask, all.initial_regressors);
  }
  else
  {  // load mask first
    parse_mask_regressor_args(all, all.feature_mask, all.initial_regressors);

    // load rest of regressor
    all.l->save_load(io_temp, true, false);
    io_temp.close_file();
  }
}

LEARNER::base_learner* setup_base(options_i& options, vw& all)
{
  auto setup_func = all.reduction_stack.top();
  all.reduction_stack.pop();
  auto base = setup_func(options, all);

  if (base == nullptr)
    return setup_base(options, all);
  else
    return base;
}

void parse_reductions(options_i& options, vw& all)
{
  // Base algorithms
  all.reduction_stack.push(GD::setup);
  all.reduction_stack.push(kernel_svm_setup);
  all.reduction_stack.push(ftrl_setup);
  all.reduction_stack.push(svrg_setup);
  all.reduction_stack.push(sender_setup);
  all.reduction_stack.push(gd_mf_setup);
  all.reduction_stack.push(print_setup);
  all.reduction_stack.push(noop_setup);
  all.reduction_stack.push(lda_setup);
  all.reduction_stack.push(bfgs_setup);
  all.reduction_stack.push(OjaNewton_setup);
  // all.reduction_stack.push(VW_CNTK::setup);

  // Score Users
  all.reduction_stack.push(baseline_setup);
  all.reduction_stack.push(ExpReplay::expreplay_setup<'b', simple_label>);
  all.reduction_stack.push(active_setup);
  all.reduction_stack.push(active_cover_setup);
  all.reduction_stack.push(confidence_setup);
  all.reduction_stack.push(nn_setup);
  all.reduction_stack.push(mf_setup);
  all.reduction_stack.push(marginal_setup);
  all.reduction_stack.push(autolink_setup);
  all.reduction_stack.push(lrq_setup);
  all.reduction_stack.push(lrqfa_setup);
  all.reduction_stack.push(stagewise_poly_setup);
  all.reduction_stack.push(scorer_setup);
  // Reductions
  all.reduction_stack.push(bs_setup);
  all.reduction_stack.push(binary_setup);

  all.reduction_stack.push(ExpReplay::expreplay_setup<'m', MULTICLASS::mc_label>);
  all.reduction_stack.push(topk_setup);
  all.reduction_stack.push(oaa_setup);
  all.reduction_stack.push(boosting_setup);
  all.reduction_stack.push(ect_setup);
  all.reduction_stack.push(log_multi_setup);
  all.reduction_stack.push(recall_tree_setup);
  all.reduction_stack.push(memory_tree_setup);
  all.reduction_stack.push(classweight_setup);
  all.reduction_stack.push(multilabel_oaa_setup);

  all.reduction_stack.push(cs_active_setup);
  all.reduction_stack.push(CSOAA::csoaa_setup);
  all.reduction_stack.push(interact_setup);
  all.reduction_stack.push(CSOAA::csldf_setup);
  all.reduction_stack.push(cb_algs_setup);
  all.reduction_stack.push(cb_adf_setup);
  all.reduction_stack.push(mwt_setup);
  all.reduction_stack.push(cb_explore_setup);
  all.reduction_stack.push(cb_explore_adf_setup);
  all.reduction_stack.push(VW::shared_feature_merger::shared_feature_merger_setup);
  // cbify/warm_cb can generate multi-examples. Merge shared features after them
  all.reduction_stack.push(warm_cb_setup);
  all.reduction_stack.push(cbify_setup);
  all.reduction_stack.push(cbifyldf_setup);
  all.reduction_stack.push(explore_eval_setup);
  all.reduction_stack.push(ExpReplay::expreplay_setup<'c', COST_SENSITIVE::cs_label>);
  all.reduction_stack.push(Search::setup);
  all.reduction_stack.push(audit_regressor_setup);

  all.l = setup_base(options, all);
}

vw& parse_args(options_i& options, trace_message_t trace_listener, void* trace_context)
{
  vw& all = *(new vw());
  all.options = &options;

  if (trace_listener)
  {
    all.trace_message.trace_listener = trace_listener;
    all.trace_message.trace_context = trace_context;
  }

  try
  {
    time(&all.init_time);

    bool strict_parse = false;
    size_t ring_size;
    option_group_definition vw_args("VW options");
    vw_args.add(make_option("ring_size", ring_size).default_value(256).help("size of example ring"))
        .add(make_option("strict_parse", strict_parse).help("throw on malformed examples"));
    options.add_and_parse(vw_args);

    all.p = new parser{ring_size, strict_parse};

    option_group_definition update_args("Update options");
    update_args.add(make_option("learning_rate", all.eta).help("Set learning rate").short_name("l"))
        .add(make_option("power_t", all.power_t).help("t power value"))
        .add(make_option("decay_learning_rate", all.eta_decay_rate)
                 .help("Set Decay factor for learning_rate between passes"))
        .add(make_option("initial_t", all.sd->t).help("initial t value"))
        .add(make_option("feature_mask", all.feature_mask)
                 .help("Use existing regressor to determine which parameters may be updated.  If no initial_regressor "
                       "given, also used for initial weights."));
    options.add_and_parse(update_args);

    option_group_definition weight_args("Weight options");
    weight_args
        .add(make_option("initial_regressor", all.initial_regressors).help("Initial regressor(s)").short_name("i"))
        .add(make_option("initial_weight", all.initial_weight).help("Set all weights to an initial value of arg."))
        .add(make_option("random_weights", all.random_weights).help("make initial weights random"))
        .add(make_option("normal_weights", all.normal_weights).help("make initial weights normal"))
        .add(make_option("truncated_normal_weights", all.tnormal_weights).help("make initial weights truncated normal"))
        .add(make_option("sparse_weights", all.weights.sparse).help("Use a sparse datastructure for weights"))
        .add(make_option("input_feature_regularizer", all.per_feature_regularizer_input)
                 .help("Per feature regularization input file"));
    options.add_and_parse(weight_args);

    std::string span_server_arg;
    int span_server_port_arg;
    // bool threads_arg;
    size_t unique_id_arg;
    size_t total_arg;
    size_t node_arg;
    option_group_definition parallelization_args("Parallelization options");
    parallelization_args
        .add(make_option("span_server", span_server_arg).help("Location of server for setting up spanning tree"))
        //(make_option("threads", threads_arg).help("Enable multi-threading")) Unused option?
        .add(make_option("unique_id", unique_id_arg).default_value(0).help("unique id used for cluster parallel jobs"))
        .add(
            make_option("total", total_arg).default_value(1).help("total number of nodes used in cluster parallel job"))
        .add(make_option("node", node_arg).default_value(0).help("node number in cluster parallel job"))
<<<<<<< HEAD
        .add(make_option("span_server_port", span_server_port_arg).default_value(26543)
          .help("Port of the server for setting up spanning tree"));
=======
        .add(make_option("span_server_port", span_server_port_arg)
                 .default_value(26543)
                 .help("Port of the server for setting up spanning tree"));
>>>>>>> 7381b052
    options.add_and_parse(parallelization_args);

    // total, unique_id and node must be specified together.
    if ((options.was_supplied("total") || options.was_supplied("node") || options.was_supplied("unique_id")) &&
        !(options.was_supplied("total") && options.was_supplied("node") && options.was_supplied("unique_id")))
    {
      THROW("you must specificy unique_id, total, and node if you specify any");
    }

    if (options.was_supplied("span_server"))
    {
      all.all_reduce_type = AllReduceType::Socket;
      all.all_reduce = new AllReduceSockets(span_server_arg, span_server_port_arg, unique_id_arg, total_arg, node_arg);
    }

    parse_diagnostics(options, all);

    all.initial_t = (float)all.sd->t;
    return all;
  }
  catch (...)
  {
    VW::finish(all);
    throw;
  }
}

bool check_interaction_settings_collision(options_i& options, std::string file_options)
{
  bool command_line_has_interaction = options.was_supplied("q") || options.was_supplied("quadratic") ||
      options.was_supplied("cubic") || options.was_supplied("interactions");

  if (!command_line_has_interaction)
    return false;

  // we don't use -q to save pairs in all.file_options, so only 3 options checked
  bool file_options_has_interaction = file_options.find("--quadratic") != std::string::npos;
  file_options_has_interaction = file_options_has_interaction || (file_options.find("--cubic") != std::string::npos);
  file_options_has_interaction =
      file_options_has_interaction || (file_options.find("--interactions") != std::string::npos);

  return file_options_has_interaction;
}

options_i& load_header_merge_options(options_i& options, vw& all, io_buf& model)
{
  std::string file_options;
  save_load_header(all, model, true, false, file_options, options);

  interactions_settings_doubled = check_interaction_settings_collision(options, file_options);

  // Convert file_options into a vector.
  std::istringstream ss{file_options};
  std::vector<std::string> container{std::istream_iterator<std::string>{ss}, std::istream_iterator<std::string>{}};

  po::options_description desc("");

  // Get list of options in file options string
  po::parsed_options pos = po::command_line_parser(container).options(desc).allow_unregistered().run();

  bool skipping = false;
  std::string saved_key = "";
  unsigned int count = 0;
  bool first_seen = false;
  for (auto opt : pos.options)
  {
    // If we previously encountered an option we want to skip, ignore tokens without --.
    if (skipping)
    {
      for (auto token : opt.original_tokens)
      {
        auto found = token.find("--");
        if (found != std::string::npos)
        {
          skipping = false;
        }
      }

      if (skipping)
      {
        saved_key = "";
        continue;
      }
    }

    bool treat_as_value = false;
    // If the key starts with a digit, this is a mis-interpretation of a value as a key. Pull it into the previous
    // option. This was found in the case of --lambda -1, misinterpreting -1 as an option key. The easy way to fix this
    // requires introducing "identifier-like" semantics for options keys, e.g. "does not begin with a digit". That does
    // not seem like an unreasonable restriction. The logical check here is: is "string_key" of the form {'-', <digit>,
    // <etc.>}.
    if (opt.string_key.length() > 1 && opt.string_key[0] == '-' && opt.string_key[1] >= '0' && opt.string_key[1] <= '9')
    {
      treat_as_value = true;
    }

    // If the interaction settings are doubled, the copy in the model file is ignored.
    if (interactions_settings_doubled &&
        (opt.string_key == "quadratic" || opt.string_key == "cubic" || opt.string_key == "interactions"))
    {
      // skip this option.
      skipping = true;
      continue;
    }

    // File options should always use long form.

    // If the key is empty this must be a value, otherwise set the key.
    if (!treat_as_value && opt.string_key != "")
    {
      // If the new token is a new option and there were no values previously it was a bool option. Add it as a switch.
      if (count == 0 && first_seen)
      {
        options.insert(saved_key, "");
      }

      saved_key = opt.string_key;
      count = 0;
      first_seen = true;

      if (opt.value.size() > 0)
      {
        for (auto value : opt.value)
        {
          options.insert(saved_key, value);
          count++;
        }
      }
    }
    else
    {
      // If treat_as_value is set, boost incorrectly interpreted the token as containing an option key
      // In this case, what should have happened is all original_tokens items should be in value.
      auto source = treat_as_value ? opt.original_tokens : opt.value;
      for (auto value : source)
      {
        options.insert(saved_key, value);
        count++;
      }
    }
  }

  if (count == 0 && saved_key != "")
  {
    options.insert(saved_key, "");
  }

  return options;
}

void parse_modules(options_i& options, vw& all, vector<string>& dictionary_nses)
{
  option_group_definition rand_options("Randomization options");
  rand_options.add(make_option("random_seed", all.random_seed).help("seed random number generator"));
  options.add_and_parse(rand_options);
  all.random_state = all.random_seed;

  parse_feature_tweaks(options, all, dictionary_nses);  // feature tweaks

  parse_example_tweaks(options, all);  // example manipulation

  parse_output_model(options, all);

  parse_output_preds(options, all);

  parse_reductions(options, all);

  if (!all.quiet)
  {
    all.trace_message << "Num weight bits = " << all.num_bits << endl;
    all.trace_message << "learning rate = " << all.eta << endl;
    all.trace_message << "initial_t = " << all.sd->t << endl;
    all.trace_message << "power_t = " << all.power_t << endl;
    if (all.numpasses > 1)
      all.trace_message << "decay_learning_rate = " << all.eta_decay_rate << endl;
  }
}

void parse_sources(options_i& options, vw& all, io_buf& model, bool skipModelLoad)
{
  if (!skipModelLoad)
    load_input_model(all, model);
  else
    model.close_file();

  auto parsed_source_options = parse_source(all, options);
  enable_sources(all, all.quiet, all.numpasses, parsed_source_options);

  // force wpp to be a power of 2 to avoid 32-bit overflow
  uint32_t i = 0;
  size_t params_per_problem = all.l->increment;
  while (params_per_problem > ((uint64_t)1 << i)) i++;
  all.wpp = (1 << i) >> all.weights.stride_shift();
}

namespace VW
{
void cmd_string_replace_value(std::stringstream*& ss, string flag_to_replace, string new_value)
{
  flag_to_replace.append(
      " ");  // add a space to make sure we obtain the right flag in case 2 flags start with the same set of characters
  string cmd = ss->str();
  size_t pos = cmd.find(flag_to_replace);
  if (pos == string::npos)
    // flag currently not present in command string, so just append it to command string
    *ss << " " << flag_to_replace << new_value;
  else
  {
    // flag is present, need to replace old value with new value

    // compute position after flag_to_replace
    pos += flag_to_replace.size();

    // now pos is position where value starts
    // find position of next space
    size_t pos_after_value = cmd.find(" ", pos);
    if (pos_after_value == string::npos)
    {
      // we reach the end of the string, so replace the all characters after pos by new_value
      cmd.replace(pos, cmd.size() - pos, new_value);
    }
    else
    {
      // replace characters between pos and pos_after_value by new_value
      cmd.replace(pos, pos_after_value - pos, new_value);
    }

    ss->str(cmd);
  }
}

char** get_argv_from_string(string s, int& argc)
{
  char* c = calloc_or_throw<char>(s.length() + 3);
  c[0] = 'b';
  c[1] = ' ';
  strcpy(c + 2, s.c_str());
  substring ss = {c, c + s.length() + 2};
  std::vector<substring> foo;
  tokenize(' ', ss, foo);

  char** argv = calloc_or_throw<char*>(foo.size());
  for (size_t i = 0; i < foo.size(); i++)
  {
    *(foo[i].end) = '\0';
    argv[i] = calloc_or_throw<char>(foo[i].end - foo[i].begin + 1);
    sprintf(argv[i], "%s", foo[i].begin);
  }

  argc = (int)foo.size();
  free(c);
  return argv;
}

void free_args(int argc, char* argv[])
{
  for (int i = 0; i < argc; i++) free(argv[i]);
  free(argv);
}

vw* initialize(
    options_i& options, io_buf* model, bool skipModelLoad, trace_message_t trace_listener, void* trace_context)
{
  vw& all = parse_args(options, trace_listener, trace_context);

  try
  {
    // if user doesn't pass in a model, read from options
    io_buf localModel;
    if (!model)
    {
      std::vector<std::string> all_initial_regressor_files(all.initial_regressors);
      if (options.was_supplied("input_feature_regularizer"))
      {
        all_initial_regressor_files.push_back(all.per_feature_regularizer_input);
      }
      read_regressor_file(all, all_initial_regressor_files, localModel);
      model = &localModel;
    }

    // Loads header of model files and loads the command line options into the options object.
    load_header_merge_options(options, all, *model);

    vector<string> dictionary_nses;
    parse_modules(options, all, dictionary_nses);

    parse_sources(options, all, *model, skipModelLoad);

    // we must delay so parse_mask is fully defined.
    for (size_t id = 0; id < dictionary_nses.size(); id++) parse_dictionary_argument(all, dictionary_nses[id]);

    options.check_unregistered();

    // upon direct query for help -- spit it out to stdout;
    if (options.get_typed_option<bool>("help").value())
    {
      cout << options.help();
      exit(0);
    }

    all.l->init_driver();

    return &all;
  }
  catch (std::exception& e)
  {
    all.trace_message << "Error: " << e.what() << endl;
    finish(all);
    throw;
  }
  catch (...)
  {
    finish(all);
    throw;
  }
}

vw* initialize(string s, io_buf* model, bool skipModelLoad, trace_message_t trace_listener, void* trace_context)
{
  int argc = 0;
  char** argv = get_argv_from_string(s, argc);
  vw* ret = nullptr;

  try
  {
    ret = initialize(argc, argv, model, skipModelLoad, trace_listener, trace_context);
  }
  catch (...)
  {
    free_args(argc, argv);
    throw;
  }

  free_args(argc, argv);
  return ret;
}

vw* initialize(
    int argc, char* argv[], io_buf* model, bool skipModelLoad, trace_message_t trace_listener, void* trace_context)
{
  options_i* options = new config::options_boost_po(argc, argv);
  vw* all = initialize(*options, model, skipModelLoad, trace_listener, trace_context);

  // When VW is deleted the options object will be cleaned up too.
  all->should_delete_options = true;
  return all;
}

// Create a new VW instance while sharing the model with another instance
// The extra arguments will be appended to those of the other VW instance
vw* seed_vw_model(vw* vw_model, const string extra_args, trace_message_t trace_listener, void* trace_context)
{
  options_serializer_boost_po serializer;
  for (auto const& option : vw_model->options->get_all_options())
  {
    if (vw_model->options->was_supplied(option->m_name))
    {
      // ignore no_stdin since it will be added by vw::initialize, and ignore -i since we don't want to reload the
      // model.
      if (option->m_name == "no_stdin" || option->m_name == "initial_regressor")
      {
        continue;
      }

      serializer.add(*option);
    }
  }

  auto serialized_options = serializer.str();
  serialized_options = serialized_options + " " + extra_args;

  vw* new_model =
      VW::initialize(serialized_options.c_str(), nullptr, true /* skipModelLoad */, trace_listener, trace_context);
  free_it(new_model->sd);

  // reference model states stored in the specified VW instance
  new_model->weights.shallow_copy(vw_model->weights);  // regressor
  new_model->sd = vw_model->sd;                        // shared data

  return new_model;
}

void delete_dictionary_entry(substring ss, features* A)
{
  free(ss.begin);
  A->delete_v();
  delete A;
}

void sync_stats(vw& all)
{
  if (all.all_reduce != nullptr)
  {
    float loss = (float)all.sd->sum_loss;
    all.sd->sum_loss = (double)accumulate_scalar(all, loss);
    float weighted_labeled_examples = (float)all.sd->weighted_labeled_examples;
    all.sd->weighted_labeled_examples = (double)accumulate_scalar(all, weighted_labeled_examples);
    float weighted_labels = (float)all.sd->weighted_labels;
    all.sd->weighted_labels = (double)accumulate_scalar(all, weighted_labels);
    float weighted_unlabeled_examples = (float)all.sd->weighted_unlabeled_examples;
    all.sd->weighted_unlabeled_examples = (double)accumulate_scalar(all, weighted_unlabeled_examples);
    float example_number = (float)all.sd->example_number;
    all.sd->example_number = (uint64_t)accumulate_scalar(all, example_number);
    float total_features = (float)all.sd->total_features;
    all.sd->total_features = (uint64_t)accumulate_scalar(all, total_features);
  }
}

void finish(vw& all, bool delete_all)
{
  // also update VowpalWabbit::PerformanceStatistics::get() (vowpalwabbit.cpp)
  if (!all.quiet && !all.options->was_supplied("audit_regressor"))
  {
    all.trace_message.precision(6);
    all.trace_message << std::fixed;
    all.trace_message << endl << "finished run";
    if (all.current_pass == 0 || all.current_pass == 1)
      all.trace_message << endl << "number of examples = " << all.sd->example_number;
    else
    {
      all.trace_message << endl << "number of examples per pass = " << all.sd->example_number / all.current_pass;
      all.trace_message << endl << "passes used = " << all.current_pass;
    }
    all.trace_message << endl << "weighted example sum = " << all.sd->weighted_examples();
    all.trace_message << endl << "weighted label sum = " << all.sd->weighted_labels;
    all.trace_message << endl << "average loss = ";
    if (all.holdout_set_off)
      if (all.sd->weighted_labeled_examples > 0)
        all.trace_message << all.sd->sum_loss / all.sd->weighted_labeled_examples;
      else
        all.trace_message << "n.a.";
    else if ((all.sd->holdout_best_loss == FLT_MAX) || (all.sd->holdout_best_loss == FLT_MAX * 0.5))
      all.trace_message << "undefined (no holdout)";
    else
      all.trace_message << all.sd->holdout_best_loss << " h";
    if (all.sd->report_multiclass_log_loss)
    {
      if (all.holdout_set_off)
        all.trace_message << endl
                          << "average multiclass log loss = "
                          << all.sd->multiclass_log_loss / all.sd->weighted_labeled_examples;
      else
        all.trace_message << endl
                          << "average multiclass log loss = "
                          << all.sd->holdout_multiclass_log_loss / all.sd->weighted_labeled_examples << " h";
    }

    float best_constant;
    float best_constant_loss;
    if (get_best_constant(all, best_constant, best_constant_loss))
    {
      all.trace_message << endl << "best constant = " << best_constant;
      if (best_constant_loss != FLT_MIN)
        all.trace_message << endl << "best constant's loss = " << best_constant_loss;
    }

    all.trace_message << endl << "total feature number = " << all.sd->total_features;
    if (all.sd->queries > 0)
      all.trace_message << endl << "total queries = " << all.sd->queries;
    all.trace_message << endl;
  }

  // implement finally.
  // finalize_regressor can throw if it can't write the file.
  // we still want to free up all the memory.
  vw_exception finalize_regressor_exception(__FILE__, __LINE__, "empty");
  bool finalize_regressor_exception_thrown = false;
  try
  {
    finalize_regressor(all, all.final_regressor_name);
  }
  catch (vw_exception& e)
  {
    finalize_regressor_exception = e;
    finalize_regressor_exception_thrown = true;
  }

  if (all.l != nullptr)
  {
    all.l->finish();
    free_it(all.l);
  }

  // Check if options object lifetime is managed internally.
  if (all.should_delete_options)
    delete all.options;

  // TODO: migrate all finalization into parser destructor
  free_parser(all);
  finalize_source(all.p);
  all.p->parse_name.clear();
  all.p->parse_name.delete_v();
  delete all.p;
  bool seeded;
  if (all.weights.seeded() > 0)
    seeded = true;
  else
    seeded = false;
  if (!seeded)
  {
    if (all.sd->ldict)
    {
      all.sd->ldict->~namedlabels();
      free(all.sd->ldict);
    }
    free(all.sd);
  }
  for (size_t i = 0; i < all.final_prediction_sink.size(); i++)
    if (all.final_prediction_sink[i] != 1)
      io_buf::close_file_or_socket(all.final_prediction_sink[i]);
  all.final_prediction_sink.delete_v();
  for (size_t i = 0; i < all.loaded_dictionaries.size(); i++)
  {
    // Warning C6001 is triggered by the following:
    // (a) dictionary_info.name is allocated using 'calloc_or_throw<char>(strlen(s)+1)' and (b) freed using
    // 'free(all.loaded_dictionaries[i].name)'
    //
    // When the call to allocation is replaced by (a) 'new char[strlen(s)+1]' and deallocated using (b) 'delete []', the
    // warning goes away. Disable SDL warning.
    //    #pragma warning(disable:6001)
    free_it(all.loaded_dictionaries[i].name);
    //#pragma warning(default:6001)

    all.loaded_dictionaries[i].dict->iter(delete_dictionary_entry);
    all.loaded_dictionaries[i].dict->delete_v();
    free_it(all.loaded_dictionaries[i].dict);
  }
  delete all.loss;

  delete all.all_reduce;

  if (delete_all)
    delete &all;

  if (finalize_regressor_exception_thrown)
    throw finalize_regressor_exception;
}
}  // namespace VW<|MERGE_RESOLUTION|>--- conflicted
+++ resolved
@@ -1346,14 +1346,9 @@
         .add(
             make_option("total", total_arg).default_value(1).help("total number of nodes used in cluster parallel job"))
         .add(make_option("node", node_arg).default_value(0).help("node number in cluster parallel job"))
-<<<<<<< HEAD
-        .add(make_option("span_server_port", span_server_port_arg).default_value(26543)
-          .help("Port of the server for setting up spanning tree"));
-=======
         .add(make_option("span_server_port", span_server_port_arg)
                  .default_value(26543)
                  .help("Port of the server for setting up spanning tree"));
->>>>>>> 7381b052
     options.add_and_parse(parallelization_args);
 
     // total, unique_id and node must be specified together.
