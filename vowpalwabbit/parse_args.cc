/*
Copyright (c) by respective owners including Yahoo!, Microsoft, and
individual contributors. All rights reserved.  Released under a BSD (revised)
license as described in the file LICENSE.
 */
#include <stdio.h>
#include <float.h>

#include "cache.h"
#include "io_buf.h"
#include "parse_regressor.h"
#include "parser.h"
#include "parse_args.h"
#include "sender.h"
#include "network.h"
#include "global_data.h"
#include "nn.h"
#include "oaa.h"
#include "ect.h"
#include "csoaa.h"
#include "wap.h"
#include "cb.h"
#include "searn.h"
#include "bfgs.h"
#include "lda_core.h"
#include "noop.h"
#include "gd_mf.h"
#include "vw.h"
#include "rand48.h"
#include "parse_args.h"
#include "binary.h"
#include "autolink.h"

using namespace std;
//
// Does string end with a certain substring?
//
bool ends_with(string const &fullString, string const &ending)
{
    if (fullString.length() > ending.length()) {
        return (fullString.compare(fullString.length() - ending.length(), ending.length(), ending) == 0);
    } else {
        return false;
    }
}

bool valid_ns(char c)
{
    if (c=='|'||c==':')
        return false;
    return true;
}

vw* parse_args(int argc, char *argv[])
{
  po::options_description desc("VW options");
  
  vw* all = new vw();

  size_t random_seed = 0;
  all->program_name = argv[0];
  // Declare the supported options.
  desc.add_options()
    ("help,h","Look here: http://hunch.net/~vw/ and click on Tutorial.")
    ("active_learning", "active learning mode")
    ("active_simulation", "active learning simulation mode")
    ("active_mellowness", po::value<float>(&(all->active_c0)), "active learning mellowness parameter c_0. Default 8")
    ("binary", "report loss as binary classification on -1,1")
    ("autolink", po::value<size_t>(), "create link function with polynomial d")
    ("sgd", "use regular stochastic gradient descent update.")
    ("adaptive", "use adaptive, individual learning rates.")
    ("invariant", "use safe/importance aware updates.")
    ("normalized", "use per feature normalized updates")
    ("exact_adaptive_norm", "use current default invariant normalized adaptive update rule")
    ("audit,a", "print weights of features")
    ("bit_precision,b", po::value<size_t>(),
     "number of bits in the feature table")
    ("bfgs", "use bfgs optimization")
    ("cache,c", "Use a cache.  The default is <data>.cache")
    ("cache_file", po::value< vector<string> >(), "The location(s) of cache_file.")
    ("compressed", "use gzip format whenever possible. If a cache file is being created, this option creates a compressed cache file. A mixture of raw-text & compressed inputs are supported with autodetection.")
    ("no_stdin", "do not default to reading from stdin")
    ("conjugate_gradient", "use conjugate gradient based optimization")
    ("csoaa", po::value<size_t>(), "Use one-against-all multiclass learning with <k> costs")
    ("wap", po::value<size_t>(), "Use weighted all-pairs multiclass learning with <k> costs")
    ("csoaa_ldf", po::value<string>(), "Use one-against-all multiclass learning with label dependent features.  Specify singleline or multiline.")
    ("wap_ldf", po::value<string>(), "Use weighted all-pairs multiclass learning with label dependent features.  Specify singleline or multiline.")
    ("cb", po::value<size_t>(), "Use contextual bandit learning with <k> costs")
    ("l1", po::value<float>(&(all->l1_lambda)), "l_1 lambda")
    ("l2", po::value<float>(&(all->l2_lambda)), "l_2 lambda")
    ("data,d", po::value< string >(), "Example Set")
    ("daemon", "persistent daemon mode on port 26542")
    ("num_children", po::value<size_t>(&(all->num_children)), "number of children for persistent daemon mode")
    ("pid_file", po::value< string >(), "Write pid file in persistent daemon mode")
    ("decay_learning_rate",    po::value<float>(&(all->eta_decay_rate)),
     "Set Decay factor for learning_rate between passes")
    ("input_feature_regularizer", po::value< string >(&(all->per_feature_regularizer_input)), "Per feature regularization input file")
    ("final_regressor,f", po::value< string >(), "Final regressor")
    ("readable_model", po::value< string >(), "Output human-readable final regressor")
    ("hash", po::value< string > (), "how to hash the features. Available options: strings, all")
    ("holdout", po::value< float > (), "use a holdout set")    
    ("hessian_on", "use second derivative in line search")
    ("version","Version information")
    ("ignore", po::value< vector<unsigned char> >(), "ignore namespaces beginning with character <arg>")
    ("keep", po::value< vector<unsigned char> >(), "keep namespaces beginning with character <arg>")
    ("kill_cache,k", "do not reuse existing cache: create a new one always")
    ("initial_weight", po::value<float>(&(all->initial_weight)), "Set all weights to an initial value of 1.")
    ("initial_regressor,i", po::value< vector<string> >(), "Initial regressor(s)")
    ("feature_mask", po::value< string >(), "Use existing regressor to determine which parameters may be updated")
    ("initial_pass_length", po::value<size_t>(&(all->pass_length)), "initial number of examples per pass")
    ("initial_t", po::value<double>(&((all->sd->t))), "initial t value")
    ("lda", po::value<size_t>(&(all->lda)), "Run lda with <int> topics")
    ("span_server", po::value<string>(&(all->span_server)), "Location of server for setting up spanning tree")
    ("min_prediction", po::value<float>(&(all->sd->min_label)), "Smallest prediction to output")
    ("max_prediction", po::value<float>(&(all->sd->max_label)), "Largest prediction to output")
    ("mem", po::value<int>(&(all->m)), "memory in bfgs")
    ("nn", po::value<size_t>(), "Use sigmoidal feedforward network with <k> hidden units")
    ("noconstant", "Don't add a constant feature")
    ("noop","do no learning")
    ("oaa", po::value<size_t>(), "Use one-against-all multiclass learning with <k> labels")
    ("ect", po::value<size_t>(), "Use error correcting tournament with <k> labels")
    ("output_feature_regularizer_binary", po::value< string >(&(all->per_feature_regularizer_output)), "Per feature regularization output file")
    ("output_feature_regularizer_text", po::value< string >(&(all->per_feature_regularizer_text)), "Per feature regularization output file, in text")
    ("port", po::value<size_t>(),"port to listen on")
    ("power_t", po::value<float>(&(all->power_t)), "t power value")
    ("learning_rate,l", po::value<float>(&(all->eta)), "Set Learning Rate")
    ("passes", po::value<size_t>(&(all->numpasses)),"Number of Training Passes")
    ("termination", po::value<float>(&(all->rel_threshold)),"Termination threshold")
    ("predictions,p", po::value< string >(), "File to output predictions to")
    ("quadratic,q", po::value< vector<string> > (),
     "Create and use quadratic features")
    ("q:", po::value< string >(), ": corresponds to a wildcard for all printable characters")
    ("cubic", po::value< vector<string> > (),
     "Create and use cubic features")
    ("quiet", "Don't output diagnostics")
    ("rank", po::value<uint32_t>(&(all->rank)), "rank for matrix factorization.")
    ("random_weights", po::value<bool>(&(all->random_weights)), "make initial weights random")
    ("random_seed", po::value<size_t>(&random_seed), "seed random number generator")
    ("raw_predictions,r", po::value< string >(),
     "File to output unnormalized predictions to")
    ("ring_size", po::value<size_t>(&(all->p->ring_size)), "size of example ring")
	("examples", po::value<size_t>(&(all->max_examples)), "number of examples to parse")
    ("save_per_pass", "Save the model after every pass over data")
    ("save_resume", "save extra state so learning can be resumed later with new data")
    ("sendto", po::value< vector<string> >(), "send examples to <host>")
    ("searn", po::value<size_t>(), "use searn, argument=maximum action id")
    ("searnimp", po::value<size_t>(), "use searn, argument=maximum action id or 0 for LDF")
    ("testonly,t", "Ignore label information and just test")
    ("loss_function", po::value<string>()->default_value("squared"), "Specify the loss function to be used, uses squared by default. Currently available ones are squared, classic, hinge, logistic and quantile.")
    ("quantile_tau", po::value<float>()->default_value(0.5), "Parameter \\tau associated with Quantile loss. Defaults to 0.5")

    ("unique_id", po::value<size_t>(&(all->unique_id)),"unique id used for cluster parallel jobs")
    ("total", po::value<size_t>(&(all->total)),"total number of nodes used in cluster parallel job")    
    ("node", po::value<size_t>(&(all->node)),"node number in cluster parallel job")    

    ("sort_features", "turn this on to disregard order in which features have been defined. This will lead to smaller cache sizes")
    ("ngram", po::value< vector<string> >(), "Generate N grams")
    ("skips", po::value< vector<string> >(), "Generate skips in N grams. This in conjunction with the ngram tag can be used to generate generalized n-skip-k-gram.");

  //po::positional_options_description p;
  // Be friendly: if -d was left out, treat positional param as data file
  //p.add("data", -1);

  po::variables_map vm = po::variables_map();
  po::variables_map vm_file = po::variables_map(); //separate variable map for storing flags in regressor file

  po::parsed_options parsed = po::command_line_parser(argc, argv).
    style(po::command_line_style::default_style ^ po::command_line_style::allow_guessing).
    options(desc).allow_unregistered().run();   // got rid of ".positional(p)" because it doesn't work well with unrecognized options
  vector<string> to_pass_further = po::collect_unrecognized(parsed.options, po::include_positional);
  string last_unrec_arg =
    (to_pass_further.size() > 0)
    ? string(to_pass_further[to_pass_further.size()-1])  // we want to write this down in case it's a data argument ala the positional option we got rid of
    : "";

  po::store(parsed, vm);
  po::notify(vm);

  all->l = GD::setup(*all, vm);
  all->scorer = all->l;
<<<<<<< HEAD
=======
  

>>>>>>> 65e95a8a

  all->data_filename = "";

  all->searn = false;
  all->searnstr = NULL;

  all->sd->weighted_unlabeled_examples = all->sd->t;
  all->initial_t = (float)all->sd->t;

  if(all->initial_t > 0)
  {
    all->normalized_sum_norm_x = all->initial_t;//for the normalized update: if initial_t is bigger than 1 we interpret this as if we had seen (all->initial_t) previous fake datapoints all with norm 1
  }

  if (vm.count("help") || argc == 1) {
    /* upon direct query for help -- spit it out to stdout */
    cout << "\n" << desc << "\n";
    exit(0);
  }

  if (vm.count("quiet"))
    all->quiet = true;
  else
    all->quiet = false;

  msrand48(random_seed);

  if (vm.count("active_simulation"))
      all->active_simulation = true;

  if (vm.count("active_learning") && !all->active_simulation)
    all->active = true;

  if (vm.count("no_stdin"))
    all->stdin_off = true;

  if (vm.count("testonly") || all->eta == 0.)
    {
      if (!all->quiet)
	cerr << "only testing" << endl;
      all->training = false;
      if (all->lda > 0)
        all->eta = 0;
    }
  else
    all->training = true;

  if ( (vm.count("total") || vm.count("node") || vm.count("unique_id")) && !(vm.count("total") && vm.count("node") && vm.count("unique_id")) )
    {
      cout << "you must specificy unique_id, total, and node if you specify any" << endl;
      throw exception();
    }

  all->reg.stride = 4; //use stride of 4 for default invariant normalized adaptive updates
  //if we are doing matrix factorization, or user specified anything in sgd,adaptive,invariant,normalized, we turn off default update rules and use whatever user specified
  if( all->rank > 0 || !all->training || ( ( vm.count("sgd") || vm.count("adaptive") || vm.count("invariant") || vm.count("normalized") ) && !vm.count("exact_adaptive_norm")) )
  {
    all->adaptive = all->training && (vm.count("adaptive") && all->rank == 0);
    all->invariant_updates = all->training && vm.count("invariant");
    all->normalized_updates = all->training && (vm.count("normalized") && all->rank == 0);

    all->reg.stride = 1;

    if( all->adaptive ) all->reg.stride *= 2;
    else all->normalized_idx = 1; //store per feature norm at 1 index offset from weight value instead of 2

    if( all->normalized_updates ) all->reg.stride *= 2;

    if(!vm.count("learning_rate") && !vm.count("l") && !(all->adaptive && all->normalized_updates))
      all->eta = 10; //default learning rate to 10 for non default update rule

    //if not using normalized or adaptive, default initial_t to 1 instead of 0
    if(!all->adaptive && !all->normalized_updates && !vm.count("initial_t")) {
      all->sd->t = 1.f;
      all->sd->weighted_unlabeled_examples = 1.f;
      all->initial_t = 1.f;
    }
    if (vm.count("feature_mask_on")){
      if(all->reg.stride == 1){
        all->reg.stride *= 2;//if --sgd, stride->2 and use the second position as mask
        all->feature_mask_idx = 1;
      }
      else if(all->reg.stride == 2){
        all->reg.stride *= 2;//if either normalized or adaptive, stride->4, mask_idx is still 3      
      }
    }
  }

  if (vm.count("bfgs") || vm.count("conjugate_gradient")) 
    BFGS::setup(*all, to_pass_further, vm, vm_file);

  if (vm.count("version") || argc == 1) {
    /* upon direct query for version -- spit it out to stdout */
    cout << version.to_string() << "\n";
    exit(0);
  }


  if(vm.count("ngram")){
    if(vm.count("sort_features"))
      {
	cerr << "ngram is incompatible with sort_features.  " << endl;
	throw exception();
      }

    all->ngram_strings = vm["ngram"].as< vector<string> >();
    compile_gram(all->ngram_strings, all->ngram, (char*)"grams", all->quiet);
  }

  if(vm.count("skips"))
    {
      if(!vm.count("ngram"))
	{
	  cout << "You can not skip unless ngram is > 1" << endl;
	  throw exception();
	}
      
      all->skip_strings = vm["skips"].as<vector<string> >();
      compile_gram(all->skip_strings, all->skips, (char*)"skips", all->quiet);
    }
  if (vm.count("bit_precision"))
    {
      all->default_bits = false;
      all->num_bits = (uint32_t)vm["bit_precision"].as< size_t>();
      if (all->num_bits > min(32, sizeof(size_t)*8 - 3))
	{
	  cout << "Only " << min(32, sizeof(size_t)*8 - 3) << " or fewer bits allowed.  If this is a serious limit, speak up." << endl;
	  throw exception();
	}
    }
  
  if (vm.count("daemon") || vm.count("pid_file") || (vm.count("port") && !all->active) ) {
    all->daemon = true;

    // allow each child to process up to 1e5 connections
    all->numpasses = (size_t) 1e5;
  }

  if (vm.count("compressed"))
      set_compressed(all->p);

  if (vm.count("holdout"))
      all->holdout_set_off = false;

  if (vm.count("data")) {
    all->data_filename = vm["data"].as<string>();
    if (ends_with(all->data_filename, ".gz"))
      set_compressed(all->p);
  } else {
    all->data_filename = "";
  }

  if(vm.count("sort_features"))
    all->p->sort_features = true;

  

  if (vm.count("quadratic"))
    {
      all->pairs = vm["quadratic"].as< vector<string> >();
      vector<string> newpairs;
      //string tmp;       
      char printable_start = '!';
      char printable_end = '~';
      int valid_ns_size = printable_end - printable_start - 1; //will skip two characters

      if(!all->quiet)
        cerr<<"creating quadratic features for pairs: ";   
    
      for (vector<string>::iterator i = all->pairs.begin(); i != all->pairs.end();i++){
        if(!all->quiet){
          cerr << *i << " ";
          if (i->length() > 2)
            cerr << endl << "warning, ignoring characters after the 2nd.\n";
          if (i->length() < 2) {
            cerr << endl << "error, quadratic features must involve two sets.\n";
            throw exception();
          }
        }
        //-q x:
        if((*i)[0]!=':'&&(*i)[1]==':'){
          newpairs.reserve(newpairs.size() + valid_ns_size);
          for (char j=printable_start; j<=printable_end; j++){
            if(valid_ns(j))
              newpairs.push_back(string(1,(*i)[0])+j);
          }
        }
        //-q :x
        else if((*i)[0]==':'&&(*i)[1]!=':'){
          newpairs.reserve(newpairs.size() + valid_ns_size);
          for (char j=printable_start; j<=printable_end; j++){
            if(valid_ns(j))
              newpairs.push_back(string(&j)+(*i)[1]);
          }
        }
        //-q ::
        else if((*i)[0]==':'&&(*i)[1]==':'){
          newpairs.reserve(newpairs.size() + valid_ns_size*valid_ns_size);
          for (char j=printable_start; j<=printable_end; j++){
            if(valid_ns(j)){
              for (char k=printable_start; k<=printable_end; k++){
                if(valid_ns(k))
                  newpairs.push_back(string(&j)+k);
              }
            }
          }
        }
        else{
          newpairs.push_back(string(*i));
        }    
      }
      newpairs.swap(all->pairs);
      if(!all->quiet)
        cerr<<endl;
    }

  if (vm.count("cubic"))
    {
      all->triples = vm["cubic"].as< vector<string> >();
      if (!all->quiet)
	{
	  cerr << "creating cubic features for triples: ";
	  for (vector<string>::iterator i = all->triples.begin(); i != all->triples.end();i++) {
	    cerr << *i << " ";
	    if (i->length() > 3)
	      cerr << endl << "warning, ignoring characters after the 3rd.\n";
	    if (i->length() < 3) {
	      cerr << endl << "error, cubic features must involve three sets.\n";
	      throw exception();
	    }
	  }
	  cerr << endl;
	}
    }

  io_buf io_temp;
  parse_regressor_args(*all, vm, io_temp);

  //parse flags from regressor file
  all->options_from_file_argv = VW::get_argv_from_string(all->options_from_file,all->options_from_file_argc);

  po::parsed_options parsed_file = po::command_line_parser(all->options_from_file_argc, all->options_from_file_argv).
    style(po::command_line_style::default_style ^ po::command_line_style::allow_guessing).
    options(desc).allow_unregistered().run();

  po::store(parsed_file, vm_file);
  po::notify(vm_file);

  for (size_t i = 0; i < 256; i++)
    all->ignore[i] = false;
  all->ignore_some = false;

  if (vm.count("ignore"))
    {
      all->ignore_some = true;

      vector<unsigned char> ignore = vm["ignore"].as< vector<unsigned char> >();
      for (vector<unsigned char>::iterator i = ignore.begin(); i != ignore.end();i++)
	{
	  all->ignore[*i] = true;
	}
      if (!all->quiet)
	{
	  cerr << "ignoring namespaces beginning with: ";
	  for (vector<unsigned char>::iterator i = ignore.begin(); i != ignore.end();i++)
	    cerr << *i << " ";

	  cerr << endl;
	}
    }

  if (vm.count("keep"))
    {
      for (size_t i = 0; i < 256; i++)
        all->ignore[i] = true;

      all->ignore_some = true;

      vector<unsigned char> keep = vm["keep"].as< vector<unsigned char> >();
      for (vector<unsigned char>::iterator i = keep.begin(); i != keep.end();i++)
	{
	  all->ignore[*i] = false;
	}
      if (!all->quiet)
	{
	  cerr << "using namespaces beginning with: ";
	  for (vector<unsigned char>::iterator i = keep.begin(); i != keep.end();i++)
	    cerr << *i << " ";

	  cerr << endl;
	}
    }

  // matrix factorization enabled
  if (all->rank > 0) {
    // store linear + 2*rank weights per index, round up to power of two
    float temp = ceilf(logf((float)(all->rank*2+1)) / logf (2.f));
    all->reg.stride = 1 << (int) temp;
    all->random_weights = true;

    if ( vm.count("adaptive") )
      {
	cerr << "adaptive is not implemented for matrix factorization" << endl;
        throw exception();
      }
    if ( vm.count("normalized") )
      {
	cerr << "normalized is not implemented for matrix factorization" << endl;
        throw exception();
      }
    if ( vm.count("exact_adaptive_norm") )
      {
	cerr << "normalized adaptive updates is not implemented for matrix factorization" << endl;
        throw exception();
      }
    if (vm.count("bfgs") || vm.count("conjugate_gradient"))
      {
	cerr << "bfgs is not implemented for matrix factorization" << endl;
	throw exception();
      }	

    //default initial_t to 1 instead of 0
    if(!vm.count("initial_t")) {
      all->sd->t = 1.f;
      all->sd->weighted_unlabeled_examples = 1.f;
      all->initial_t = 1.f;
    }
  }

  if (vm.count("noconstant"))
    all->add_constant = false;

  //if (vm.count("nonormalize"))
  //  all->nonormalize = true;

  if (vm.count("lda")) 
    all->l = LDA::setup(*all, to_pass_further, vm);

  if (!vm.count("lda") && !all->adaptive && !all->normalized_updates) 
    all->eta *= powf((float)(all->sd->t), all->power_t);
  
  if (vm.count("readable_model"))
    all->text_regressor_name = vm["readable_model"].as<string>();
  
  if (vm.count("save_per_pass"))
    all->save_per_pass = true;

  if (vm.count("save_resume"))
    all->save_resume = true;

  if (vm.count("min_prediction"))
    all->sd->min_label = vm["min_prediction"].as<float>();
  if (vm.count("max_prediction"))
    all->sd->max_label = vm["max_prediction"].as<float>();
  if (vm.count("min_prediction") || vm.count("max_prediction") || vm.count("testonly"))
    all->set_minmax = noop_mm;

  string loss_function;
  if(vm.count("loss_function"))
    loss_function = vm["loss_function"].as<string>();
  else
    loss_function = "squaredloss";
  float loss_parameter = 0.0;
  if(vm.count("quantile_tau"))
    loss_parameter = vm["quantile_tau"].as<float>();

  all->is_noop = false;
  if (vm.count("noop")) 
    all->l = NOOP::setup(*all);
  
  if (all->rank != 0) 
    all->l = GDMF::setup(*all);

  all->loss = getLossFunction(all, loss_function, (float)loss_parameter);

  if (pow((double)all->eta_decay_rate, (double)all->numpasses) < 0.0001 )
    cerr << "Warning: the learning rate for the last pass is multiplied by: " << pow((double)all->eta_decay_rate, (double)all->numpasses)
	 << " adjust --decay_learning_rate larger to avoid this." << endl;

  if (!all->quiet)
    {
      cerr << "Num weight bits = " << all->num_bits << endl;
      cerr << "learning rate = " << all->eta << endl;
      cerr << "initial_t = " << all->sd->t << endl;
      cerr << "power_t = " << all->power_t << endl;
      if (all->numpasses > 1)
	cerr << "decay_learning_rate = " << all->eta_decay_rate << endl;
      if (all->rank > 0)
	cerr << "rank = " << all->rank << endl;
    }

  if (vm.count("predictions")) {
    if (!all->quiet)
      cerr << "predictions = " <<  vm["predictions"].as< string >() << endl;
    if (strcmp(vm["predictions"].as< string >().c_str(), "stdout") == 0)
      {
	all->final_prediction_sink.push_back((size_t) 1);//stdout
      }
    else
      {
	const char* fstr = (vm["predictions"].as< string >().c_str());
	int f;
#ifdef _WIN32
	_sopen_s(&f, fstr, _O_CREAT|_O_WRONLY|_O_BINARY|_O_TRUNC, _SH_DENYWR, _S_IREAD|_S_IWRITE);
#else
	f = open(fstr, O_CREAT|O_WRONLY|O_LARGEFILE|O_TRUNC,0666);
#endif
	if (f < 0)
	  cerr << "Error opening the predictions file: " << fstr << endl;
	all->final_prediction_sink.push_back((size_t) f);
      }
  }

  if (vm.count("raw_predictions")) {
    if (!all->quiet)
      cerr << "raw predictions = " <<  vm["raw_predictions"].as< string >() << endl;
    if (strcmp(vm["raw_predictions"].as< string >().c_str(), "stdout") == 0)
      all->raw_prediction = 1;//stdout
    else
	{
	  const char* t = vm["raw_predictions"].as< string >().c_str();
	  int f;
#ifdef _WIN32
	  _sopen_s(&f, t, _O_CREAT|_O_WRONLY|_O_BINARY|_O_TRUNC, _SH_DENYWR, _S_IREAD|_S_IWRITE);
#else
	  f = open(t, O_CREAT|O_WRONLY|O_LARGEFILE|O_TRUNC,0666);
#endif
	  all->raw_prediction = f;
	}
  }

  if (vm.count("audit"))
    all->audit = true;

  if (vm.count("sendto"))
    all->l = SENDER::setup(*all, vm, all->pairs);

  // load rest of regressor
  all->l.save_load(io_temp, true, false);
  io_temp.close_file();
  //load the mask model, might be different from -i
  parse_mask_regressor_args(*all, vm);

  if (all->l1_lambda < 0.) {
    cerr << "l1_lambda should be nonnegative: resetting from " << all->l1_lambda << " to 0" << endl;
    all->l1_lambda = 0.;
  }
  if (all->l2_lambda < 0.) {
    cerr << "l2_lambda should be nonnegative: resetting from " << all->l2_lambda << " to 0" << endl;
    all->l2_lambda = 0.;
  }
  all->reg_mode += (all->l1_lambda > 0.) ? 1 : 0;
  all->reg_mode += (all->l2_lambda > 0.) ? 2 : 0;
  if (!all->quiet)
    {
      if (all->reg_mode %2)
	cerr << "using l1 regularization = " << all->l1_lambda << endl;
      if (all->reg_mode > 1)
	cerr << "using l2 regularization = " << all->l2_lambda << endl;
    }

  bool got_mc = false;
  bool got_cs = false;
  bool got_cb = false;

  if(vm.count("nn") || vm_file.count("nn") ) 
    all->l = NN::setup(*all, to_pass_further, vm, vm_file);

  if(vm.count("autolink") || vm_file.count("autolinnk") ) 
    all->l = ALINK::setup(*all, to_pass_further, vm, vm_file);
  
  if (vm.count("binary") || vm_file.count("binary"))
    all->l = BINARY::setup(*all, to_pass_further, vm, vm_file);

  if(vm.count("oaa") || vm_file.count("oaa") ) {
    if (got_mc) { cerr << "error: cannot specify multiple MC learners" << endl; throw exception(); }

    all->l = OAA::setup(*all, to_pass_further, vm, vm_file);
    got_mc = true;
  }
  
  if (vm.count("ect") || vm_file.count("ect") ) {
    if (got_mc) { cerr << "error: cannot specify multiple MC learners" << endl; throw exception(); }

    all->l = ECT::setup(*all, to_pass_further, vm, vm_file);
    got_mc = true;
  }

  if(vm.count("csoaa") || vm_file.count("csoaa") ) {
    if (got_cs) { cerr << "error: cannot specify multiple CS learners" << endl; throw exception(); }
    
    all->l = CSOAA::setup(*all, to_pass_further, vm, vm_file);
    got_cs = true;
  }

  if(vm.count("wap") || vm_file.count("wap") ) {
    if (got_cs) { cerr << "error: cannot specify multiple CS learners" << endl; throw exception(); }
    
    all->l = WAP::setup(*all, to_pass_further, vm, vm_file);
    got_cs = true;
  }

  if(vm.count("csoaa_ldf") || vm_file.count("csoaa_ldf")) {
    if (got_cs) { cerr << "error: cannot specify multiple CS learners" << endl; throw exception(); }

    all->l = CSOAA_AND_WAP_LDF::setup(*all, to_pass_further, vm, vm_file);
    got_cs = true;
  }

  if(vm.count("wap_ldf") || vm_file.count("wap_ldf") ) {
    if (got_cs) { cerr << "error: cannot specify multiple CS learners" << endl; throw exception(); }

    all->l = CSOAA_AND_WAP_LDF::setup(*all, to_pass_further, vm, vm_file);
    got_cs = true;
  }

  if( vm.count("cb") || vm_file.count("cb") )
  {
    if(!got_cs) {
      if( vm_file.count("cb") ) vm.insert(pair<string,po::variable_value>(string("csoaa"),vm_file["cb"]));
      else vm.insert(pair<string,po::variable_value>(string("csoaa"),vm["cb"]));

      all->l = CSOAA::setup(*all, to_pass_further, vm, vm_file);  // default to CSOAA unless wap is specified
      got_cs = true;
    }

    all->l = CB::setup(*all, to_pass_further, vm, vm_file);
    got_cb = true;
  }

  if (vm.count("searn") || vm_file.count("searn") ) { 
    if (vm.count("searnimp") || vm_file.count("searnimp")) {
      cerr << "fail: cannot have both --searn and --searnimp" << endl;
      throw exception();
    }
    if (!got_cs && !got_cb) {
      if( vm_file.count("searn") ) vm.insert(pair<string,po::variable_value>(string("csoaa"),vm_file["searn"]));
      else vm.insert(pair<string,po::variable_value>(string("csoaa"),vm["searn"]));
      
      all->l = CSOAA::setup(*all, to_pass_further, vm, vm_file);  // default to CSOAA unless others have been specified
      got_cs = true;
    }
    all->l = Searn::setup(*all, to_pass_further, vm, vm_file);
  }

  if (vm.count("searnimp") || vm_file.count("searnimp") ) { 
    if (!got_cs && !got_cb) {
      if( vm_file.count("searnimp") ) vm.insert(pair<string,po::variable_value>(string("csoaa"),vm_file["searnimp"]));
      else vm.insert(pair<string,po::variable_value>(string("csoaa"),vm["searnimp"]));
      
      all->l = CSOAA::setup(*all, to_pass_further, vm, vm_file);  // default to CSOAA unless others have been specified
      got_cs = true;
    }
    all->searnstr = (ImperativeSearn::searn*)calloc(1, sizeof(ImperativeSearn::searn));
    all->l = ImperativeSearn::setup(*all, to_pass_further, vm, vm_file);
  }

  if (got_cb && got_mc) {
    cerr << "error: doesn't make sense to do both MC learning and CB learning" << endl;
    throw exception();
  }

  if (to_pass_further.size() > 0) {
    bool is_actually_okay = false;

    // special case to try to emulate the missing -d
    if ((to_pass_further.size() == 1) &&
        (to_pass_further[to_pass_further.size()-1] == last_unrec_arg)) {

      int f = io_buf().open_file(last_unrec_arg.c_str(), all->stdin_off, io_buf::READ);
      if (f != -1) {
#ifdef _WIN32
		 _close(f);
#else
		  close(f);
#endif
        //cerr << "warning: final argument '" << last_unrec_arg << "' assumed to be input file; in the future, please use -d" << endl;
        all->data_filename = last_unrec_arg;
        if (ends_with(last_unrec_arg, ".gz"))
          set_compressed(all->p);
        is_actually_okay = true;
      }
    }

    if (!is_actually_okay) {
      cerr << "unrecognized options:";
      for (size_t i=0; i<to_pass_further.size(); i++)
        cerr << " " << to_pass_further[i];
      cerr << endl;
      throw exception();
    }
  }

  parse_source_args(*all, vm, all->quiet,all->numpasses);

  // force stride * weights_per_problem to be divisible by 2 to avoid 32-bit overflow
  uint32_t i = 0;
  while (all->reg.stride * all->weights_per_problem  > (uint32_t)(1 << i))
    i++;
  all->weights_per_problem = (1 << i) / all->reg.stride;

  return all;
}

namespace VW {
  void cmd_string_replace_value( string& cmd, string flag_to_replace, string new_value )
  {
    flag_to_replace.append(" "); //add a space to make sure we obtain the right flag in case 2 flags start with the same set of characters
    size_t pos = cmd.find(flag_to_replace);
    if( pos == string::npos ) {
      //flag currently not present in command string, so just append it to command string
      cmd.append(" ");
      cmd.append(flag_to_replace);
      cmd.append(new_value);
    }
    else {
      //flag is present, need to replace old value with new value
      
      //compute position after flag_to_replace
      pos += flag_to_replace.size();

      //now pos is position where value starts
      //find position of next space
      size_t pos_after_value = cmd.find(" ",pos);
      if(pos_after_value == string::npos) {
        //we reach the end of the string, so replace the all characters after pos by new_value
        cmd.replace(pos,cmd.size()-pos,new_value);
      }
      else {
        //replace characters between pos and pos_after_value by new_value
        cmd.replace(pos,pos_after_value-pos,new_value);
      }
    }
  }

  char** get_argv_from_string(string s, int& argc)
  {
    char* c = (char*)calloc(s.length()+3, sizeof(char));
    c[0] = 'b';
    c[1] = ' ';
    strcpy(c+2, s.c_str());
    substring ss = {c, c+s.length()+2};
    v_array<substring> foo;
    foo.end_array = foo.begin = foo.end = NULL;
    tokenize(' ', ss, foo);
    
    char** argv = (char**)calloc(foo.size(), sizeof(char*));
    for (size_t i = 0; i < foo.size(); i++)
      {
	*(foo[i].end) = '\0';
	argv[i] = (char*)calloc(foo[i].end-foo[i].begin+1, sizeof(char));
        sprintf(argv[i],"%s",foo[i].begin);
      }

    argc = (int)foo.size();
    free(c);
    foo.delete_v();
    return argv;
  }
 
  vw* initialize(string s)
  {
    int argc = 0;
    s += " --no_stdin";
    char** argv = get_argv_from_string(s,argc);
    
    vw* all = parse_args(argc, argv);
    
    initialize_examples(*all);

    for(int i = 0; i < argc; i++)
      free(argv[i]);
    free (argv);

    return all;
  }

  void finish(vw& all)
  {
    finalize_regressor(all, all.final_regressor_name);
    all.l.finish();
    if (all.reg.weight_vector != NULL)
      free(all.reg.weight_vector);
    if (all.searnstr != NULL) free(all.searnstr);
    free_parser(all);
    finalize_source(all.p);
    free(all.p->lp);
    all.p->parse_name.erase();
    all.p->parse_name.delete_v();
    free(all.p);
    free(all.sd);
    for (int i = 0; i < all.options_from_file_argc; i++)
      free(all.options_from_file_argv[i]);
    free(all.options_from_file_argv);
    for (size_t i = 0; i < all.final_prediction_sink.size(); i++)
      if (all.final_prediction_sink[i] != 1)
#ifdef _WIN32
	_close(all.final_prediction_sink[i]);
#else
	close(all.final_prediction_sink[i]);
#endif
    all.final_prediction_sink.delete_v();
    delete all.loss;
    delete &all;
  }
}<|MERGE_RESOLUTION|>--- conflicted
+++ resolved
@@ -97,9 +97,10 @@
     ("input_feature_regularizer", po::value< string >(&(all->per_feature_regularizer_input)), "Per feature regularization input file")
     ("final_regressor,f", po::value< string >(), "Final regressor")
     ("readable_model", po::value< string >(), "Output human-readable final regressor")
-    ("hash", po::value< string > (), "how to hash the features. Available options: strings, all")
-    ("holdout", po::value< float > (), "use a holdout set")    
+    ("hash", po::value< string > (), "how to hash the features. Available options: strings, all")   
     ("hessian_on", "use second derivative in line search")
+    ("holdout_off", "no holdout data in multiple passes")
+    ("holdout_period", po::value<uint32_t>(&(all->holdout_period)), "holdout period for test only, default 10")
     ("version","Version information")
     ("ignore", po::value< vector<unsigned char> >(), "ignore namespaces beginning with character <arg>")
     ("keep", po::value< vector<unsigned char> >(), "keep namespaces beginning with character <arg>")
@@ -178,11 +179,6 @@
 
   all->l = GD::setup(*all, vm);
   all->scorer = all->l;
-<<<<<<< HEAD
-=======
-  
-
->>>>>>> 65e95a8a
 
   all->data_filename = "";
 
@@ -260,7 +256,7 @@
       all->sd->weighted_unlabeled_examples = 1.f;
       all->initial_t = 1.f;
     }
-    if (vm.count("feature_mask_on")){
+    if (vm.count("feature_mask")){
       if(all->reg.stride == 1){
         all->reg.stride *= 2;//if --sgd, stride->2 and use the second position as mask
         all->feature_mask_idx = 1;
@@ -323,10 +319,13 @@
 
   if (vm.count("compressed"))
       set_compressed(all->p);
-
-  if (vm.count("holdout"))
+  
+  if(all->numpasses > 1)
       all->holdout_set_off = false;
 
+  if(vm.count("holdout_off"))
+      all->holdout_set_off = true;
+    
   if (vm.count("data")) {
     all->data_filename = vm["data"].as<string>();
     if (ends_with(all->data_filename, ".gz"))
