/*
Copyright (c) by respective owners including Yahoo!, Microsoft, and
individual contributors. All rights reserved.  Released under a BSD (revised)
license as described in the file LICENSE.
 */
#include <stdio.h>
#include <float.h>
#include <sstream>
#include <fstream>
//#include <boost/filesystem.hpp>
#include <sys/types.h>
#include <sys/stat.h>
#include <algorithm>

#include "parse_regressor.h"
#include "parser.h"
#include "parse_primitives.h"
#include "vw.h"
#include "interactions.h"

#include "sender.h"
#include "nn.h"
#include "gd.h"
#include "cbify.h"
#include "oaa.h"
#include "boosting.h"
#include "multilabel_oaa.h"
#include "rand48.h"
#include "bs.h"
#include "topk.h"
#include "ect.h"
#include "csoaa.h"
#include "cb_algs.h"
#include "cb_adf.h"
#include "confidence.h"
#include "scorer.h"
#include "expreplay.h"
#include "search.h"
#include "bfgs.h"
#include "lda_core.h"
#include "noop.h"
#include "print.h"
#include "gd_mf.h"
#include "learner.h"
#include "mf.h"
#include "ftrl.h"
#include "svrg.h"
#include "rand48.h"
#include "binary.h"
#include "lrq.h"
#include "lrqfa.h"
#include "autolink.h"
#include "log_multi.h"
#include "stagewise_poly.h"
#include "active.h"
#include "active_cover.h"
#include "kernel_svm.h"
#include "parse_example.h"
#include "best_constant.h"
#include "interact.h"
#include "vw_exception.h"
#include "accumulate.h"
#include "vw_validate.h"
#include "vw_allreduce.h"

using namespace std;
//
// Does string end with a certain substring?
//
bool ends_with(string const &fullString, string const &ending)
{ if (fullString.length() > ending.length())
  { return (fullString.compare(fullString.length() - ending.length(), ending.length(), ending) == 0);
  }
  else
  { return false;
}
}

unsigned long long hash_file_contents(io_buf *io, int f)
{ unsigned long long v = 5289374183516789128;
  unsigned char buf[1024];
  while (true)
  { size_t n = io->read_file(f, buf, 1024);
    if (n == 0) break;
    for (size_t i=0; i<n; i++)
    { v *= 341789041;
      v += buf[i];
    }
  }
  return v;
}

bool directory_exists(string path)
{ struct stat info;
  if (stat(path.c_str(), &info) != 0)
    return false;
  else
    return (info.st_mode & S_IFDIR) > 0;
  //  boost::filesystem::path p(path);
  //  return boost::filesystem::exists(p) && boost::filesystem::is_directory(p);
}

string find_in_path(vector<string> paths, string fname)
{
#ifdef _WIN32
  string delimiter = "\\";
#else
  string delimiter = "/";
#endif
  for (string path : paths)
  { string full = ends_with(path, delimiter) ? (path + fname) : (path + delimiter + fname);
    ifstream f(full.c_str());
    if (f.good())
      return full;
  }
  return "";
  /*
    for (string path : paths) {
      boost::filesystem::path p(path);
      p /= fname;
      if (boost::filesystem::exists(p) && !boost::filesystem::is_directory(p))
        return p;
    }
  */
}

void parse_dictionary_argument(vw&all, string str)
{ if (str.length() == 0) return;
  // expecting 'namespace:file', for instance 'w:foo.txt'
  // in the case of just 'foo.txt' it's applied to the default namespace

  char ns = ' ';
  const char*s  = str.c_str();
  if ((str.length() > 2) && (str[1] == ':'))
  { ns = str[0];
    s  += 2;
  }

  string fname = find_in_path(all.dictionary_path, string(s));
  if (fname == "")
    THROW("error: cannot find dictionary '" << s << "' in path; try adding --dictionary_path");

  bool is_gzip = ends_with(fname, ".gz");
  io_buf* io = is_gzip ? new comp_io_buf : new io_buf;
  int fd = io->open_file(fname.c_str(), all.stdin_off, io_buf::READ);
  if (fd < 0)
    THROW("error: cannot read dictionary from file '" << fname << "'" << ", opening failed");

  unsigned long long fd_hash = hash_file_contents(io, fd);
  io->close_file();

  if (! all.quiet)
    cerr << "scanned dictionary '" << s << "' from '" << fname << "', hash=" << hex << fd_hash << dec << endl;

  // see if we've already read this dictionary
  for (size_t id=0; id<all.loaded_dictionaries.size(); id++)
    if (all.loaded_dictionaries[id].file_hash == fd_hash)
    { all.namespace_dictionaries[(size_t)ns].push_back(all.loaded_dictionaries[id].dict);
      io->close_file();
      delete io;
      return;
    }

  feature_dict* map = new feature_dict(1023, nullptr, substring_equal);

  example *ec = VW::alloc_examples(all.p->lp.label_size, 1);
  fd = io->open_file(fname.c_str(), all.stdin_off, io_buf::READ);
  if (fd < 0)
    THROW("error: cannot re-read dictionary from file '" << fname << "'" << ", opening failed");

  size_t def = (size_t)' ';

  size_t size = 2048, pos, nread;
  char rc;
  char*buffer = calloc_or_throw<char>(size);
  do
  { pos = 0;
    do
    { nread = io->read_file(fd, &rc, 1);
      if ((rc != EOF) && (nread > 0)) buffer[pos++] = rc;
      if (pos >= size - 1)
      { size *= 2;
        buffer = (char*)realloc(buffer, size);
        if (buffer == nullptr)
          THROW("error: memory allocation failed in reading dictionary");
      }
    }
    while ( (rc != EOF) && (rc != '\n') && (nread > 0) );
    buffer[pos] = 0;

    // we now have a line in buffer
    char* c = buffer;
    while (*c == ' ' || *c == '\t') ++c; // skip initial whitespace
    char* d = c;
    while (*d != ' ' && *d != '\t' && *d != '\n' && *d != '\0') ++d; // gobble up initial word
    if (d == c) continue; // no word
    if (*d != ' ' && *d != '\t') continue; // reached end of line
    char* word = calloc_or_throw<char>(d-c);
    memcpy(word, c, d-c);
    substring ss = { word, word + (d - c) };
    uint32_t hash = uniform_hash( ss.begin, ss.end-ss.begin, quadratic_constant);
    if (map->get(ss, hash) != nullptr)   // don't overwrite old values!
    { free(word);
      continue;
    }
    d--;
    *d = '|';  // set up for parser::read_line
    VW::read_line(all, ec, d);
    // now we just need to grab stuff from the default namespace of ec!
    if (ec->atomics[def].size() == 0)
    { free(word);
      continue;
    }
    v_array<feature>* arr = new v_array<feature>;
    *arr = v_init<feature>();
    push_many(*arr, ec->atomics[def].begin, ec->atomics[def].size());
    map->put(ss, hash, arr);

    // clear up ec
    ec->tag.erase(); ec->indices.erase();
    for (size_t i=0; i<256; i++) { ec->atomics[i].erase(); ec->audit_features[i].erase(); }
  }
  while ((rc != EOF) && (nread > 0));
  free(buffer);
  io->close_file();
  delete io;
  VW::dealloc_example(all.p->lp.delete_label, *ec);
  free(ec);

  if (! all.quiet)
    cerr << "dictionary " << s << " contains " << map->size() << " item" << (map->size() == 1 ? "\n" : "s\n");

  all.namespace_dictionaries[(size_t)ns].push_back(map);
  dictionary_info info = { calloc_or_throw<char>(strlen(s)+1), fd_hash, map };
  strcpy(info.name, s);
  all.loaded_dictionaries.push_back(info);
}

void parse_affix_argument(vw&all, string str)
{ if (str.length() == 0) return;
  char* cstr = calloc_or_throw<char>(str.length()+1);
  strcpy(cstr, str.c_str());

  char*p = strtok(cstr, ",");
  while (p != 0)
  { char*q = p;
    uint16_t prefix = 1;
    if (q[0] == '+') { q++; }
    else if (q[0] == '-') { prefix = 0; q++; }
    if ((q[0] < '1') || (q[0] > '7'))
      THROW("malformed affix argument (length must be 1..7): " << p);

    uint16_t len = (uint16_t)(q[0] - '0');
    uint16_t ns = (uint16_t)' ';  // default namespace
    if (q[1] != 0)
    { if (valid_ns(q[1]))
        ns = (uint16_t)q[1];
      else
        THROW("malformed affix argument (invalid namespace): " << p);

      if (q[2] != 0)
        THROW("malformed affix argument (too long): " << p);
    }

    uint16_t afx = (len << 1) | (prefix & 0x1);
    all.affix_features[ns] <<= 4;
    all.affix_features[ns] |=  afx;

    p = strtok(nullptr, ",");
  }

  free(cstr);
}

void parse_diagnostics(vw& all, int argc)
{ new_options(all, "Diagnostic options")
  ("version","Version information")
  ("audit,a", "print weights of features")
  ("progress,P", po::value< string >(), "Progress update frequency. int: additive, float: multiplicative")
  ("quiet", "Don't output disgnostics and progress updates")
  ("help,h","Look here: http://hunch.net/~vw/ and click on Tutorial.");
  add_options(all);

  po::variables_map& vm = all.vm;

  if (vm.count("version"))
  { /* upon direct query for version -- spit it out to stdout */
    cout << version.to_string() << "\n";
    exit(0);
  }

  if (vm.count("quiet"))
  { all.quiet = true;
    // --quiet wins over --progress
  }
  else
  { if (argc == 1)
      cerr << "For more information use: vw --help" << endl;

    all.quiet = false;

    if (vm.count("progress"))
    { string progress_str = vm["progress"].as<string>();
      all.progress_arg = (float)::atof(progress_str.c_str());

      // --progress interval is dual: either integer or floating-point
      if (progress_str.find_first_of(".") == string::npos)
      { // No "." in arg: assume integer -> additive
        all.progress_add = true;
        if (all.progress_arg < 1)
        { cerr    << "warning: additive --progress <int>"
                  << " can't be < 1: forcing to 1\n";
          all.progress_arg = 1;

        }
        all.sd->dump_interval = all.progress_arg;

      }
      else
      { // A "." in arg: assume floating-point -> multiplicative
        all.progress_add = false;

        if (all.progress_arg <= 1.0)
        { cerr    << "warning: multiplicative --progress <float>: "
                  << vm["progress"].as<string>()
                  << " is <= 1.0: adding 1.0\n";
          all.progress_arg += 1.0;

        }
        else if (all.progress_arg > 9.0)
        { cerr    << "warning: multiplicative --progress <float>"
                  << " is > 9.0: you probably meant to use an integer\n";
        }
        all.sd->dump_interval = 1.0;
      }
    }
  }

  if (vm.count("audit"))
  { all.audit = true;
  }
}

void parse_source(vw& all)
{ new_options(all, "Input options")
  ("data,d", po::value< string >(), "Example Set")
  ("daemon", "persistent daemon mode on port 26542")
  ("port", po::value<size_t>(),"port to listen on; use 0 to pick unused port")
  ("num_children", po::value<size_t>(&(all.num_children)), "number of children for persistent daemon mode")
  ("pid_file", po::value< string >(), "Write pid file in persistent daemon mode")
  ("port_file", po::value< string >(), "Write port used in persistent daemon mode")
  ("cache,c", "Use a cache.  The default is <data>.cache")
  ("cache_file", po::value< vector<string> >(), "The location(s) of cache_file.")
  ("kill_cache,k", "do not reuse existing cache: create a new one always")
  ("compressed", "use gzip format whenever possible. If a cache file is being created, this option creates a compressed cache file. A mixture of raw-text & compressed inputs are supported with autodetection.")
  ("no_stdin", "do not default to reading from stdin");
  add_options(all);

  // Be friendly: if -d was left out, treat positional param as data file
  po::positional_options_description p;
  p.add("data", -1);
  po::parsed_options pos = po::command_line_parser(all.args).
                           style(po::command_line_style::default_style ^ po::command_line_style::allow_guessing).
                           options(all.opts).positional(p).run();
  all.vm = po::variables_map();
  po::store(pos, all.vm);
  po::variables_map& vm = all.vm;

  //begin input source
  if (vm.count("no_stdin"))
    all.stdin_off = true;

  if ( (vm.count("total") || vm.count("node") || vm.count("unique_id")) && !(vm.count("total") && vm.count("node") && vm.count("unique_id")) )
    THROW("you must specificy unique_id, total, and node if you specify any");

  if (vm.count("daemon") || vm.count("pid_file") || (vm.count("port") && !all.active) )
  { all.daemon = true;

    // allow each child to process up to 1e5 connections
    all.numpasses = (size_t) 1e5;
  }

  if (vm.count("compressed"))
    set_compressed(all.p);

  if (vm.count("data"))
  { all.data_filename = vm["data"].as<string>();
    if (ends_with(all.data_filename, ".gz"))
      set_compressed(all.p);
  }
  else
    all.data_filename = "";

  if ((vm.count("cache") || vm.count("cache_file")) && vm.count("invert_hash"))
    THROW("invert_hash is incompatible with a cache file.  Use it in single pass mode only.");

  if(!all.holdout_set_off && (vm.count("output_feature_regularizer_binary") || vm.count("output_feature_regularizer_text")))
  { all.holdout_set_off = true;
    cerr<<"Making holdout_set_off=true since output regularizer specified\n";
  }
}

bool interactions_settings_doubled = false; // local setting setted in parse_modules()
namespace VW
{
  const char* are_features_compatible(vw& vw1, vw& vw2)
  {
    if (vw1.p->hasher != vw2.p->hasher)
      return "hasher";

    if (!equal(vw1.spelling_features, vw1.spelling_features + (sizeof(vw1.spelling_features) / sizeof(bool)), vw2.spelling_features))
      return "spelling_features";

    if (!equal(vw1.affix_features, vw1.affix_features + (sizeof(vw1.affix_features) / sizeof(uint32_t)), vw2.affix_features))
      return "affix_features";

    if (!equal(vw1.ngram, vw1.ngram + (sizeof(vw1.ngram) / sizeof(uint32_t)), vw2.ngram))
      return "ngram";

    if (!equal(vw1.skips, vw1.skips + (sizeof(vw1.skips) / sizeof(uint32_t)), vw2.skips))
      return "skips";

    if (!equal(vw1.limit, vw1.limit + (sizeof(vw1.limit) / sizeof(uint32_t)), vw2.limit))
      return "limit";

    if (vw1.num_bits != vw2.num_bits)
      return "num_bits";

    if (vw1.permutations != vw1.permutations)
      return "permutations";

    if (vw1.interactions.size() != vw2.interactions.size())
      return "interactions size";

    if (vw1.ignore_some != vw2.ignore_some)
      return "ignore_some";

    if (vw1.ignore_some && !equal(vw1.ignore, vw1.ignore + (sizeof(vw1.ignore) / sizeof(bool)), vw2.ignore))
      return "ignore";

    if (vw1.redefine_some != vw2.redefine_some)
      return "redefine_some";

    if (vw1.redefine_some && !equal(vw1.redefine, vw1.redefine + (sizeof(vw1.redefine) / sizeof(unsigned char)), vw2.redefine))
      return "redefine";

    if (vw1.add_constant != vw2.add_constant)
      return "add_constant";

    if (vw1.dictionary_path.size() != vw2.dictionary_path.size())
      return "dictionary_path size";

    if (!equal(vw1.dictionary_path.begin(), vw1.dictionary_path.end(), vw2.dictionary_path.begin()))
      return "dictionary_path";

    for (auto i = vw1.interactions.begin, j = vw2.interactions.begin; i != vw1.interactions.end; i++, j++)
      if (v_string2string(*i) != v_string2string(*j))
        return "interaction mismatch";

    return nullptr;
  }
}
// return a copy of string replacing \x00 sequences in it
string spoof_hex_encoded_namespaces(const string& arg)
{ string res;
    int pos = 0;
    while (pos < (int)arg.size()-3)
  { if (arg[pos] == '\\' && arg[pos+1] == 'x')
    { string substr = arg.substr(pos+2,2);
            char* p;
            unsigned char c = (unsigned char) strtoul(substr.c_str(), &p, 16);
            if (*p == '\0')
      { res.push_back(c);
                pos += 4;
      }
      else
      { cerr << "Possibly malformed hex representation of a namespace: '\\x" << substr << "'\n";
                res.push_back(arg[pos++]);
            }
    }
    else
            res.push_back(arg[pos++]);
    }

    while (pos < (int)arg.size()) //copy last 2 characters
        res.push_back(arg[pos++]);

    return res;
}

void parse_feature_tweaks(vw& all)
{ new_options(all, "Feature options")
  ("hash", po::value< string > (), "how to hash the features. Available options: strings, all")
  ("ignore", po::value< vector<string> >(), "ignore namespaces beginning with character <arg>")
  ("keep", po::value< vector<string> >(), "keep namespaces beginning with character <arg>")
  ("redefine", po::value< vector<string> >(), "redefine namespaces beginning with characters of string S as namespace N. <arg> shall be in form 'N:=S' where := is operator. Empty N or S are treated as default namespace. Use ':' as a wildcard in S.")
  ("bit_precision,b", po::value<size_t>(), "number of bits in the feature table")
  ("noconstant", "Don't add a constant feature")
  ("constant,C", po::value<float>(&(all.initial_constant)), "Set initial value of constant")
  ("ngram", po::value< vector<string> >(), "Generate N grams. To generate N grams for a single namespace 'foo', arg should be fN.")
  ("skips", po::value< vector<string> >(), "Generate skips in N grams. This in conjunction with the ngram tag can be used to generate generalized n-skip-k-gram. To generate n-skips for a single namespace 'foo', arg should be fN.")
  ("feature_limit", po::value< vector<string> >(), "limit to N features. To apply to a single namespace 'foo', arg should be fN")
  ("affix", po::value<string>(), "generate prefixes/suffixes of features; argument '+2a,-3b,+1' means generate 2-char prefixes for namespace a, 3-char suffixes for b and 1 char prefixes for default namespace")
  ("spelling", po::value< vector<string> >(), "compute spelling features for a give namespace (use '_' for default namespace)")
  ("dictionary", po::value< vector<string> >(), "read a dictionary for additional features (arg either 'x:file' or just 'file')")
  ("dictionary_path", po::value< vector<string> >(), "look in this directory for dictionaries; defaults to current directory or env{PATH}")
  ("interactions", po::value< vector<string> > (), "Create feature interactions of any level between namespaces.")
  ("permutations", "Use permutations instead of combinations for feature interactions of same namespace.")
  ("leave_duplicate_interactions", "Don't remove interactions with duplicate combinations of namespaces. For ex. this is a duplicate: '-q ab -q ba' and a lot more in '-q ::'.")
  ("quadratic,q", po::value< vector<string> > (), "Create and use quadratic features")
  ("q:", po::value< string >(), ": corresponds to a wildcard for all printable characters")
  ("cubic", po::value< vector<string> > (),
   "Create and use cubic features");
  add_options(all);

  po::variables_map& vm = all.vm;

  //feature manipulation
  string hash_function("strings");
  if(vm.count("hash"))
    hash_function = vm["hash"].as<string>();
  all.p->hasher = getHasher(hash_function);

  if (vm.count("spelling"))
  { vector<string> spelling_ns = vm["spelling"].as< vector<string> >();
    for (size_t id=0; id<spelling_ns.size(); id++)
    { spelling_ns[id] = spoof_hex_encoded_namespaces(spelling_ns[id]);
      if (spelling_ns[id][0] == '_') all.spelling_features[(unsigned char)' '] = true;
      else all.spelling_features[(size_t)spelling_ns[id][0]] = true;
      *all.file_options << " --spelling " << spelling_ns[id];
    }
  }

  if (vm.count("affix"))
  { parse_affix_argument(all, spoof_hex_encoded_namespaces(vm["affix"].as<string>()));
    *all.file_options << " --affix " << vm["affix"].as<string>();
  }

  if(vm.count("ngram"))
  { if(vm.count("sort_features"))
      THROW("ngram is incompatible with sort_features.");

    all.ngram_strings = vm["ngram"].as< vector<string> >();
    for (size_t i = 0; i < all.ngram_strings.size(); i++)
        all.ngram_strings[i] = spoof_hex_encoded_namespaces(all.ngram_strings[i]);
    compile_gram(all.ngram_strings, all.ngram, (char*)"grams", all.quiet);
  }

  if(vm.count("skips"))
  { if(!vm.count("ngram"))
      THROW("You can not skip unless ngram is > 1");

    all.skip_strings = vm["skips"].as<vector<string> >();
    for (size_t i = 0; i < all.skip_strings.size(); i++)
        all.skip_strings[i] = spoof_hex_encoded_namespaces(all.skip_strings[i]);
    compile_gram(all.skip_strings, all.skips, (char*)"skips", all.quiet);
  }

  if(vm.count("feature_limit"))
  { all.limit_strings = vm["feature_limit"].as< vector<string> >();
    compile_limits(all.limit_strings, all.limit, all.quiet);
  }

  if (vm.count("bit_precision"))
  { uint32_t new_bits = (uint32_t)vm["bit_precision"].as< size_t>();
    if (all.default_bits == false && new_bits != all.num_bits)
      THROW("Number of bits is set to " << new_bits << " and " << all.num_bits << " by argument and model.  That does not work.");

    all.default_bits = false;
    all.num_bits = new_bits;

    VW::validate_num_bits(all);
  }

  all.permutations = vm.count("permutations") > 0;

  // prepare namespace interactions
  v_array<v_string> expanded_interactions = v_init<v_string>();

  if ( ( ((!all.pairs.empty() || !all.triples.empty() || !all.interactions.empty()) && /*data was restored from old model file directly to v_array and will be overriden automatically*/
          (vm.count("quadratic") || vm.count("cubic") || vm.count("interactions")) ) )
       ||
       interactions_settings_doubled /*settings were restored from model file to file_options and overriden by params from command line*/)
  { cerr << "WARNING: model file has set of {-q, --cubic, --interactions} settings stored, but they'll be OVERRIDEN by set of {-q, --cubic, --interactions} settings from command line.\n";

    // in case arrays were already filled in with values from old model file - reset them
    if (!all.pairs.empty()) all.pairs.clear();
    if (!all.triples.empty()) all.triples.clear();
    if (all.interactions.size() > 0)
    { for (v_string* i = all.interactions.begin; i != all.interactions.end; ++i) i->delete_v();
      all.interactions.delete_v();
    }
  }

  if (vm.count("quadratic"))
  { vector<string> vec_arg = vm["quadratic"].as< vector<string> >();
    if (!all.quiet)
      cerr << "creating quadratic features for pairs: ";

      for (vector<string>::iterator i = vec_arg.begin(); i != vec_arg.end(); ++i)
    { *all.file_options << " --quadratic " << *i;
        *i = spoof_hex_encoded_namespaces(*i);
        if (!all.quiet) cerr << *i << " ";
      }

    expanded_interactions = INTERACTIONS::expand_interactions(vec_arg, 2, "error, quadratic features must involve two sets.");

    if (!all.quiet) cerr << endl;
  }

  if (vm.count("cubic"))
  { vector<string> vec_arg = vm["cubic"].as< vector<string> >();
    if (!all.quiet)
    { cerr << "creating cubic features for triples: ";
      for (vector<string>::iterator i = vec_arg.begin(); i != vec_arg.end(); ++i)
      { *all.file_options << " --cubic " << *i;
        *i = spoof_hex_encoded_namespaces(*i);
        if (!all.quiet) cerr << *i << " ";
      }
    }

    v_array<v_string> exp_cubic = INTERACTIONS::expand_interactions(vec_arg, 3, "error, cubic features must involve three sets.");
    push_many(expanded_interactions, exp_cubic.begin, exp_cubic.size());
    exp_cubic.delete_v();

    if (!all.quiet) cerr << endl;
  }

  if (vm.count("interactions"))
  { vector<string> vec_arg = vm["interactions"].as< vector<string> >();
    if (!all.quiet)
    { cerr << "creating features for following interactions: ";
      for (vector<string>::iterator i = vec_arg.begin(); i != vec_arg.end(); ++i)
      { *all.file_options << " --interactions " << *i;
        *i = spoof_hex_encoded_namespaces(*i);
        if (!all.quiet) cerr << *i << " ";
      }
    }

    v_array<v_string> exp_inter = INTERACTIONS::expand_interactions(vec_arg, 0, "");
    push_many(expanded_interactions, exp_inter.begin, exp_inter.size());
    exp_inter.delete_v();

    if (!all.quiet) cerr << endl;
  }

  if (expanded_interactions.size() > 0)
  {

    size_t removed_cnt;
    size_t sorted_cnt;
    INTERACTIONS::sort_and_filter_duplicate_interactions(expanded_interactions, !vm.count("leave_duplicate_interactions"), removed_cnt, sorted_cnt);

    if (removed_cnt > 0)
      cerr << "WARNING: duplicate namespace interactions were found. Removed: " << removed_cnt << '.' << endl << "You can use --leave_duplicate_interactions to disable this behaviour." << endl;
    if (sorted_cnt > 0)
      cerr << "WARNING: some interactions contain duplicate characters and their characters order has been changed. Interactions affected: " << sorted_cnt << '.' << endl;


    if (all.interactions.size() > 0)
    { // should be empty, but just in case...
      for (v_string* i = all.interactions.begin; i != all.interactions.end; ++i) i->delete_v();
      all.interactions.delete_v();
    }

    all.interactions = expanded_interactions;

    // copy interactions of size 2 and 3 to old vectors for backward compatibility
    for (v_string* i = expanded_interactions.begin; i != expanded_interactions.end; ++i)
    { const size_t len = i->size();
      if (len == 2)
        all.pairs.push_back(v_string2string(*i));
      else if (len == 3)
        all.triples.push_back(v_string2string(*i));
    }
  }


  for (size_t i = 0; i < 256; i++)
    all.ignore[i] = false;
  all.ignore_some = false;

  if (vm.count("ignore"))
  { all.ignore_some = true;

    vector<string> ignore = vm["ignore"].as< vector<string> >();
    for (vector<string>::iterator i = ignore.begin(); i != ignore.end(); i++)
    { *i = spoof_hex_encoded_namespaces(*i);
        for (string::const_iterator j = i->begin(); j != i->end(); j++)
            all.ignore[(size_t)(unsigned char)*j] = true;

    }

    if (!all.quiet)
    { cerr << "ignoring namespaces beginning with: ";
      for (vector<string>::iterator i = ignore.begin(); i != ignore.end(); i++)
          for (string::const_iterator j = i->begin(); j != i->end(); j++)
              cerr << *j << " ";

      cerr << endl;
    }
  }

  if (vm.count("keep"))
  { for (size_t i = 0; i < 256; i++)
      all.ignore[i] = true;

    all.ignore_some = true;

    vector<string> keep = vm["keep"].as< vector<string> >();
    for (vector<string>::iterator i = keep.begin(); i != keep.end(); i++)
    { *i = spoof_hex_encoded_namespaces(*i);
        for (string::const_iterator j = i->begin(); j != i->end(); j++)
            all.ignore[(size_t)(unsigned char)*j] = false;
    }

    if (!all.quiet)
    { cerr << "using namespaces beginning with: ";
        for (vector<string>::iterator i = keep.begin(); i != keep.end(); i++)
            for (string::const_iterator j = i->begin(); j != i->end(); j++)
                cerr << *j << " ";

        cerr << endl;
    }
  }

  // --redefine param code
  all.redefine_some = false; // false by default

  if (vm.count("redefine"))
  { // initail values: i-th namespace is redefined to i itself
    for (size_t i = 0; i < 256; i++)
      all.redefine[i] = (unsigned char)i;

    // note: --redefine declaration order is matter
    // so --redefine :=L --redefine ab:=M  --ignore L  will ignore all except a and b under new M namspace

    vector< string > arg_list = vm["redefine"].as< vector< string > >();
    for (vector<string>::iterator arg_iter = arg_list.begin(); arg_iter != arg_list.end(); arg_iter++)
    { string arg = spoof_hex_encoded_namespaces(*arg_iter);
      size_t arg_len = arg.length();

      size_t operator_pos = 0; //keeps operator pos + 1 to stay unsigned type
      bool operator_found = false;
      unsigned char new_namespace = ' ';

      // let's find operator ':=' position in N:=S
      for (size_t i = 0; i < arg_len; i++)
      { if (operator_found)
        { if (i > 2) { new_namespace = arg[0];} //N is not empty
          break;
        }
        else if (arg[i] == ':')
          operator_pos = i+1;
        else if ( (arg[i] == '=') && (operator_pos == i) )
          operator_found = true;
      }

      if (!operator_found)
        THROW("argument of --redefine is malformed. Valid format is N:=S, :=S or N:=");

      if (++operator_pos > 3) // seek operator end
        cerr << "WARNING: multiple namespaces are used in target part of --redefine argument. Only first one ('" << new_namespace << "') will be used as target namespace." << endl;

      all.redefine_some = true;

      // case ':=S' doesn't require any additional code as new_namespace = ' ' by default

      if (operator_pos == arg_len) // S is empty, default namespace shall be used
        all.redefine[(int) ' '] = new_namespace;
      else
        for (size_t i = operator_pos; i < arg_len; i++)
        { // all namespaces from S are redefined to N
          unsigned char c = arg[i];
          if (c != ':')
            all.redefine[c] = new_namespace;
          else
          { // wildcard found: redefine all except default and break
            for (size_t i = 0; i < 256; i++)
              all.redefine[i] = new_namespace;
            break; //break processing S
          }
        }

    }
  }

  if (vm.count("dictionary"))
  { if (vm.count("dictionary_path"))
      for (string path : vm["dictionary_path"].as< vector<string> >())
        if (directory_exists(path))
          all.dictionary_path.push_back(path);
    if (directory_exists("."))
      all.dictionary_path.push_back(".");

    const std::string PATH = getenv( "PATH" );
#if _WIN32
    const char delimiter = ';';
#else
    const char delimiter = ':';
#endif
    if(!PATH.empty())
    { size_t previous = 0;
      size_t index = PATH.find( delimiter );
      while( index != string::npos )
      { all.dictionary_path.push_back( PATH.substr(previous, index-previous));
        previous=index+1;
        index = PATH.find( delimiter, previous );
      }
      all.dictionary_path.push_back( PATH.substr(previous) );
    }

    vector<string> dictionary_ns = vm["dictionary"].as< vector<string> >();
    for (size_t id=0; id<dictionary_ns.size(); id++)
    { parse_dictionary_argument(all, dictionary_ns[id]);
      *all.file_options << " --dictionary " << dictionary_ns[id];
    }
  }

  if (vm.count("noconstant"))
    all.add_constant = false;
}

void parse_example_tweaks(vw& all)
{ string named_labels;
  new_options(all, "Example options")
  ("testonly,t", "Ignore label information and just test")
  ("holdout_off", "no holdout data in multiple passes")
  ("holdout_period", po::value<uint32_t>(&(all.holdout_period)), "holdout period for test only, default 10")
  ("holdout_after", po::value<uint32_t>(&(all.holdout_after)), "holdout after n training examples, default off (disables holdout_period)")
  ("early_terminate", po::value<size_t>(), "Specify the number of passes tolerated when holdout loss doesn't decrease before early termination, default is 3")
  ("passes", po::value<size_t>(&(all.numpasses)),"Number of Training Passes")
  ("initial_pass_length", po::value<size_t>(&(all.pass_length)), "initial number of examples per pass")
  ("examples", po::value<size_t>(&(all.max_examples)), "number of examples to parse")
  ("min_prediction", po::value<float>(&(all.sd->min_label)), "Smallest prediction to output")
  ("max_prediction", po::value<float>(&(all.sd->max_label)), "Largest prediction to output")
  ("sort_features", "turn this on to disregard order in which features have been defined. This will lead to smaller cache sizes")
  ("loss_function", po::value<string>()->default_value("squared"), "Specify the loss function to be used, uses squared by default. Currently available ones are squared, classic, hinge, logistic and quantile.")
  ("quantile_tau", po::value<float>()->default_value(0.5), "Parameter \\tau associated with Quantile loss. Defaults to 0.5")
  ("l1", po::value<float>(&(all.l1_lambda)), "l_1 lambda")
  ("l2", po::value<float>(&(all.l2_lambda)), "l_2 lambda")
  ("named_labels", po::value<string>(&named_labels), "use names for labels (multiclass, etc.) rather than integers, argument specified all possible labels, comma-sep, eg \"--named_labels Noun,Verb,Adj,Punc\"");
  add_options(all);

  po::variables_map& vm = all.vm;
  if (vm.count("testonly") || all.eta == 0.)
  { if (!all.quiet)
      cerr << "only testing" << endl;
    all.training = false;
    if (all.lda > 0)
      all.eta = 0;
  }
  else
    all.training = true;

  if(all.numpasses > 1)
    all.holdout_set_off = false;

  if(vm.count("holdout_off"))
    all.holdout_set_off = true;

  if(vm.count("sort_features"))
    all.p->sort_features = true;

  if (vm.count("min_prediction"))
    all.sd->min_label = vm["min_prediction"].as<float>();
  if (vm.count("max_prediction"))
    all.sd->max_label = vm["max_prediction"].as<float>();
  if (vm.count("min_prediction") || vm.count("max_prediction") || vm.count("testonly"))
    all.set_minmax = noop_mm;

  if (vm.count("named_labels"))
  { *all.file_options << " --named_labels " << named_labels << ' ';
    all.sd->ldict = new namedlabels(named_labels);
    cerr << "parsed " << all.sd->ldict->getK() << " named labels" << endl;
  }

  string loss_function = vm["loss_function"].as<string>();
  float loss_parameter = 0.0;
  if(vm.count("quantile_tau"))
    loss_parameter = vm["quantile_tau"].as<float>();

  all.loss = getLossFunction(all, loss_function, (float)loss_parameter);

  if (all.l1_lambda < 0.)
  { cerr << "l1_lambda should be nonnegative: resetting from " << all.l1_lambda << " to 0" << endl;
    all.l1_lambda = 0.;
  }
  if (all.l2_lambda < 0.)
  { cerr << "l2_lambda should be nonnegative: resetting from " << all.l2_lambda << " to 0" << endl;
    all.l2_lambda = 0.;
  }
  all.reg_mode += (all.l1_lambda > 0.) ? 1 : 0;
  all.reg_mode += (all.l2_lambda > 0.) ? 2 : 0;
  if (!all.quiet)
  { if (all.reg_mode %2 && !vm.count("bfgs"))
      cerr << "using l1 regularization = " << all.l1_lambda << endl;
    if (all.reg_mode > 1)
      cerr << "using l2 regularization = " << all.l2_lambda << endl;
  }
}

void parse_output_preds(vw& all)
{ new_options(all, "Output options")
  ("predictions,p", po::value< string >(), "File to output predictions to")
  ("raw_predictions,r", po::value< string >(), "File to output unnormalized predictions to");
  add_options(all);

  po::variables_map& vm = all.vm;
  if (vm.count("predictions"))
  { if (!all.quiet)
      cerr << "predictions = " <<  vm["predictions"].as< string >() << endl;
    if (strcmp(vm["predictions"].as< string >().c_str(), "stdout") == 0)
    { all.final_prediction_sink.push_back((size_t) 1);//stdout
    }
    else
    { const char* fstr = (vm["predictions"].as< string >().c_str());
      int f;
#ifdef _WIN32
      _sopen_s(&f, fstr, _O_CREAT|_O_WRONLY|_O_BINARY|_O_TRUNC, _SH_DENYWR, _S_IREAD|_S_IWRITE);
#else
      f = open(fstr, O_CREAT|O_WRONLY|O_LARGEFILE|O_TRUNC,0666);
#endif
      if (f < 0)
        cerr << "Error opening the predictions file: " << fstr << endl;
      all.final_prediction_sink.push_back((size_t) f);
    }
  }

  if (vm.count("raw_predictions"))
  { if (!all.quiet)
    { cerr << "raw predictions = " <<  vm["raw_predictions"].as< string >() << endl;
      if (vm.count("binary"))
        cerr << "Warning: --raw_predictions has no defined value when --binary specified, expect no output" << endl;
    }
    if (strcmp(vm["raw_predictions"].as< string >().c_str(), "stdout") == 0)
      all.raw_prediction = 1;//stdout
    else
    { const char* t = vm["raw_predictions"].as< string >().c_str();
      int f;
#ifdef _WIN32
      _sopen_s(&f, t, _O_CREAT|_O_WRONLY|_O_BINARY|_O_TRUNC, _SH_DENYWR, _S_IREAD|_S_IWRITE);
#else
      f = open(t, O_CREAT|O_WRONLY|O_LARGEFILE|O_TRUNC,0666);
#endif
      all.raw_prediction = f;
    }
  }
}

void parse_output_model(vw& all)
{ new_options(all, "Output model")
  ("final_regressor,f", po::value< string >(), "Final regressor")
  ("readable_model", po::value< string >(), "Output human-readable final regressor with numeric features")
  ("invert_hash", po::value< string >(), "Output human-readable final regressor with feature names.  Computationally expensive.")
  ("save_resume", "save extra state so learning can be resumed later with new data")
  ("save_per_pass", "Save the model after every pass over data")
  ("output_feature_regularizer_binary", po::value< string >(&(all.per_feature_regularizer_output)), "Per feature regularization output file")
    ("output_feature_regularizer_text", po::value< string >(&(all.per_feature_regularizer_text)), "Per feature regularization output file, in text")
    ("id", po::value< string >(&(all.id)), "User supplied ID embedded into the final regressor");
  add_options(all);

  po::variables_map& vm = all.vm;
  if (vm.count("final_regressor"))
  { all.final_regressor_name = vm["final_regressor"].as<string>();
    if (!all.quiet)
      cerr << "final_regressor = " << vm["final_regressor"].as<string>() << endl;
  }
  else
    all.final_regressor_name = "";

  if (vm.count("readable_model"))
    all.text_regressor_name = vm["readable_model"].as<string>();

  if (vm.count("invert_hash"))
  { all.inv_hash_regressor_name = vm["invert_hash"].as<string>();
    all.hash_inv = true;
  }

  if (vm.count("save_per_pass"))
    all.save_per_pass = true;

  if (vm.count("save_resume"))
    all.save_resume = true;

  if (vm.count("id") && find(all.args.begin(), all.args.end(), "--id") == all.args.end())
  {
      all.args.push_back("--id");
      all.args.push_back(vm["id"].as<string>());
  }
}

void load_input_model(vw& all, io_buf& io_temp)
{ // Need to see if we have to load feature mask first or second.
  // -i and -mask are from same file, load -i file first so mask can use it
  if (all.vm.count("feature_mask") && all.vm.count("initial_regressor")
      && all.vm["feature_mask"].as<string>() == all.vm["initial_regressor"].as< vector<string> >()[0])
  { // load rest of regressor
    all.l->save_load(io_temp, true, false);
    io_temp.close_file();

    // set the mask, which will reuse -i file we just loaded
    parse_mask_regressor_args(all);
  }
  else
  { // load mask first
    parse_mask_regressor_args(all);

    // load rest of regressor
    all.l->save_load(io_temp, true, false);
    io_temp.close_file();
  }
}

LEARNER::base_learner* setup_base(vw& all)
{ LEARNER::base_learner* ret = all.reduction_stack.pop()(all);
  if (ret == nullptr)
    return setup_base(all);
  else
    return ret;
}

void parse_reductions(vw& all)
{ new_options(all, "Reduction options, use [option] --help for more info");
  add_options(all);
  //Base algorithms
  all.reduction_stack.push_back(GD::setup);
  all.reduction_stack.push_back(kernel_svm_setup);
  all.reduction_stack.push_back(ftrl_setup);
  all.reduction_stack.push_back(svrg_setup);
  all.reduction_stack.push_back(sender_setup);
  all.reduction_stack.push_back(gd_mf_setup);
  all.reduction_stack.push_back(print_setup);
  all.reduction_stack.push_back(noop_setup);
  all.reduction_stack.push_back(lda_setup);
  all.reduction_stack.push_back(bfgs_setup);

  //Score Users
  all.reduction_stack.push_back(ExpReplay::expreplay_setup<'b', simple_label>);
  all.reduction_stack.push_back(active_setup);
  all.reduction_stack.push_back(active_cover_setup);
  all.reduction_stack.push_back(confidence_setup);
  all.reduction_stack.push_back(nn_setup);
  all.reduction_stack.push_back(mf_setup);
  all.reduction_stack.push_back(autolink_setup);
  all.reduction_stack.push_back(lrq_setup);
  all.reduction_stack.push_back(lrqfa_setup);
  all.reduction_stack.push_back(stagewise_poly_setup);
  all.reduction_stack.push_back(scorer_setup);

  //Reductions
  all.reduction_stack.push_back(binary_setup);

  all.reduction_stack.push_back(ExpReplay::expreplay_setup<'m', MULTICLASS::mc_label>);
  all.reduction_stack.push_back(topk_setup);
  all.reduction_stack.push_back(oaa_setup);
  all.reduction_stack.push_back(boosting_setup);
  all.reduction_stack.push_back(ect_setup);
  all.reduction_stack.push_back(log_multi_setup);
  all.reduction_stack.push_back(multilabel_oaa_setup);

  all.reduction_stack.push_back(csoaa_setup);
  all.reduction_stack.push_back(interact_setup);
  all.reduction_stack.push_back(csldf_setup);
  all.reduction_stack.push_back(cb_algs_setup);
  all.reduction_stack.push_back(cb_adf_setup);
  all.reduction_stack.push_back(cbify_setup);

  all.reduction_stack.push_back(ExpReplay::expreplay_setup<'c', COST_SENSITIVE::cs_label>);
  all.reduction_stack.push_back(Search::setup);
  all.reduction_stack.push_back(bs_setup);

  all.l = setup_base(all);
}

void add_to_args(vw& all, int argc, char* argv[], int excl_param_count = 0, const char* excl_params[] = NULL)
{ bool skip_next = false;

  for (int i = 1; i < argc; i++)
  { if (skip_next)
    { skip_next = false;
      continue;
    }

    for (int j = 0; j < excl_param_count; j++)
      if (std::strcmp(argv[i], excl_params[j]) == 0)
      { skip_next = true; //skip param arguement
        break;
      }

    if (skip_next) continue;

    all.args.push_back(string(argv[i]));
  }
}

vw& parse_args(int argc, char *argv[])
{ vw& all = *(new vw());

  try
<<<<<<< HEAD
  {
    all.vw_is_main = false;
=======
  { all.vw_is_main = false;
>>>>>>> 6eafdf0c
    add_to_args(all, argc, argv);

    all.program_name = argv[0];

    time(&all.init_time);

    new_options(all, "VW options")
<<<<<<< HEAD
      ("random_seed", po::value<size_t>(&(all.random_seed)), "seed random number generator")
      ("ring_size", po::value<size_t>(&(all.p->ring_size)), "size of example ring");
    add_options(all);

    new_options(all, "Update options")
      ("learning_rate,l", po::value<float>(&(all.eta)), "Set learning rate")
      ("power_t", po::value<float>(&(all.power_t)), "t power value")
      ("decay_learning_rate", po::value<float>(&(all.eta_decay_rate)),
        "Set Decay factor for learning_rate between passes")
      ("initial_t", po::value<double>(&((all.sd->t))), "initial t value")
      ("feature_mask", po::value< string >(), "Use existing regressor to determine which parameters may be updated.  If no initial_regressor given, also used for initial weights.");
    add_options(all);

    new_options(all, "Weight options")
      ("initial_regressor,i", po::value< vector<string> >(), "Initial regressor(s)")
      ("initial_weight", po::value<float>(&(all.initial_weight)), "Set all weights to an initial value of arg.")
      ("random_weights", po::value<bool>(&(all.random_weights)), "make initial weights random")
      ("input_feature_regularizer", po::value< string >(&(all.per_feature_regularizer_input)), "Per feature regularization input file");
    add_options(all);

    new_options(all, "Parallelization options")
      ("span_server", po::value<string>(), "Location of server for setting up spanning tree")
      ("threads", "Enable multi-threading")
      ("unique_id", po::value<size_t>()->default_value(0), "unique id used for cluster parallel jobs")
      ("total", po::value<size_t>()->default_value(1), "total number of nodes used in cluster parallel job")
      ("node", po::value<size_t>()->default_value(0), "node number in cluster parallel job");
=======
    ("random_seed", po::value<size_t>(&(all.random_seed)), "seed random number generator")
    ("ring_size", po::value<size_t>(&(all.p->ring_size)), "size of example ring");
    add_options(all);

    new_options(all, "Update options")
    ("learning_rate,l", po::value<float>(&(all.eta)), "Set learning rate")
    ("power_t", po::value<float>(&(all.power_t)), "t power value")
    ("decay_learning_rate", po::value<float>(&(all.eta_decay_rate)),
     "Set Decay factor for learning_rate between passes")
    ("initial_t", po::value<double>(&((all.sd->t))), "initial t value")
    ("feature_mask", po::value< string >(), "Use existing regressor to determine which parameters may be updated.  If no initial_regressor given, also used for initial weights.");
    add_options(all);

    new_options(all, "Weight options")
    ("initial_regressor,i", po::value< vector<string> >(), "Initial regressor(s)")
    ("initial_weight", po::value<float>(&(all.initial_weight)), "Set all weights to an initial value of arg.")
    ("random_weights", po::value<bool>(&(all.random_weights)), "make initial weights random")
    ("input_feature_regularizer", po::value< string >(&(all.per_feature_regularizer_input)), "Per feature regularization input file");
    add_options(all);

    new_options(all, "Parallelization options")
    ("span_server", po::value<string>(), "Location of server for setting up spanning tree")
    ("threads", "Enable multi-threading")
    ("unique_id", po::value<size_t>()->default_value(0), "unique id used for cluster parallel jobs")
    ("total", po::value<size_t>()->default_value(1), "total number of nodes used in cluster parallel job")
    ("node", po::value<size_t>()->default_value(0), "node number in cluster parallel job");
>>>>>>> 6eafdf0c
    add_options(all);

    po::variables_map& vm = all.vm;
    if (vm.count("span_server"))
    { all.all_reduce_type = AllReduceType::Socket;
      all.all_reduce = new AllReduceSockets(
        vm["span_server"].as<string>(),
        vm["unique_id"].as<size_t>(),
        vm["total"].as<size_t>(),
        vm["node"].as<size_t>());
    }

    msrand48(all.random_seed);
    parse_diagnostics(all, argc);

    all.sd->weighted_unlabeled_examples = all.sd->t;
    all.initial_t = (float)all.sd->t;

    return all;
  }
  catch (...)
  { VW::finish(all);
    throw;
  }
}

bool check_interaction_settings_collision(vw& all)
{ bool args_has_inter = std::find(all.args.begin(), all.args.end(), std::string("-q")) != all.args.end();
  args_has_inter = args_has_inter || ( std::find(all.args.begin(), all.args.end(), std::string("--quadratic")) != all.args.end() );
  args_has_inter = args_has_inter || ( std::find(all.args.begin(), all.args.end(), std::string("--cubic")) != all.args.end() );
  args_has_inter = args_has_inter || ( std::find(all.args.begin(), all.args.end(), std::string("--interactions")) != all.args.end() );

  if (!args_has_inter) return false;

  // we don't use -q to save pairs in all.file_options, so only 3 options checked
  bool opts_has_inter = all.file_options->str().find("--quadratic") != std::string::npos;
  opts_has_inter = opts_has_inter || (all.file_options->str().find("--cubic") != std::string::npos);
  opts_has_inter = opts_has_inter || (all.file_options->str().find("--interactions") != std::string::npos);

  return opts_has_inter;
}

void parse_modules(vw& all, io_buf& model)
{ save_load_header(all, model, true, false);

  interactions_settings_doubled = check_interaction_settings_collision(all);

  int temp_argc = 0;
  char** temp_argv = VW::get_argv_from_string(all.file_options->str(), temp_argc);

  if (interactions_settings_doubled)
  { //remove
    const char* interaction_params[] = {"--quadratic", "--cubic", "--interactions"};
    add_to_args(all, temp_argc, temp_argv, 3, interaction_params);
  }
  else
    add_to_args(all, temp_argc, temp_argv);
  for (int i = 0; i < temp_argc; i++)
    free(temp_argv[i]);
  free(temp_argv);

  po::parsed_options pos = po::command_line_parser(all.args).
                           style(po::command_line_style::default_style ^ po::command_line_style::allow_guessing).
                           options(all.opts).allow_unregistered().run();

  po::variables_map& vm = all.vm;
  vm = po::variables_map();

  po::store(pos, vm);
  po::notify(vm);
  all.file_options->str("");

  parse_feature_tweaks(all); //feature tweaks

  parse_example_tweaks(all); //example manipulation

  parse_output_model(all);

  parse_output_preds(all);

  parse_reductions(all);

  if (!all.quiet)
  { cerr << "Num weight bits = " << all.num_bits << endl;
    cerr << "learning rate = " << all.eta << endl;
    cerr << "initial_t = " << all.sd->t << endl;
    cerr << "power_t = " << all.power_t << endl;
    if (all.numpasses > 1)
      cerr << "decay_learning_rate = " << all.eta_decay_rate << endl;
  }
}

void parse_sources(vw& all, io_buf& model)
{ load_input_model(all, model);

  parse_source(all);

  enable_sources(all, all.quiet, all.numpasses);

  // force wpp to be a power of 2 to avoid 32-bit overflow
  uint32_t i = 0;
  size_t params_per_problem = all.l->increment;
  while (params_per_problem > (uint32_t)(1 << i))
    i++;
  all.wpp = (1 << i) >> all.reg.stride_shift;

  if (all.vm.count("help"))
  { /* upon direct query for help -- spit it out to stdout */
    cout << "\n" << all.opts << "\n";
    exit(0);
  }
}


namespace VW
{
void cmd_string_replace_value( std::stringstream*& ss, string flag_to_replace, string new_value )
{ flag_to_replace.append(" "); //add a space to make sure we obtain the right flag in case 2 flags start with the same set of characters
  string cmd = ss->str();
  size_t pos = cmd.find(flag_to_replace);
  if( pos == string::npos )
    //flag currently not present in command string, so just append it to command string
    *ss << " " << flag_to_replace << new_value;
  else
  { //flag is present, need to replace old value with new value

    //compute position after flag_to_replace
    pos += flag_to_replace.size();

    //now pos is position where value starts
    //find position of next space
    size_t pos_after_value = cmd.find(" ",pos);
    if(pos_after_value == string::npos)
      //we reach the end of the string, so replace the all characters after pos by new_value
      cmd.replace(pos,cmd.size()-pos,new_value);
    else
      //replace characters between pos and pos_after_value by new_value
      cmd.replace(pos,pos_after_value-pos,new_value);
    ss->str(cmd);
  }
}

char** get_argv_from_string(string s, int& argc)
{ char* c = calloc_or_throw<char>(s.length()+3);
  c[0] = 'b';
  c[1] = ' ';
  strcpy(c+2, s.c_str());
  substring ss = {c, c+s.length()+2};
  v_array<substring> foo = v_init<substring>();
  tokenize(' ', ss, foo);

  char** argv = calloc_or_throw<char*>(foo.size());
  for (size_t i = 0; i < foo.size(); i++)
  { *(foo[i].end) = '\0';
    argv[i] = calloc_or_throw<char>(foo[i].end-foo[i].begin+1);
    sprintf(argv[i],"%s",foo[i].begin);
  }

  argc = (int)foo.size();
  free(c);
  foo.delete_v();
  return argv;
}

vw* initialize(string s)
{ int argc = 0;
  s += " --no_stdin";
  char** argv = get_argv_from_string(s,argc);

  vw& all = parse_args(argc, argv);

  // if parse_args ever throws, this will leak.
  for (int i = 0; i < argc; i++)
    free(argv[i]);
  free(argv);

  try
  { io_buf model;
    parse_regressor_args(all, model);
    parse_modules(all, model);
    parse_sources(all, model);

    initialize_parser_datastructures(all);

    return &all;
  }
  catch (...)
<<<<<<< HEAD
  {
    finish(all);
=======
  { finish(all);
>>>>>>> 6eafdf0c
    throw;
  }
}

// Create a new VW instance while sharing the model with another instance
// The extra arguments will be appended to those of the other VW instance
vw* seed_vw_model(vw* vw_model, const string extra_args)
{ vector<string> model_args = vw_model->args;
  model_args.push_back(extra_args);

  std::ostringstream init_args;
  for (size_t i = 0; i < model_args.size(); i++)
  { if (model_args[i] == "--no_stdin" || // ignore this since it will be added by vw::initialize
        model_args[i] == "-i" || // ignore -i since we don't want to reload the model
        (i > 0 && model_args[i - 1] == "-i"))
    { continue;
    }
    init_args << model_args[i] << " ";
  }

  vw* new_model = VW::initialize(init_args.str().c_str());

  free_it(new_model->reg.weight_vector);
  free_it(new_model->sd);

  // reference model states stored in the specified VW instance
  new_model->reg = vw_model->reg; // regressor
  new_model->sd = vw_model->sd; // shared data

  new_model->seeded = true;

  return new_model;
}

void delete_dictionary_entry(substring ss, v_array<feature>*A)
{ free(ss.begin);
  A->delete_v();
  delete A;
}

  void sync_stats(vw& all)
{ if (all.all_reduce != nullptr)
  { float loss = (float)all.sd->sum_loss;
		  all.sd->sum_loss = (double)accumulate_scalar(all, loss);
		  float weighted_examples = (float)all.sd->weighted_examples;
		  all.sd->weighted_examples = (double)accumulate_scalar(all, weighted_examples);
		  float weighted_labels = (float)all.sd->weighted_labels;
		  all.sd->weighted_labels = (double)accumulate_scalar(all, weighted_labels);
		  float weighted_unlabeled_examples = (float)all.sd->weighted_unlabeled_examples;
		  all.sd->weighted_unlabeled_examples = (double)accumulate_scalar(all, weighted_unlabeled_examples);
		  float example_number = (float)all.sd->example_number;
		  all.sd->example_number = (uint64_t)accumulate_scalar(all, example_number);
		  float total_features = (float)all.sd->total_features;
		  all.sd->total_features = (uint64_t)accumulate_scalar(all, total_features);
	  }
  }

void finish(vw& all, bool delete_all)
{ if (!all.quiet)
  { cerr.precision(6);
    cerr << endl << "finished run";
    if(all.current_pass == 0)
      cerr << endl << "number of examples = " << all.sd->example_number;
    else
    { cerr << endl << "number of examples per pass = " << all.sd->example_number / all.current_pass;
      cerr << endl << "passes used = " << all.current_pass;
    }
    cerr << endl << "weighted example sum = " << all.sd->weighted_examples;
    cerr << endl << "weighted label sum = " << all.sd->weighted_labels;
    if(all.holdout_set_off || (all.sd->holdout_best_loss == FLT_MAX))
      cerr << endl << "average loss = " << all.sd->sum_loss / all.sd->weighted_examples;
    else
      cerr << endl << "average loss = " << all.sd->holdout_best_loss << " h";
    if (all.sd->report_multiclass_log_loss)
    { if (all.holdout_set_off)
        cerr << endl << "average multiclass log loss = " << all.sd->multiclass_log_loss / all.sd->weighted_examples;
      else
        cerr << endl << "average multiclass log loss = " << all.sd->holdout_multiclass_log_loss / all.sd->weighted_examples << " h";
    }

    float best_constant; float best_constant_loss;
    if (get_best_constant(all, best_constant, best_constant_loss))
    { cerr << endl << "best constant = " << best_constant;
      if (best_constant_loss != FLT_MIN)
        cerr << endl << "best constant's loss = " << best_constant_loss;
    }

    cerr << endl << "total feature number = " << all.sd->total_features;
    if (all.sd->queries > 0)
      cerr << endl << "total queries = " << all.sd->queries << endl;
    cerr << endl;
  }

  // implement finally.
  // finalize_regressor can throw if it can't write the file.
  // we still want to free up all the memory.
  vw_exception finalize_regressor_exception(__FILE__, __LINE__, "empty");
  bool finalize_regressor_exception_thrown = false;
  try
  { finalize_regressor(all, all.final_regressor_name);
  }
  catch (vw_exception& e)
  { finalize_regressor_exception = e;
    finalize_regressor_exception_thrown = true;
  }

  if (all.l != nullptr)
  { all.l->finish();
    free_it(all.l);
  }
  if (all.reg.weight_vector != nullptr && !all.seeded) // don't free weight vector if it is shared with another instance
    free(all.reg.weight_vector);
  free_parser(all);
  finalize_source(all.p);
  all.p->parse_name.erase();
  all.p->parse_name.delete_v();
  free(all.p);
  if (!all.seeded)
<<<<<<< HEAD
  {
      delete(all.sd->ldict);
=======
  { delete(all.sd->ldict);
>>>>>>> 6eafdf0c
    free(all.sd);
  }
  all.reduction_stack.delete_v();
  delete all.file_options;
  for (size_t i = 0; i < all.final_prediction_sink.size(); i++)
    if (all.final_prediction_sink[i] != 1)
      io_buf::close_file_or_socket(all.final_prediction_sink[i]);
  all.final_prediction_sink.delete_v();
  for (size_t i=0; i<all.loaded_dictionaries.size(); i++)
  { free(all.loaded_dictionaries[i].name);
    all.loaded_dictionaries[i].dict->iter(delete_dictionary_entry);
    all.loaded_dictionaries[i].dict->delete_v();
    delete all.loaded_dictionaries[i].dict;
  }
  delete all.loss;

	delete all.all_reduce;

  // destroy all interactions and array of them
  for (v_string* i = all.interactions.begin; i != all.interactions.end; ++i) i->delete_v();
  all.interactions.delete_v();

  if (delete_all) delete &all;

  if (finalize_regressor_exception_thrown)
    throw finalize_regressor_exception;
}
}<|MERGE_RESOLUTION|>--- conflicted
+++ resolved
@@ -73,7 +73,7 @@
   }
   else
   { return false;
-}
+  }
 }
 
 unsigned long long hash_file_contents(io_buf *io, int f)
@@ -226,7 +226,7 @@
   delete io;
   VW::dealloc_example(all.p->lp.delete_label, *ec);
   free(ec);
-
+  
   if (! all.quiet)
     cerr << "dictionary " << s << " contains " << map->size() << " item" << (map->size() == 1 ? "\n" : "s\n");
 
@@ -463,29 +463,29 @@
 // return a copy of string replacing \x00 sequences in it
 string spoof_hex_encoded_namespaces(const string& arg)
 { string res;
-    int pos = 0;
-    while (pos < (int)arg.size()-3)
+  int pos = 0;
+  while (pos < (int)arg.size()-3)
   { if (arg[pos] == '\\' && arg[pos+1] == 'x')
     { string substr = arg.substr(pos+2,2);
-            char* p;
-            unsigned char c = (unsigned char) strtoul(substr.c_str(), &p, 16);
-            if (*p == '\0')
+      char* p;
+      unsigned char c = (unsigned char) strtoul(substr.c_str(), &p, 16);
+      if (*p == '\0')
       { res.push_back(c);
-                pos += 4;
+        pos += 4;
       }
       else
       { cerr << "Possibly malformed hex representation of a namespace: '\\x" << substr << "'\n";
-                res.push_back(arg[pos++]);
-            }
+        res.push_back(arg[pos++]);
+      }
     }
     else
-            res.push_back(arg[pos++]);
-    }
-
-    while (pos < (int)arg.size()) //copy last 2 characters
-        res.push_back(arg[pos++]);
-
-    return res;
+      res.push_back(arg[pos++]);
+  }
+
+  while (pos < (int)arg.size()) //copy last 2 characters
+    res.push_back(arg[pos++]);
+
+  return res;
 }
 
 void parse_feature_tweaks(vw& all)
@@ -542,7 +542,7 @@
 
     all.ngram_strings = vm["ngram"].as< vector<string> >();
     for (size_t i = 0; i < all.ngram_strings.size(); i++)
-        all.ngram_strings[i] = spoof_hex_encoded_namespaces(all.ngram_strings[i]);
+      all.ngram_strings[i] = spoof_hex_encoded_namespaces(all.ngram_strings[i]);
     compile_gram(all.ngram_strings, all.ngram, (char*)"grams", all.quiet);
   }
 
@@ -552,7 +552,7 @@
 
     all.skip_strings = vm["skips"].as<vector<string> >();
     for (size_t i = 0; i < all.skip_strings.size(); i++)
-        all.skip_strings[i] = spoof_hex_encoded_namespaces(all.skip_strings[i]);
+      all.skip_strings[i] = spoof_hex_encoded_namespaces(all.skip_strings[i]);
     compile_gram(all.skip_strings, all.skips, (char*)"skips", all.quiet);
   }
 
@@ -597,11 +597,11 @@
     if (!all.quiet)
       cerr << "creating quadratic features for pairs: ";
 
-      for (vector<string>::iterator i = vec_arg.begin(); i != vec_arg.end(); ++i)
+    for (vector<string>::iterator i = vec_arg.begin(); i != vec_arg.end(); ++i)
     { *all.file_options << " --quadratic " << *i;
-        *i = spoof_hex_encoded_namespaces(*i);
-        if (!all.quiet) cerr << *i << " ";
-      }
+      *i = spoof_hex_encoded_namespaces(*i);
+      if (!all.quiet) cerr << *i << " ";
+    }
 
     expanded_interactions = INTERACTIONS::expand_interactions(vec_arg, 2, "error, quadratic features must involve two sets.");
 
@@ -686,16 +686,16 @@
     vector<string> ignore = vm["ignore"].as< vector<string> >();
     for (vector<string>::iterator i = ignore.begin(); i != ignore.end(); i++)
     { *i = spoof_hex_encoded_namespaces(*i);
-        for (string::const_iterator j = i->begin(); j != i->end(); j++)
-            all.ignore[(size_t)(unsigned char)*j] = true;
+      for (string::const_iterator j = i->begin(); j != i->end(); j++)
+        all.ignore[(size_t)(unsigned char)*j] = true;
 
     }
 
     if (!all.quiet)
     { cerr << "ignoring namespaces beginning with: ";
       for (vector<string>::iterator i = ignore.begin(); i != ignore.end(); i++)
-          for (string::const_iterator j = i->begin(); j != i->end(); j++)
-              cerr << *j << " ";
+        for (string::const_iterator j = i->begin(); j != i->end(); j++)
+          cerr << *j << " ";
 
       cerr << endl;
     }
@@ -710,17 +710,17 @@
     vector<string> keep = vm["keep"].as< vector<string> >();
     for (vector<string>::iterator i = keep.begin(); i != keep.end(); i++)
     { *i = spoof_hex_encoded_namespaces(*i);
-        for (string::const_iterator j = i->begin(); j != i->end(); j++)
-            all.ignore[(size_t)(unsigned char)*j] = false;
+      for (string::const_iterator j = i->begin(); j != i->end(); j++)
+        all.ignore[(size_t)(unsigned char)*j] = false;
     }
 
     if (!all.quiet)
     { cerr << "using namespaces beginning with: ";
-        for (vector<string>::iterator i = keep.begin(); i != keep.end(); i++)
-            for (string::const_iterator j = i->begin(); j != i->end(); j++)
-                cerr << *j << " ";
-
-        cerr << endl;
+      for (vector<string>::iterator i = keep.begin(); i != keep.end(); i++)
+        for (string::const_iterator j = i->begin(); j != i->end(); j++)
+          cerr << *j << " ";
+
+      cerr << endl;
     }
   }
 
@@ -1098,94 +1098,60 @@
 { vw& all = *(new vw());
 
   try
-<<<<<<< HEAD
-  {
-    all.vw_is_main = false;
-=======
   { all.vw_is_main = false;
->>>>>>> 6eafdf0c
-    add_to_args(all, argc, argv);
-
-    all.program_name = argv[0];
-
-    time(&all.init_time);
-
-    new_options(all, "VW options")
-<<<<<<< HEAD
-      ("random_seed", po::value<size_t>(&(all.random_seed)), "seed random number generator")
-      ("ring_size", po::value<size_t>(&(all.p->ring_size)), "size of example ring");
-    add_options(all);
-
-    new_options(all, "Update options")
-      ("learning_rate,l", po::value<float>(&(all.eta)), "Set learning rate")
-      ("power_t", po::value<float>(&(all.power_t)), "t power value")
-      ("decay_learning_rate", po::value<float>(&(all.eta_decay_rate)),
-        "Set Decay factor for learning_rate between passes")
-      ("initial_t", po::value<double>(&((all.sd->t))), "initial t value")
-      ("feature_mask", po::value< string >(), "Use existing regressor to determine which parameters may be updated.  If no initial_regressor given, also used for initial weights.");
-    add_options(all);
-
-    new_options(all, "Weight options")
-      ("initial_regressor,i", po::value< vector<string> >(), "Initial regressor(s)")
-      ("initial_weight", po::value<float>(&(all.initial_weight)), "Set all weights to an initial value of arg.")
-      ("random_weights", po::value<bool>(&(all.random_weights)), "make initial weights random")
-      ("input_feature_regularizer", po::value< string >(&(all.per_feature_regularizer_input)), "Per feature regularization input file");
-    add_options(all);
-
-    new_options(all, "Parallelization options")
-      ("span_server", po::value<string>(), "Location of server for setting up spanning tree")
-      ("threads", "Enable multi-threading")
-      ("unique_id", po::value<size_t>()->default_value(0), "unique id used for cluster parallel jobs")
-      ("total", po::value<size_t>()->default_value(1), "total number of nodes used in cluster parallel job")
-      ("node", po::value<size_t>()->default_value(0), "node number in cluster parallel job");
-=======
-    ("random_seed", po::value<size_t>(&(all.random_seed)), "seed random number generator")
-    ("ring_size", po::value<size_t>(&(all.p->ring_size)), "size of example ring");
-    add_options(all);
-
-    new_options(all, "Update options")
-    ("learning_rate,l", po::value<float>(&(all.eta)), "Set learning rate")
-    ("power_t", po::value<float>(&(all.power_t)), "t power value")
-    ("decay_learning_rate", po::value<float>(&(all.eta_decay_rate)),
-     "Set Decay factor for learning_rate between passes")
-    ("initial_t", po::value<double>(&((all.sd->t))), "initial t value")
-    ("feature_mask", po::value< string >(), "Use existing regressor to determine which parameters may be updated.  If no initial_regressor given, also used for initial weights.");
-    add_options(all);
-
-    new_options(all, "Weight options")
-    ("initial_regressor,i", po::value< vector<string> >(), "Initial regressor(s)")
-    ("initial_weight", po::value<float>(&(all.initial_weight)), "Set all weights to an initial value of arg.")
-    ("random_weights", po::value<bool>(&(all.random_weights)), "make initial weights random")
-    ("input_feature_regularizer", po::value< string >(&(all.per_feature_regularizer_input)), "Per feature regularization input file");
-    add_options(all);
-
-    new_options(all, "Parallelization options")
-    ("span_server", po::value<string>(), "Location of server for setting up spanning tree")
-    ("threads", "Enable multi-threading")
-    ("unique_id", po::value<size_t>()->default_value(0), "unique id used for cluster parallel jobs")
-    ("total", po::value<size_t>()->default_value(1), "total number of nodes used in cluster parallel job")
-    ("node", po::value<size_t>()->default_value(0), "node number in cluster parallel job");
->>>>>>> 6eafdf0c
-    add_options(all);
-
-    po::variables_map& vm = all.vm;
-    if (vm.count("span_server"))
-    { all.all_reduce_type = AllReduceType::Socket;
-      all.all_reduce = new AllReduceSockets(
-        vm["span_server"].as<string>(),
-        vm["unique_id"].as<size_t>(),
-        vm["total"].as<size_t>(),
-        vm["node"].as<size_t>());
-    }
-
-    msrand48(all.random_seed);
-    parse_diagnostics(all, argc);
-
-    all.sd->weighted_unlabeled_examples = all.sd->t;
-    all.initial_t = (float)all.sd->t;
-
-    return all;
-  }
+  add_to_args(all, argc, argv);
+
+  all.program_name = argv[0];
+
+  time(&all.init_time);
+
+  new_options(all, "VW options")
+  ("random_seed", po::value<size_t>(&(all.random_seed)), "seed random number generator")
+  ("ring_size", po::value<size_t>(&(all.p->ring_size)), "size of example ring");
+  add_options(all);
+
+  new_options(all, "Update options")
+  ("learning_rate,l", po::value<float>(&(all.eta)), "Set learning rate")
+  ("power_t", po::value<float>(&(all.power_t)), "t power value")
+  ("decay_learning_rate", po::value<float>(&(all.eta_decay_rate)),
+   "Set Decay factor for learning_rate between passes")
+  ("initial_t", po::value<double>(&((all.sd->t))), "initial t value")
+  ("feature_mask", po::value< string >(), "Use existing regressor to determine which parameters may be updated.  If no initial_regressor given, also used for initial weights.");
+  add_options(all);
+
+  new_options(all, "Weight options")
+  ("initial_regressor,i", po::value< vector<string> >(), "Initial regressor(s)")
+  ("initial_weight", po::value<float>(&(all.initial_weight)), "Set all weights to an initial value of arg.")
+  ("random_weights", po::value<bool>(&(all.random_weights)), "make initial weights random")
+  ("input_feature_regularizer", po::value< string >(&(all.per_feature_regularizer_input)), "Per feature regularization input file");
+  add_options(all);
+
+  new_options(all, "Parallelization options")
+  ("span_server", po::value<string>(), "Location of server for setting up spanning tree")
+  ("threads", "Enable multi-threading")
+  ("unique_id", po::value<size_t>()->default_value(0), "unique id used for cluster parallel jobs")
+  ("total", po::value<size_t>()->default_value(1), "total number of nodes used in cluster parallel job")
+  ("node", po::value<size_t>()->default_value(0), "node number in cluster parallel job");
+  add_options(all);
+
+  po::variables_map& vm = all.vm;
+  if (vm.count("span_server"))
+  { all.all_reduce_type = AllReduceType::Socket;
+    all.all_reduce = new AllReduceSockets(
+      vm["span_server"].as<string>(),
+      vm["unique_id"].as<size_t>(),
+      vm["total"].as<size_t>(),
+      vm["node"].as<size_t>());
+  }
+
+  msrand48(all.random_seed);
+  parse_diagnostics(all, argc);
+
+  all.sd->weighted_unlabeled_examples = all.sd->t;
+  all.initial_t = (float)all.sd->t;
+
+  return all;
+}
   catch (...)
   { VW::finish(all);
     throw;
@@ -1344,21 +1310,16 @@
 
   try
   { io_buf model;
-    parse_regressor_args(all, model);
-    parse_modules(all, model);
-    parse_sources(all, model);
-
-    initialize_parser_datastructures(all);
-
-    return &all;
-  }
+  parse_regressor_args(all, model);
+  parse_modules(all, model);
+  parse_sources(all, model);
+
+  initialize_parser_datastructures(all);
+
+  return &all;
+}
   catch (...)
-<<<<<<< HEAD
-  {
-    finish(all);
-=======
   { finish(all);
->>>>>>> 6eafdf0c
     throw;
   }
 }
@@ -1399,22 +1360,22 @@
   delete A;
 }
 
-  void sync_stats(vw& all)
+void sync_stats(vw& all)
 { if (all.all_reduce != nullptr)
   { float loss = (float)all.sd->sum_loss;
-		  all.sd->sum_loss = (double)accumulate_scalar(all, loss);
-		  float weighted_examples = (float)all.sd->weighted_examples;
-		  all.sd->weighted_examples = (double)accumulate_scalar(all, weighted_examples);
-		  float weighted_labels = (float)all.sd->weighted_labels;
-		  all.sd->weighted_labels = (double)accumulate_scalar(all, weighted_labels);
-		  float weighted_unlabeled_examples = (float)all.sd->weighted_unlabeled_examples;
-		  all.sd->weighted_unlabeled_examples = (double)accumulate_scalar(all, weighted_unlabeled_examples);
-		  float example_number = (float)all.sd->example_number;
-		  all.sd->example_number = (uint64_t)accumulate_scalar(all, example_number);
-		  float total_features = (float)all.sd->total_features;
-		  all.sd->total_features = (uint64_t)accumulate_scalar(all, total_features);
-	  }
-  }
+    all.sd->sum_loss = (double)accumulate_scalar(all, loss);
+    float weighted_examples = (float)all.sd->weighted_examples;
+    all.sd->weighted_examples = (double)accumulate_scalar(all, weighted_examples);
+    float weighted_labels = (float)all.sd->weighted_labels;
+    all.sd->weighted_labels = (double)accumulate_scalar(all, weighted_labels);
+    float weighted_unlabeled_examples = (float)all.sd->weighted_unlabeled_examples;
+    all.sd->weighted_unlabeled_examples = (double)accumulate_scalar(all, weighted_unlabeled_examples);
+    float example_number = (float)all.sd->example_number;
+    all.sd->example_number = (uint64_t)accumulate_scalar(all, example_number);
+    float total_features = (float)all.sd->total_features;
+    all.sd->total_features = (uint64_t)accumulate_scalar(all, total_features);
+  }
+}
 
 void finish(vw& all, bool delete_all)
 { if (!all.quiet)
@@ -1477,14 +1438,9 @@
   all.p->parse_name.delete_v();
   free(all.p);
   if (!all.seeded)
-<<<<<<< HEAD
-  {
-      delete(all.sd->ldict);
-=======
   { delete(all.sd->ldict);
->>>>>>> 6eafdf0c
-    free(all.sd);
-  }
+      free(all.sd); 
+    }
   all.reduction_stack.delete_v();
   delete all.file_options;
   for (size_t i = 0; i < all.final_prediction_sink.size(); i++)
@@ -1499,7 +1455,7 @@
   }
   delete all.loss;
 
-	delete all.all_reduce;
+  delete all.all_reduce;
 
   // destroy all interactions and array of them
   for (v_string* i = all.interactions.begin; i != all.interactions.end; ++i) i->delete_v();
