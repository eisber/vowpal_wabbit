--- conflicted
+++ resolved
@@ -746,49 +746,9 @@
   }
 }
 
-<<<<<<< HEAD
-LEARNER::learner* setup_base(vw& all, po::variables_map& vm)
-=======
-void parse_scorer_reductions(vw& all, po::variables_map& vm)
-{
-  po::options_description score_mod_opt("Score modifying options (can be combined)");
-
-  score_mod_opt.add_options()
-    ("nn", po::value<size_t>(), "Use sigmoidal feedforward network with <k> hidden units")
-    ("new_mf", po::value<size_t>(), "rank for reduction-based matrix factorization")
-    ("autolink", po::value<size_t>(), "create link function with polynomial d")
-    ("lrq", po::value<vector<string> > (), "use low rank quadratic features")
-    ("lrqdropout", "use dropout training for low rank quadratic features")
-    ("stage_poly", "use stagewise polynomial feature learning")
-    ("active", "enable active learning");
-
-  vm = add_options(all, score_mod_opt);
-
-  if (vm.count("active"))
-    all.l = ACTIVE::setup(all,vm);
-  
-  if(vm.count("nn"))
-    all.l = NN::setup(all, vm);
-  
-  if (vm.count("new_mf"))
-    all.l = MF::setup(all, vm);
-  
-  if(vm.count("autolink"))
-    all.l = ALINK::setup(all, vm);
-  
-  if (vm.count("lrq"))
-    all.l = LRQ::setup(all, vm);
-
-  if (vm.count("stage_poly"))
-    all.l = StagewisePoly::setup(all, vm);
-
-  all.l = Scorer::setup(all, vm);
-}
-
-LEARNER::base_learner* exclusive_setup(vw& all, po::variables_map& vm, bool& score_consumer, LEARNER::base_learner* (*setup)(vw&, po::variables_map&))
->>>>>>> 43226da4
-{
-  LEARNER::learner* ret = all.reduction_stack.pop()(all,vm);
+LEARNER::base_learner* setup_base(vw& all, po::variables_map& vm)
+{
+  LEARNER::base_learner* ret = all.reduction_stack.pop()(all,vm);
   if (ret == NULL)
     return setup_next(all,vm);
   else 
@@ -800,6 +760,7 @@
   //Base algorithms
   all.reduction_stack.push_back(GD::setup);
   all.reduction_stack.push_back(KSVM::setup);
+  all.reduction_stack.push_back(FTRL::setup);
   all.reduction_stack.push_back(SENDER::setup);
   all.reduction_stack.push_back(GDMF::setup);
   all.reduction_stack.push_back(PRINT::setup);
