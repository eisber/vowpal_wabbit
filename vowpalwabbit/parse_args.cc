--- conflicted
+++ resolved
@@ -719,53 +719,10 @@
 
 void parse_base_algorithm(vw& all, po::variables_map& vm)
 {
-<<<<<<< HEAD
   //      all.l = GD::setup(all, vm);
   all.scorer = all.l;
-=======
-  //base learning algorithm.
-  po::options_description base_opt("base algorithms (these are exclusive)");
-  
-  base_opt.add_options()
-    ("sgd", "use regular stochastic gradient descent update.")
-    ("ftrl", "use ftrl-proximal optimization")
-    ("adaptive", "use adaptive, individual learning rates.")
-    ("invariant", "use safe/importance aware updates.")
-    ("normalized", "use per feature normalized updates")
-    ("exact_adaptive_norm", "use current default invariant normalized adaptive update rule")
-    ("bfgs", "use bfgs optimization")
-    ("lda", po::value<uint32_t>(&(all.lda)), "Run lda with <int> topics")
-    ("rank", po::value<uint32_t>(&(all.rank)), "rank for matrix factorization.")
-    ("noop","do no learning")
-    ("print","print examples")
-    ("ksvm", "kernel svm")
-    ("sendto", po::value< vector<string> >(), "send examples to <host>");
-
-  vm = add_options(all, base_opt);
-
-  if (vm.count("bfgs") || vm.count("conjugate_gradient"))
-    all.l = BFGS::setup(all, vm);
-  else if (vm.count("lda"))
-    all.l = LDA::setup(all, vm);
-  else if (vm.count("ftrl"))
+  if (vm.count("ftrl"))
     all.l = FTRL::setup(all, vm);
-  else if (vm.count("noop"))
-    all.l = NOOP::setup(all);
-  else if (vm.count("print"))
-    all.l = PRINT::setup(all);
-  else if (all.rank > 0)
-    all.l = GDMF::setup(all, vm);
-  else if (vm.count("sendto"))
-    all.l = SENDER::setup(all, vm, all.pairs);
-  else if (vm.count("ksvm")) {
-    all.l = KSVM::setup(all, vm);
-  }
-  else
-    {
-      all.l = GD::setup(all, vm);
-      all.scorer = all.l;
-    }
->>>>>>> cb0dc4cf
 }
 
 void load_input_model(vw& all, po::variables_map& vm, io_buf& io_temp)
