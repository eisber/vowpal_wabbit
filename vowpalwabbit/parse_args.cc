/*
Copyright (c) by respective owners including Yahoo!, Microsoft, and
individual contributors. All rights reserved.  Released under a BSD (revised)
license as described in the file LICENSE.
 */
#include <stdio.h>
#include <float.h>

#include "cache.h"
#include "io_buf.h"
#include "parse_regressor.h"
#include "parser.h"
#include "parse_args.h"
#include "sender.h"
#include "network.h"
#include "global_data.h"
#include "nn.h"
#include "cbify.h"
#include "oaa.h"
#include "rand48.h"
#include "bs.h"
#include "topk.h"
#include "ect.h"
#include "csoaa.h"
#include "wap.h"
#include "cb.h"
#include "scorer.h"
#include "searn.h"
#include "bfgs.h"
#include "lda_core.h"
#include "noop.h"
#include "print.h"
#include "gd_mf.h"
#include "mf.h"
#include "vw.h"
#include "rand48.h"
#include "parse_args.h"
#include "binary.h"
#include "lrq.h"
#include "autolink.h"

using namespace std;
//
// Does string end with a certain substring?
//
bool ends_with(string const &fullString, string const &ending)
{
    if (fullString.length() > ending.length()) {
        return (fullString.compare(fullString.length() - ending.length(), ending.length(), ending) == 0);
    } else {
        return false;
    }
}

bool valid_ns(char c)
{
    if (c=='|'||c==':')
        return false;
    return true;
}


void parse_affix_argument(vw&all, string str) {
  if (str.length() == 0) return;
  char* cstr = (char*)calloc(str.length()+1, sizeof(char));
  strcpy(cstr, str.c_str());

  char*p = strtok(cstr, ",");
  while (p != 0) {
    char*q = p;
    uint16_t prefix = 1;
    if (q[0] == '+') { q++; }
    else if (q[0] == '-') { prefix = 0; q++; }
    if ((q[0] < '1') || (q[0] > '7')) {
      cerr << "malformed affix argument (length must be 1..7): " << p << endl;
      throw exception();
    }
    uint16_t len = (uint16_t)(q[0] - '0');
    uint16_t ns = (uint16_t)' ';  // default namespace
    if (q[1] != 0) {
      if (valid_ns(q[1]))
        ns = (uint16_t)q[1];
      else {
        cerr << "malformed affix argument (invalid namespace): " << p << endl;
        throw exception();
      }
      if (q[2] != 0) {
        cerr << "malformed affix argument (too long): " << p << endl;
        throw exception();
      }
    }

    uint16_t afx = (len << 1) | (prefix & 0x1);
    all.affix_features[ns] <<= 4;
    all.affix_features[ns] |=  afx;

    p = strtok(NULL, ",");
  }

  free(cstr);
}

vw* parse_args(int argc, char *argv[])
{
  po::options_description desc("VW options");

  vw* all = new vw();

  size_t random_seed = 0;
  all->program_name = argv[0];

  po::options_description in_opt("Input options");

  in_opt.add_options()
    ("data,d", po::value< string >(), "Example Set")
    ("ring_size", po::value<size_t>(&(all->p->ring_size)), "size of example ring")
    ("examples", po::value<size_t>(&(all->max_examples)), "number of examples to parse")
    ("testonly,t", "Ignore label information and just test")
    ("daemon", "persistent daemon mode on port 26542")
    ("port", po::value<size_t>(),"port to listen on")
    ("num_children", po::value<size_t>(&(all->num_children)), "number of children for persistent daemon mode")
    ("pid_file", po::value< string >(), "Write pid file in persistent daemon mode")
    ("passes", po::value<size_t>(&(all->numpasses)),"Number of Training Passes")
    ("cache,c", "Use a cache.  The default is <data>.cache")
    ("cache_file", po::value< vector<string> >(), "The location(s) of cache_file.")
    ("kill_cache,k", "do not reuse existing cache: create a new one always")
    ("compressed", "use gzip format whenever possible. If a cache file is being created, this option creates a compressed cache file. A mixture of raw-text & compressed inputs are supported with autodetection.")
    ("no_stdin", "do not default to reading from stdin")
    ("save_resume", "save extra state so learning can be resumed later with new data")
    ;

  po::options_description out_opt("Output options");

  out_opt.add_options()
    ("audit,a", "print weights of features")
    ("predictions,p", po::value< string >(), "File to output predictions to")
    ("raw_predictions,r", po::value< string >(), "File to output unnormalized predictions to")
    ("sendto", po::value< vector<string> >(), "send examples to <host>")
    ("quiet", "Don't output disgnostics and progress updates")
    ("progress,P", po::value< string >(), "Progress update frequency. int: additive, float: multiplicative")
    ("binary", "report loss as binary classification on -1,1")
    ("min_prediction", po::value<float>(&(all->sd->min_label)), "Smallest prediction to output")
    ("max_prediction", po::value<float>(&(all->sd->max_label)), "Largest prediction to output")
    ;

  po::options_description update_opt("Update options");

  update_opt.add_options()
    ("sgd", "use regular stochastic gradient descent update.")
    ("hessian_on", "use second derivative in line search")
    ("bfgs", "use bfgs optimization")
    ("mem", po::value<int>(&(all->m)), "memory in bfgs")
    ("termination", po::value<float>(&(all->rel_threshold)),"Termination threshold")
    ("adaptive", "use adaptive, individual learning rates.")
    ("invariant", "use safe/importance aware updates.")
    ("normalized", "use per feature normalized updates")
    ("exact_adaptive_norm", "use current default invariant normalized adaptive update rule")
    ("conjugate_gradient", "use conjugate gradient based optimization")
    ("l1", po::value<float>(&(all->l1_lambda)), "l_1 lambda")
    ("l2", po::value<float>(&(all->l2_lambda)), "l_2 lambda")
    ("learning_rate,l", po::value<float>(&(all->eta)), "Set Learning Rate")
    ("loss_function", po::value<string>()->default_value("squared"), "Specify the loss function to be used, uses squared by default. Currently available ones are squared, classic, hinge, logistic and quantile.")
    ("quantile_tau", po::value<float>()->default_value(0.5), "Parameter \\tau associated with Quantile loss. Defaults to 0.5")
    ("power_t", po::value<float>(&(all->power_t)), "t power value")
    ("decay_learning_rate",    po::value<float>(&(all->eta_decay_rate)),
     "Set Decay factor for learning_rate between passes")
    ("initial_pass_length", po::value<size_t>(&(all->pass_length)), "initial number of examples per pass")
    ("initial_t", po::value<double>(&((all->sd->t))), "initial t value")
    ("feature_mask", po::value< string >(), "Use existing regressor to determine which parameters may be updated.  If no initial_regressor given, also used for initial weights.")
    ;

  po::options_description weight_opt("Weight options");

  weight_opt.add_options()
    ("bit_precision,b", po::value<size_t>(), "number of bits in the feature table")
    ("initial_regressor,i", po::value< vector<string> >(), "Initial regressor(s)")
    ("final_regressor,f", po::value< string >(), "Final regressor")
    ("initial_weight", po::value<float>(&(all->initial_weight)), "Set all weights to an initial value of 1.")
    ("random_weights", po::value<bool>(&(all->random_weights)), "make initial weights random")
    ("readable_model", po::value< string >(), "Output human-readable final regressor with numeric features")
    ("invert_hash", po::value< string >(), "Output human-readable final regressor with feature names")
    ("save_per_pass", "Save the model after every pass over data")
    ("input_feature_regularizer", po::value< string >(&(all->per_feature_regularizer_input)), "Per feature regularization input file")
    ("output_feature_regularizer_binary", po::value< string >(&(all->per_feature_regularizer_output)), "Per feature regularization output file")
    ("output_feature_regularizer_text", po::value< string >(&(all->per_feature_regularizer_text)), "Per feature regularization output file, in text")
    ;

  po::options_description holdout_opt("Holdout options");
  holdout_opt.add_options()
    ("holdout_off", "no holdout data in multiple passes")
    ("holdout_period", po::value<uint32_t>(&(all->holdout_period)), "holdout period for test only, default 10")
    ("holdout_after", po::value<uint32_t>(&(all->holdout_after)), "holdout after n training examples, default off (disables holdout_period)")
    ("early_terminate", po::value<size_t>(), "Specify the number of passes tolerated when holdout loss doesn't decrease before early termination, default is 3")
    ;

  po::options_description namespace_opt("Feature namespace options");
  namespace_opt.add_options()
    ("hash", po::value< string > (), "how to hash the features. Available options: strings, all")
    ("ignore", po::value< vector<unsigned char> >(), "ignore namespaces beginning with character <arg>")
    ("keep", po::value< vector<unsigned char> >(), "keep namespaces beginning with character <arg>")
    ("noconstant", "Don't add a constant feature")
    ("constant,C", po::value<float>(&(all->initial_constant)), "Set initial value of constant")
    ("sort_features", "turn this on to disregard order in which features have been defined. This will lead to smaller cache sizes")
    ("ngram", po::value< vector<string> >(), "Generate N grams")
    ("skips", po::value< vector<string> >(), "Generate skips in N grams. This in conjunction with the ngram tag can be used to generate generalized n-skip-k-gram.")
    ("affix", po::value<string>(), "generate prefixes/suffixes of features; argument '+2a,-3b,+1' means generate 2-char prefixes for namespace a, 3-char suffixes for b and 1 char prefixes for default namespace")
    ("spelling", po::value< vector<string> >(), "compute spelling features for a give namespace (use '_' for default namespace)");
    ;

  po::options_description mf_opt("Matrix factorization options");
  mf_opt.add_options()
    ("quadratic,q", po::value< vector<string> > (),
     "Create and use quadratic features")
    ("q:", po::value< string >(), ": corresponds to a wildcard for all printable characters")
    ("cubic", po::value< vector<string> > (),
     "Create and use cubic features")
    ("rank", po::value<uint32_t>(&(all->rank)), "rank for matrix factorization.")
    ("new_mf", "use new, reduction-based matrix factorization")
    ;

  po::options_description lrq_opt("Low Rank Quadratic options");
  lrq_opt.add_options()
    ("lrq", po::value<vector<string> > (), "use low rank quadratic features")
    ("lrqdropout", "use dropout training for low rank quadratic features")
    ;

  po::options_description multiclass_opt("Multiclass options");
  multiclass_opt.add_options()
    ("oaa", po::value<size_t>(), "Use one-against-all multiclass learning with <k> labels")
    ("ect", po::value<size_t>(), "Use error correcting tournament with <k> labels")
    ("csoaa", po::value<size_t>(), "Use one-against-all multiclass learning with <k> costs")
    ("wap", po::value<size_t>(), "Use weighted all-pairs multiclass learning with <k> costs")
    ("csoaa_ldf", po::value<string>(), "Use one-against-all multiclass learning with label dependent features.  Specify singleline or multiline.")
    ("wap_ldf", po::value<string>(), "Use weighted all-pairs multiclass learning with label dependent features.  Specify singleline or multiline.")
    ;

  po::options_description active_opt("Active Learning options");
  active_opt.add_options()
    ("active_learning", "active learning mode")
    ("active_simulation", "active learning simulation mode")
    ("active_mellowness", po::value<float>(&(all->active_c0)), "active learning mellowness parameter c_0. Default 8")
    ;

  po::options_description cluster_opt("Parallelization options");
  cluster_opt.add_options()
    ("span_server", po::value<string>(&(all->span_server)), "Location of server for setting up spanning tree")
    ("unique_id", po::value<size_t>(&(all->unique_id)),"unique id used for cluster parallel jobs")
    ("total", po::value<size_t>(&(all->total)),"total number of nodes used in cluster parallel job")
    ("node", po::value<size_t>(&(all->node)),"node number in cluster parallel job")
    ;

  po::options_description other_opt("Other options");
  other_opt.add_options()
    ("bs", po::value<size_t>(), "bootstrap mode with k rounds by online importance resampling")
    ("top", po::value<size_t>(), "top k recommendation")
    ("bs_type", po::value<string>(), "bootstrap mode - currently 'mean' or 'vote'")
    ("autolink", po::value<size_t>(), "create link function with polynomial d")
    ("cb", po::value<size_t>(), "Use contextual bandit learning with <k> costs")
    ("lda", po::value<uint32_t>(&(all->lda)), "Run lda with <int> topics")
    ("nn", po::value<size_t>(), "Use sigmoidal feedforward network with <k> hidden units")
    ("cbify", po::value<size_t>(), "Convert multiclass on <k> classes into a contextual bandit problem and solve")
    ("searn", po::value<size_t>(), "use searn, argument=maximum action id or 0 for LDF")
    ;

  // Declare the supported options.
  desc.add_options()
    ("help,h","Look here: http://hunch.net/~vw/ and click on Tutorial.")
    ("version","Version information")
    ("random_seed", po::value<size_t>(&random_seed), "seed random number generator")
    ("noop","do no learning")
    ("print","print examples");

  //po::positional_options_description p;
  // Be friendly: if -d was left out, treat positional param as data file
  //p.add("data", -1);

  desc.add(in_opt)
    .add(out_opt)
    .add(update_opt)
    .add(weight_opt)
    .add(holdout_opt)
    .add(namespace_opt)
    .add(mf_opt)
    .add(lrq_opt)
    .add(multiclass_opt)
    .add(active_opt)
    .add(cluster_opt)
    .add(other_opt);

  po::variables_map vm = po::variables_map();
  po::variables_map vm_file = po::variables_map(); //separate variable map for storing flags in regressor file

  po::parsed_options parsed = po::command_line_parser(argc, argv).
    style(po::command_line_style::default_style ^ po::command_line_style::allow_guessing).
    options(desc).allow_unregistered().run();   // got rid of ".positional(p)" because it doesn't work well with unrecognized options
  vector<string> to_pass_further = po::collect_unrecognized(parsed.options, po::include_positional);
  string last_unrec_arg =
    (to_pass_further.size() > 0)
    ? string(to_pass_further[to_pass_further.size()-1])  // we want to write this down in case it's a data argument ala the positional option we got rid of
    : "";

  po::store(parsed, vm);
  po::notify(vm);

  if(all->numpasses > 1)
      all->holdout_set_off = false;

  if(vm.count("holdout_off"))
      all->holdout_set_off = true;

  if(!all->holdout_set_off && (vm.count("output_feature_regularizer_binary") || vm.count("output_feature_regularizer_text")))
  {
      all->holdout_set_off = true;
      cerr<<"Making holdout_set_off=true since output regularizer specified\n";
  }

  all->data_filename = "";

  all->searn = false;
  all->searnstr = NULL;

  all->sd->weighted_unlabeled_examples = all->sd->t;
  all->initial_t = (float)all->sd->t;

  if(all->initial_t > 0)
  {
    all->normalized_sum_norm_x = all->initial_t;//for the normalized update: if initial_t is bigger than 1 we interpret this as if we had seen (all->initial_t) previous fake datapoints all with norm 1
  }

  if (vm.count("help") || argc == 1) {
    /* upon direct query for help -- spit it out to stdout */
    cout << "\n" << desc << "\n";
    exit(0);
  }

  if (vm.count("quiet")) {
    all->quiet = true;
    // --quiet wins over --progress
  } else {
    all->quiet = false;

    if (vm.count("progress")) {
      string progress_str = vm["progress"].as<string>();
      all->progress_arg = (float)::atof(progress_str.c_str());

      // --progress interval is dual: either integer or floating-point
      if (progress_str.find_first_of(".") == string::npos) {
        // No "." in arg: assume integer -> additive
        all->progress_add = true;
        if (all->progress_arg < 1) {
          cerr    << "warning: additive --progress <int>"
                  << " can't be < 1: forcing to 1\n";
          all->progress_arg = 1;

        }
        all->sd->dump_interval = all->progress_arg;

      } else {
        // A "." in arg: assume floating-point -> multiplicative
        all->progress_add = false;

        if (all->progress_arg <= 1.0) {
          cerr    << "warning: multiplicative --progress <float>: "
                  << vm["progress"].as<string>()
                  << " is <= 1.0: adding 1.0\n";
          all->progress_arg += 1.0;

        } else if (all->progress_arg > 9.0) {
          cerr    << "warning: multiplicative --progress <float>"
                  << " is > 9.0: you probably meant to use an integer\n";
        }
        all->sd->dump_interval = 1.0;
      }
    }
  }

  msrand48(random_seed);

  if (vm.count("active_simulation"))
      all->active_simulation = true;

  if (vm.count("active_learning") && !all->active_simulation)
    all->active = true;

  if (vm.count("no_stdin"))
    all->stdin_off = true;

  if (vm.count("testonly") || all->eta == 0.)
    {
      if (!all->quiet)
	cerr << "only testing" << endl;
      all->training = false;
      if (all->lda > 0)
        all->eta = 0;
    }
  else
    all->training = true;

  if ( (vm.count("total") || vm.count("node") || vm.count("unique_id")) && !(vm.count("total") && vm.count("node") && vm.count("unique_id")) )
    {
      cout << "you must specificy unique_id, total, and node if you specify any" << endl;
      throw exception();
    }

  all->reg.stride = 4; //use stride of 4 for default invariant normalized adaptive updates
  //if the user specified anything in sgd,adaptive,invariant,normalized, we turn off default update rules and use whatever user specified
  if( (all->rank > 0 && !vm.count("new_mf")) || !all->training || ( ( vm.count("sgd") || vm.count("adaptive") || vm.count("invariant") || vm.count("normalized") ) && !vm.count("exact_adaptive_norm")) )
  {
    all->adaptive = all->training && vm.count("adaptive") && (all->rank == 0 && !vm.count("new_mf"));
    all->invariant_updates = all->training && vm.count("invariant");
    all->normalized_updates = all->training && vm.count("normalized") && (all->rank == 0 && !vm.count("new_mf"));

    all->reg.stride = 1;

    if( all->adaptive ) all->reg.stride *= 2;
    else all->normalized_idx = 1; //store per feature norm at 1 index offset from weight value instead of 2

    if( all->normalized_updates ) all->reg.stride *= 2;

    if(!vm.count("learning_rate") && !vm.count("l") && !(all->adaptive && all->normalized_updates))
      if (all->lda == 0)
        all->eta = 10; //default learning rate to 10 for non default update rule

    //if not using normalized or adaptive, default initial_t to 1 instead of 0
    if(!all->adaptive && !all->normalized_updates && !vm.count("initial_t")) {
      all->sd->t = 1.f;
      all->sd->weighted_unlabeled_examples = 1.f;
      all->initial_t = 1.f;
    }
    if (vm.count("feature_mask")){
      if(all->reg.stride == 1){
        all->reg.stride *= 2;//if --sgd, stride->2 and use the second position as mask
        all->feature_mask_idx = 1;
      }
      else if(all->reg.stride == 2){
        all->reg.stride *= 2;//if either normalized or adaptive, stride->4, mask_idx is still 3
      }
    }
  }

  if (all->l1_lambda < 0.) {
    cerr << "l1_lambda should be nonnegative: resetting from " << all->l1_lambda << " to 0" << endl;
    all->l1_lambda = 0.;
  }
  if (all->l2_lambda < 0.) {
    cerr << "l2_lambda should be nonnegative: resetting from " << all->l2_lambda << " to 0" << endl;
    all->l2_lambda = 0.;
  }
  all->reg_mode += (all->l1_lambda > 0.) ? 1 : 0;
  all->reg_mode += (all->l2_lambda > 0.) ? 2 : 0;
  if (!all->quiet)
    {
      if (all->reg_mode %2 && !vm.count("bfgs"))
	cerr << "using l1 regularization = " << all->l1_lambda << endl;
      if (all->reg_mode > 1)
	cerr << "using l2 regularization = " << all->l2_lambda << endl;
    }

  all->l = GD::setup(*all, vm);
  all->scorer = all->l;

  if (vm.count("bfgs") || vm.count("conjugate_gradient"))
    all->l = BFGS::setup(*all, to_pass_further, vm, vm_file);

  if (vm.count("version") || argc == 1) {
    /* upon direct query for version -- spit it out to stdout */
    cout << version.to_string() << "\n";
    exit(0);
  }


  if(vm.count("ngram")){
    if(vm.count("sort_features"))
      {
	cerr << "ngram is incompatible with sort_features.  " << endl;
	throw exception();
      }

    all->ngram_strings = vm["ngram"].as< vector<string> >();
    compile_gram(all->ngram_strings, all->ngram, (char*)"grams", all->quiet);
  }

  if(vm.count("skips"))
    {
      if(!vm.count("ngram"))
	{
	  cout << "You can not skip unless ngram is > 1" << endl;
	  throw exception();
	}

      all->skip_strings = vm["skips"].as<vector<string> >();
      compile_gram(all->skip_strings, all->skips, (char*)"skips", all->quiet);
    }

  if (vm.count("affix")) {
    parse_affix_argument(*all, vm["affix"].as<string>());
  }

  if (vm.count("spelling")) {
    vector<string> spelling_ns = vm["spelling"].as< vector<string> >();
    for (size_t id=0; id<spelling_ns.size(); id++)
      if (spelling_ns[id][0] == '_') all->spelling_features[(unsigned char)' '] = true;
      else all->spelling_features[(size_t)spelling_ns[id][0]] = true;
  }

  if (vm.count("bit_precision"))
    {
      all->default_bits = false;
      all->num_bits = (uint32_t)vm["bit_precision"].as< size_t>();
      if (all->num_bits > min(32, sizeof(size_t)*8 - 3))
	{
	  cout << "Only " << min(32, sizeof(size_t)*8 - 3) << " or fewer bits allowed.  If this is a serious limit, speak up." << endl;
	  throw exception();
	}
    }

  if (vm.count("daemon") || vm.count("pid_file") || (vm.count("port") && !all->active) ) {
    all->daemon = true;

    // allow each child to process up to 1e5 connections
    all->numpasses = (size_t) 1e5;
  }

  if (vm.count("compressed"))
      set_compressed(all->p);

  if (vm.count("data")) {
    all->data_filename = vm["data"].as<string>();
    if (ends_with(all->data_filename, ".gz"))
      set_compressed(all->p);
  } else {
    all->data_filename = "";
  }

  if(vm.count("sort_features"))
    all->p->sort_features = true;

  if (vm.count("quadratic"))
    {
      all->pairs = vm["quadratic"].as< vector<string> >();
      vector<string> newpairs;
      //string tmp;
      char printable_start = '!';
      char printable_end = '~';
      int valid_ns_size = printable_end - printable_start - 1; //will skip two characters

      if(!all->quiet)
        cerr<<"creating quadratic features for pairs: ";

      for (vector<string>::iterator i = all->pairs.begin(); i != all->pairs.end();i++){
        if(!all->quiet){
          cerr << *i << " ";
          if (i->length() > 2)
            cerr << endl << "warning, ignoring characters after the 2nd.\n";
          if (i->length() < 2) {
            cerr << endl << "error, quadratic features must involve two sets.\n";
            throw exception();
          }
        }
        //-q x:
        if((*i)[0]!=':'&&(*i)[1]==':'){
          newpairs.reserve(newpairs.size() + valid_ns_size);
          for (char j=printable_start; j<=printable_end; j++){
            if(valid_ns(j))
              newpairs.push_back(string(1,(*i)[0])+j);
          }
        }
        //-q :x
        else if((*i)[0]==':'&&(*i)[1]!=':'){
          newpairs.reserve(newpairs.size() + valid_ns_size);
          for (char j=printable_start; j<=printable_end; j++){
            if(valid_ns(j))
              newpairs.push_back(string(&j)+(*i)[1]);
          }
        }
        //-q ::
        else if((*i)[0]==':'&&(*i)[1]==':'){
          newpairs.reserve(newpairs.size() + valid_ns_size*valid_ns_size);
          for (char j=printable_start; j<=printable_end; j++){
            if(valid_ns(j)){
              for (char k=printable_start; k<=printable_end; k++){
                if(valid_ns(k))
                  newpairs.push_back(string(&j)+k);
              }
            }
          }
        }
        else{
          newpairs.push_back(string(*i));
        }
      }
      newpairs.swap(all->pairs);
      if(!all->quiet)
        cerr<<endl;
    }

  if (vm.count("cubic"))
    {
      all->triples = vm["cubic"].as< vector<string> >();
      if (!all->quiet)
	{
	  cerr << "creating cubic features for triples: ";
	  for (vector<string>::iterator i = all->triples.begin(); i != all->triples.end();i++) {
	    cerr << *i << " ";
	    if (i->length() > 3)
	      cerr << endl << "warning, ignoring characters after the 3rd.\n";
	    if (i->length() < 3) {
	      cerr << endl << "error, cubic features must involve three sets.\n";
	      throw exception();
	    }
	  }
	  cerr << endl;
	}
    }

  io_buf io_temp;
  parse_regressor_args(*all, vm, io_temp);

  //parse flags from regressor file
  all->options_from_file_argv = VW::get_argv_from_string(all->options_from_file,all->options_from_file_argc);

  po::parsed_options parsed_file = po::command_line_parser(all->options_from_file_argc, all->options_from_file_argv).
    style(po::command_line_style::default_style ^ po::command_line_style::allow_guessing).
    options(desc).allow_unregistered().run();

  po::store(parsed_file, vm_file);
  po::notify(vm_file);

  for (size_t i = 0; i < 256; i++)
    all->ignore[i] = false;
  all->ignore_some = false;

  if (vm.count("ignore"))
    {
      all->ignore_some = true;

      vector<unsigned char> ignore = vm["ignore"].as< vector<unsigned char> >();
      for (vector<unsigned char>::iterator i = ignore.begin(); i != ignore.end();i++)
	{
	  all->ignore[*i] = true;
	}
      if (!all->quiet)
	{
	  cerr << "ignoring namespaces beginning with: ";
	  for (vector<unsigned char>::iterator i = ignore.begin(); i != ignore.end();i++)
	    cerr << *i << " ";

	  cerr << endl;
	}
    }

  if (vm.count("keep"))
    {
      for (size_t i = 0; i < 256; i++)
        all->ignore[i] = true;

      all->ignore_some = true;

      vector<unsigned char> keep = vm["keep"].as< vector<unsigned char> >();
      for (vector<unsigned char>::iterator i = keep.begin(); i != keep.end();i++)
	{
	  all->ignore[*i] = false;
	}
      if (!all->quiet)
	{
	  cerr << "using namespaces beginning with: ";
	  for (vector<unsigned char>::iterator i = keep.begin(); i != keep.end();i++)
	    cerr << *i << " ";

	  cerr << endl;
	}
    }

  // (non-reduction) matrix factorization enabled
  if (!vm.count("new_mf") && all->rank > 0) {
    // store linear + 2*rank weights per index, round up to power of two
    float temp = ceilf(logf((float)(all->rank*2+1)) / logf (2.f));
    all->reg.stride = 1 << (int) temp;
    all->random_weights = true;

    if ( vm.count("adaptive") )
      {
	cerr << "adaptive is not implemented for matrix factorization" << endl;
        throw exception();
      }
    if ( vm.count("normalized") )
      {
	cerr << "normalized is not implemented for matrix factorization" << endl;
        throw exception();
      }
    if ( vm.count("exact_adaptive_norm") )
      {
	cerr << "normalized adaptive updates is not implemented for matrix factorization" << endl;
        throw exception();
      }
    if (vm.count("bfgs") || vm.count("conjugate_gradient"))
      {
	cerr << "bfgs is not implemented for matrix factorization" << endl;
	throw exception();
      }	

    //default initial_t to 1 instead of 0
    if(!vm.count("initial_t")) {
      all->sd->t = 1.f;
      all->sd->weighted_unlabeled_examples = 1.f;
      all->initial_t = 1.f;
    }
  }

  if (vm.count("noconstant"))
    all->add_constant = false;

  //if (vm.count("nonormalize"))
  //  all->nonormalize = true;

  if (vm.count("lda"))
    all->l = LDA::setup(*all, to_pass_further, vm);

  if (!vm.count("lda") && !all->adaptive && !all->normalized_updates)
    all->eta *= powf((float)(all->sd->t), all->power_t);

  if (vm.count("readable_model"))
    all->text_regressor_name = vm["readable_model"].as<string>();

  if (vm.count("invert_hash")){
    all->inv_hash_regressor_name = vm["invert_hash"].as<string>();

    all->hash_inv = true;
  }

  if (vm.count("save_per_pass"))
    all->save_per_pass = true;

  if (vm.count("save_resume"))
    all->save_resume = true;

  if (vm.count("min_prediction"))
    all->sd->min_label = vm["min_prediction"].as<float>();
  if (vm.count("max_prediction"))
    all->sd->max_label = vm["max_prediction"].as<float>();
  if (vm.count("min_prediction") || vm.count("max_prediction") || vm.count("testonly"))
    all->set_minmax = noop_mm;

  string loss_function;
  if(vm.count("loss_function"))
    loss_function = vm["loss_function"].as<string>();
  else
    loss_function = "squaredloss";
  float loss_parameter = 0.0;
  if(vm.count("quantile_tau"))
    loss_parameter = vm["quantile_tau"].as<float>();

  if (vm.count("noop"))
    all->l = NOOP::setup(*all);

  if (vm.count("print"))
    {
      all->l = PRINT::setup(*all);
      all->reg.stride = 1;
    }

  if (!vm.count("new_mf") && all->rank > 0)
    all->l = GDMF::setup(*all);

  all->loss = getLossFunction(all, loss_function, (float)loss_parameter);

  if (pow((double)all->eta_decay_rate, (double)all->numpasses) < 0.0001 )
    cerr << "Warning: the learning rate for the last pass is multiplied by: " << pow((double)all->eta_decay_rate, (double)all->numpasses)
	 << " adjust --decay_learning_rate larger to avoid this." << endl;

  if (!all->quiet)
    {
      cerr << "Num weight bits = " << all->num_bits << endl;
      cerr << "learning rate = " << all->eta << endl;
      cerr << "initial_t = " << all->sd->t << endl;
      cerr << "power_t = " << all->power_t << endl;
      if (all->numpasses > 1)
	cerr << "decay_learning_rate = " << all->eta_decay_rate << endl;
      if (all->rank > 0)
	cerr << "rank = " << all->rank << endl;
    }

  if (vm.count("predictions")) {
    if (!all->quiet)
      cerr << "predictions = " <<  vm["predictions"].as< string >() << endl;
    if (strcmp(vm["predictions"].as< string >().c_str(), "stdout") == 0)
      {
	all->final_prediction_sink.push_back((size_t) 1);//stdout
      }
    else
      {
	const char* fstr = (vm["predictions"].as< string >().c_str());
	int f;
#ifdef _WIN32
	_sopen_s(&f, fstr, _O_CREAT|_O_WRONLY|_O_BINARY|_O_TRUNC, _SH_DENYWR, _S_IREAD|_S_IWRITE);
#else
	f = open(fstr, O_CREAT|O_WRONLY|O_LARGEFILE|O_TRUNC,0666);
#endif
	if (f < 0)
	  cerr << "Error opening the predictions file: " << fstr << endl;
	all->final_prediction_sink.push_back((size_t) f);
      }
  }

  if (vm.count("raw_predictions")) {
    if (!all->quiet) {
      cerr << "raw predictions = " <<  vm["raw_predictions"].as< string >() << endl;
      if (vm.count("binary") || vm_file.count("binary"))
        cerr << "Warning: --raw has no defined value when --binary specified, expect no output" << endl;
    }
    if (strcmp(vm["raw_predictions"].as< string >().c_str(), "stdout") == 0)
      all->raw_prediction = 1;//stdout
    else
	{
	  const char* t = vm["raw_predictions"].as< string >().c_str();
	  int f;
#ifdef _WIN32
	  _sopen_s(&f, t, _O_CREAT|_O_WRONLY|_O_BINARY|_O_TRUNC, _SH_DENYWR, _S_IREAD|_S_IWRITE);
#else
	  f = open(t, O_CREAT|O_WRONLY|O_LARGEFILE|O_TRUNC,0666);
#endif
	  all->raw_prediction = f;
	}
  }

  if (vm.count("audit")){
    all->audit = true;
  }

  if (vm.count("sendto"))
    all->l = SENDER::setup(*all, vm, all->pairs);

  // Need to see if we have to load feature mask first or second.
  // -i and -mask are from same file, load -i file first so mask can use it
  if (vm.count("feature_mask") && vm.count("initial_regressor")
      && vm["feature_mask"].as<string>() == vm["initial_regressor"].as< vector<string> >()[0]) {
    // load rest of regressor
    all->l->save_load(io_temp, true, false);
    io_temp.close_file();

    // set the mask, which will reuse -i file we just loaded
    parse_mask_regressor_args(*all, vm);
  }
  else {
    // load mask first
    parse_mask_regressor_args(*all, vm);

    // load rest of regressor
    all->l->save_load(io_temp, true, false);
    io_temp.close_file();
  }

  bool got_mc = false;
  bool got_cs = false;
  bool got_cb = false;

  if(vm.count("nn") || vm_file.count("nn") )
    all->l = NN::setup(*all, to_pass_further, vm, vm_file);

  if (vm.count("new_mf") && all->rank > 0)
    all->l = MF::setup(*all, vm);

  if(vm.count("autolink") || vm_file.count("autolink") )
    all->l = ALINK::setup(*all, to_pass_further, vm, vm_file);

  if (vm.count("lrq") || vm_file.count("lrq"))
    all->l = LRQ::setup(*all, to_pass_further, vm, vm_file);

  all->l = Scorer::setup(*all, to_pass_further, vm, vm_file);

  if(vm.count("top") || vm_file.count("top") )
    all->l = TOPK::setup(*all, to_pass_further, vm, vm_file);

  if (vm.count("binary") || vm_file.count("binary"))
    all->l = BINARY::setup(*all, to_pass_further, vm, vm_file);

  if(vm.count("oaa") || vm_file.count("oaa") ) {
    if (got_mc) { cerr << "error: cannot specify multiple MC learners" << endl; throw exception(); }

    all->l = OAA::setup(*all, to_pass_further, vm, vm_file);
    got_mc = true;
  }

  if (vm.count("ect") || vm_file.count("ect") ) {
    if (got_mc) { cerr << "error: cannot specify multiple MC learners" << endl; throw exception(); }

    all->l = ECT::setup(*all, to_pass_further, vm, vm_file);
    got_mc = true;
  }

  if(vm.count("csoaa") || vm_file.count("csoaa") ) {
    if (got_cs) { cerr << "error: cannot specify multiple CS learners" << endl; throw exception(); }

    all->l = CSOAA::setup(*all, to_pass_further, vm, vm_file);
    all->cost_sensitive = all->l;
    got_cs = true;
  }

  if(vm.count("wap") || vm_file.count("wap") ) {
    if (got_cs) { cerr << "error: cannot specify multiple CS learners" << endl; throw exception(); }

    all->l = WAP::setup(*all, to_pass_further, vm, vm_file);
    all->cost_sensitive = all->l;
    got_cs = true;
  }

  if(vm.count("csoaa_ldf") || vm_file.count("csoaa_ldf")) {
    if (got_cs) { cerr << "error: cannot specify multiple CS learners" << endl; throw exception(); }

    all->l = CSOAA_AND_WAP_LDF::setup(*all, to_pass_further, vm, vm_file);
    all->cost_sensitive = all->l;
    got_cs = true;
  }

  if(vm.count("wap_ldf") || vm_file.count("wap_ldf") ) {
    if (got_cs) { cerr << "error: cannot specify multiple CS learners" << endl; throw exception(); }

    all->l = CSOAA_AND_WAP_LDF::setup(*all, to_pass_further, vm, vm_file);
    all->cost_sensitive = all->l;
    got_cs = true;
  }

  if( vm.count("cb") || vm_file.count("cb") )
  {
    if(!got_cs) {
      if( vm_file.count("cb") ) vm.insert(pair<string,po::variable_value>(string("csoaa"),vm_file["cb"]));
      else vm.insert(pair<string,po::variable_value>(string("csoaa"),vm["cb"]));

      all->l = CSOAA::setup(*all, to_pass_further, vm, vm_file);  // default to CSOAA unless wap is specified
      all->cost_sensitive = all->l;
      got_cs = true;
    }

    all->l = CB::setup(*all, to_pass_further, vm, vm_file);
    got_cb = true;
  }

  if (vm.count("cbify") || vm_file.count("cbify"))
    {
      if(!got_cs) {
	if( vm_file.count("cbify") ) vm.insert(pair<string,po::variable_value>(string("csoaa"),vm_file["cbify"]));
	else vm.insert(pair<string,po::variable_value>(string("csoaa"),vm["cbify"]));
	
	all->l = CSOAA::setup(*all, to_pass_further, vm, vm_file);  // default to CSOAA unless wap is specified
	all->cost_sensitive = all->l;
	got_cs = true;
      }

      if (!got_cb) {
	if( vm_file.count("cbify") ) vm.insert(pair<string,po::variable_value>(string("cb"),vm_file["cbify"]));
	else vm.insert(pair<string,po::variable_value>(string("cb"),vm["cbify"]));
	all->l = CB::setup(*all, to_pass_further, vm, vm_file);
	got_cb = true;
      }

      all->l = CBIFY::setup(*all, to_pass_further, vm, vm_file);
    }

  if (vm.count("searn") || vm_file.count("searn") ) {
    if (!got_cs && !got_cb) {
      if( vm_file.count("searn") ) vm.insert(pair<string,po::variable_value>(string("csoaa"),vm_file["searn"]));
      else vm.insert(pair<string,po::variable_value>(string("csoaa"),vm["searn"]));

      all->l = CSOAA::setup(*all, to_pass_further, vm, vm_file);  // default to CSOAA unless others have been specified
      all->cost_sensitive = all->l;
      got_cs = true;
    }
    //all->searnstr = (Searn::searn*)calloc(1, sizeof(Searn::searn));
    all->l = Searn::setup(*all, to_pass_further, vm, vm_file);
  }

  if (got_cb && got_mc) {
    cerr << "error: doesn't make sense to do both MC learning and CB learning" << endl;
    throw exception();
  }

  if(vm.count("bs") || vm_file.count("bs") )
    all->l = BS::setup(*all, to_pass_further, vm, vm_file);

  if (to_pass_further.size() > 0) {
    bool is_actually_okay = false;

    // special case to try to emulate the missing -d
    if ((to_pass_further.size() == 1) &&
        (to_pass_further[to_pass_further.size()-1] == last_unrec_arg)) {

      int f = io_buf().open_file(last_unrec_arg.c_str(), all->stdin_off, io_buf::READ);
      if (f != -1) {
#ifdef _WIN32
		 _close(f);
#else
		  close(f);
#endif
        //cerr << "warning: final argument '" << last_unrec_arg << "' assumed to be input file; in the future, please use -d" << endl;
        all->data_filename = last_unrec_arg;
        if (ends_with(last_unrec_arg, ".gz"))
          set_compressed(all->p);
        is_actually_okay = true;
      }
    }

    if (!is_actually_okay) {
      cerr << "unrecognized options:";
      for (size_t i=0; i<to_pass_further.size(); i++)
        cerr << " " << to_pass_further[i];
      cerr << endl;
      throw exception();
    }
  }

  parse_source_args(*all, vm, all->quiet,all->numpasses);

  // force wpp to be a power of 2 to avoid 32-bit overflow
  uint32_t i = 0;
  size_t params_per_problem = all->l->increment;
  while (params_per_problem > (uint32_t)(1 << i))
    i++;
  all->wpp = (1 << i) / all->reg.stride;

  return all;
}

namespace VW {
  void cmd_string_replace_value( string& cmd, string flag_to_replace, string new_value )
  {
    flag_to_replace.append(" "); //add a space to make sure we obtain the right flag in case 2 flags start with the same set of characters
    size_t pos = cmd.find(flag_to_replace);
    if( pos == string::npos ) {
      //flag currently not present in command string, so just append it to command string
      cmd.append(" ");
      cmd.append(flag_to_replace);
      cmd.append(new_value);
    }
    else {
      //flag is present, need to replace old value with new value

      //compute position after flag_to_replace
      pos += flag_to_replace.size();

      //now pos is position where value starts
      //find position of next space
      size_t pos_after_value = cmd.find(" ",pos);
      if(pos_after_value == string::npos) {
        //we reach the end of the string, so replace the all characters after pos by new_value
        cmd.replace(pos,cmd.size()-pos,new_value);
      }
      else {
        //replace characters between pos and pos_after_value by new_value
        cmd.replace(pos,pos_after_value-pos,new_value);
      }
    }
  }

  char** get_argv_from_string(string s, int& argc)
  {
    char* c = (char*)calloc(s.length()+3, sizeof(char));
    c[0] = 'b';
    c[1] = ' ';
    strcpy(c+2, s.c_str());
    substring ss = {c, c+s.length()+2};
    v_array<substring> foo;
    foo.end_array = foo.begin = foo.end = NULL;
    tokenize(' ', ss, foo);

    char** argv = (char**)calloc(foo.size(), sizeof(char*));
    for (size_t i = 0; i < foo.size(); i++)
      {
	*(foo[i].end) = '\0';
	argv[i] = (char*)calloc(foo[i].end-foo[i].begin+1, sizeof(char));
        sprintf(argv[i],"%s",foo[i].begin);
      }

    argc = (int)foo.size();
    free(c);
    foo.delete_v();
    return argv;
  }

  vw* initialize(string s)
  {
    int argc = 0;
    s += " --no_stdin";
    char** argv = get_argv_from_string(s,argc);

    vw* all = parse_args(argc, argv);
<<<<<<< HEAD
    
    initialize_parser_datastructures(*all);
=======

    initialize_examples(*all);
>>>>>>> 6a8158a8

    for(int i = 0; i < argc; i++)
      free(argv[i]);
    free (argv);

    return all;
  }

  void finish(vw& all)
  {
    finalize_regressor(all, all.final_regressor_name);
    all.l->finish();
    delete all.l;
    if (all.reg.weight_vector != NULL)
      free(all.reg.weight_vector);
    free_parser(all);
    finalize_source(all.p);
    all.p->parse_name.erase();
    all.p->parse_name.delete_v();
    free(all.p);
    free(all.sd);
    for (int i = 0; i < all.options_from_file_argc; i++)
      free(all.options_from_file_argv[i]);
    free(all.options_from_file_argv);
    for (size_t i = 0; i < all.final_prediction_sink.size(); i++)
      if (all.final_prediction_sink[i] != 1)
	io_buf::close_file_or_socket(all.final_prediction_sink[i]);
    all.final_prediction_sink.delete_v();
    delete all.loss;
    delete &all;
  }
}<|MERGE_RESOLUTION|>--- conflicted
+++ resolved
@@ -1083,13 +1083,8 @@
     char** argv = get_argv_from_string(s,argc);
 
     vw* all = parse_args(argc, argv);
-<<<<<<< HEAD
     
     initialize_parser_datastructures(*all);
-=======
-
-    initialize_examples(*all);
->>>>>>> 6a8158a8
 
     for(int i = 0; i < argc; i++)
       free(argv[i]);
