/*
Copyright (c) by respective owners including Yahoo!, Microsoft, and
individual contributors. All rights reserved.  Released under a BSD (revised)
license as described in the file LICENSE.
 */
#include <float.h>
#include <errno.h>

#include "reductions.h"
#include "v_hashmap.h"
#include "label_dictionary.h"
#include "vw.h"
#include "gd.h" // GD::foreach_feature() needed in subtract_example()
#include "vw_exception.h"
#include <algorithm>
#include "csoaa.h"

using namespace std;
using namespace LEARNER;
using namespace COST_SENSITIVE;

namespace CSOAA
{
struct csoaa
{
  uint32_t num_classes;
  polyprediction* pred;
};

template<bool is_learn>
inline void inner_loop(single_learner& base, example& ec, uint32_t i, float cost,
                       uint32_t& prediction, float& score, float& partial_prediction)
{
  if (is_learn)
  {
    ec.weight = (cost == FLT_MAX) ? 0.f : 1.f;
    ec.l.simple.label = cost;
    base.learn(ec, i-1);
  }
  else
    base.predict(ec, i-1);

  partial_prediction = ec.partial_prediction;
  if (ec.partial_prediction < score || (ec.partial_prediction == score && i < prediction))
  {
    score = ec.partial_prediction;
    prediction = i;
  }
  add_passthrough_feature(ec, i, ec.partial_prediction);
}

#define DO_MULTIPREDICT true

template <bool is_learn>
void predict_or_learn(csoaa& c, single_learner& base, example& ec)
{
  //cerr << "------------- passthrough" << endl;
  COST_SENSITIVE::label ld = ec.l.cs;
  uint32_t prediction = 1;
  float score = FLT_MAX;
  size_t pt_start = ec.passthrough ? ec.passthrough->size() : 0;
  ec.l.simple = { 0., 0., 0. };
  if (ld.costs.size() > 0)
  {
    for (auto& cl : ld.costs)
      inner_loop<is_learn>(base, ec, cl.class_index, cl.x, prediction, score, cl.partial_prediction);
    ec.partial_prediction = score;
  }
  else if (DO_MULTIPREDICT && !is_learn)
  {
    ec.l.simple = { FLT_MAX, 0.f, 0.f };
    base.multipredict(ec, 0, c.num_classes, c.pred, false);
    for (uint32_t i = 1; i <= c.num_classes; i++)
    {
      add_passthrough_feature(ec, i, c.pred[i-1].scalar);
      if (c.pred[i-1].scalar < c.pred[prediction-1].scalar)
        prediction = i;
    }
    ec.partial_prediction = c.pred[prediction-1].scalar;
  }
  else
  {
    float temp;
    for (uint32_t i = 1; i <= c.num_classes; i++)
      inner_loop<false>(base, ec, i, FLT_MAX, prediction, score, temp);
  }
  if (ec.passthrough)
  {
    uint64_t second_best = 0;
    float    second_best_cost = FLT_MAX;
    for (size_t i=0; i<ec.passthrough->size() - pt_start; i++)
    {
      float  val = ec.passthrough->values[pt_start + i];
      if ((val > ec.partial_prediction) && (val < second_best_cost))
      {
        second_best_cost = val;
        second_best = ec.passthrough->indicies[pt_start + i];
      }
    }
    if (second_best_cost < FLT_MAX)
    {
      float margin = second_best_cost - ec.partial_prediction;
      add_passthrough_feature(ec, constant*2, margin);
      add_passthrough_feature(ec, constant*2+1 + second_best, 1.);
    }
    else
      add_passthrough_feature(ec, constant*3, 1.);
  }

  ec.pred.multiclass = prediction;
  ec.l.cs = ld;
}

void finish_example(vw& all, csoaa&, example& ec)
{
  output_example(all, ec);
  VW::finish_example(all, ec);
}

void finish(csoaa& c)
{
  free(c.pred);
}


base_learner* csoaa_setup(arguments& arg)
{
  auto c = scoped_calloc_or_throw<csoaa>();
  if (arg.new_options("Cost Sensitive One Against All")
      .critical("csoaa", c->num_classes, "One-against-all multiclass with <k> costs").missing())
    return nullptr;

  c->pred = calloc_or_throw<polyprediction>(c->num_classes);

  learner<csoaa,example>& l = init_learner(c, as_singleline(setup_base(arg)), predict_or_learn<true>,
                                   predict_or_learn<false>, c->num_classes, prediction_type::multiclass);
  arg.all->p->lp = cs_label;
  arg.all->label_type = label_type::cs;

  l.set_finish_example(finish_example);
  l.set_finish(finish);
  arg.all->cost_sensitive = make_base(l);
  return arg.all->cost_sensitive;
}

using namespace ACTION_SCORE;

// TODO: passthrough for ldf
struct ldf
{
  LabelDict::label_feature_map label_features;

  size_t read_example_this_loop;
  bool is_wap;
  bool first_pass;
  bool treat_as_classifier;
  bool is_probabilities;
  float csoaa_example_t;
  vw* all;

  bool rank;
  action_scores a_s;
  uint64_t ft_offset;

  v_array<action_scores > stored_preds;
};

bool ec_is_label_definition(example& ec) // label defs look like "0:___" or just "label:___"
{
  if (ec.indices.size() < 1) return false;
  if (ec.indices[0] != 'l') return false;
  v_array<COST_SENSITIVE::wclass> costs = ec.l.cs.costs;
  for (size_t j=0; j<costs.size(); j++)
    if ((costs[j].class_index != 0) || (costs[j].x <= 0.)) return false;
  return true;
}

bool ec_seq_is_label_definition(multi_ex& ec_seq)
{
  if (ec_seq.size() == 0) return false;
  bool is_lab = ec_is_label_definition(*ec_seq[0]);
  for (size_t i = 1; i<ec_seq.size(); i++)
    if (is_lab != ec_is_label_definition(*ec_seq[i]))
      THROW("error: mixed label definition and examples in ldf data!");
  return is_lab;
}

bool ec_seq_has_label_definition(multi_ex& ec_seq)
{
  return std::any_of(ec_seq.cbegin(), ec_seq.cend(),
    [](example* ec) { return ec_is_label_definition(*ec); }
  );
}

inline bool cmp_wclass_ptr(const COST_SENSITIVE::wclass* a, const COST_SENSITIVE::wclass* b) { return a->x < b->x; }

void compute_wap_values(vector<COST_SENSITIVE::wclass*> costs)
{
  std::sort(costs.begin(), costs.end(), cmp_wclass_ptr);
  costs[0]->wap_value = 0.;
  for (size_t i=1; i<costs.size(); i++)
    costs[i]->wap_value = costs[i-1]->wap_value + (costs[i]->x - costs[i-1]->x) / (float)i;
}

// Substract a given feature from example ec.
// Rather than finding the corresponding namespace and feature in ec,
// add a new feature with opposite value (but same index) to ec to a special wap_ldf_namespace.
// This is faster and allows fast undo in unsubtract_example().
void subtract_feature(example& ec, float feature_value_x, uint64_t weight_index)
{ ec.feature_space[wap_ldf_namespace].push_back(-feature_value_x, weight_index); }

// Iterate over all features of ecsub including quadratic and cubic features and subtract them from ec.
void subtract_example(vw& all, example *ec, example *ecsub)
{
  features& wap_fs = ec->feature_space[wap_ldf_namespace];
  wap_fs.sum_feat_sq = 0;
  GD::foreach_feature<example&, uint64_t, subtract_feature>(all, *ecsub, *ec);
  ec->indices.push_back(wap_ldf_namespace);
  ec->num_features += wap_fs.size();
  ec->total_sum_feat_sq += wap_fs.sum_feat_sq;
}

void unsubtract_example(example *ec)
{
  if (ec->indices.size() == 0)
  {
    cerr << "internal error (bug): trying to unsubtract_example, but there are no namespaces!" << endl;
    return;
  }

  if (ec->indices.last() != wap_ldf_namespace)
  {
    cerr << "internal error (bug): trying to unsubtract_example, but either it wasn't added, or something was added after and not removed!" << endl;
    return;
  }

  features& fs = ec->feature_space[wap_ldf_namespace];
  ec->num_features -= fs.size();
  ec->total_sum_feat_sq -= fs.sum_feat_sq;
  fs.clear();
  ec->indices.decr();
}

void make_single_prediction(ldf& data, single_learner& base, example& ec)
{
  COST_SENSITIVE::label ld = ec.l.cs;
  label_data simple_label;
  simple_label.initial = 0.;
  simple_label.label = FLT_MAX;

  LabelDict::add_example_namespace_from_memory(data.label_features, ec, ld.costs[0].class_index);

  ec.l.simple = simple_label;
  uint64_t old_offset = ec.ft_offset;
  ec.ft_offset = data.ft_offset;
  base.predict(ec); // make a prediction
  ec.ft_offset = old_offset;
  ld.costs[0].partial_prediction = ec.partial_prediction;

  LabelDict::del_example_namespace_from_memory(data.label_features, ec, ld.costs[0].class_index);
  ec.l.cs = ld;
}

bool test_ldf_sequence(ldf& data, size_t start_K, multi_ex& ec_seq)
{
  bool isTest;
  if (start_K == ec_seq.size())
    isTest = true;
  else
<<<<<<< HEAD
    isTest = COST_SENSITIVE::cs_label.test_label(&data.ec_seq[start_K]->l);
  for (size_t k=start_K; k<data.ec_seq.size(); k++)
=======
    isTest = COST_SENSITIVE::example_is_test(*ec_seq[start_K]);
  for (size_t k=start_K; k<ec_seq.size(); k++)
>>>>>>> 24233e23
  {
    example *ec = ec_seq[k];
    // Each sub-example must have just one cost
    assert(ec->l.cs.costs.size()==1);

    if (COST_SENSITIVE::cs_label.test_label(&ec->l) != isTest)
    {
      isTest = true;
      data.all->opts_n_args.trace_message << "warning: ldf example has mix of train/test data; assuming test" << endl;
    }
    if (ec_is_example_header(*ec))
      THROW("warning: example headers at position " << k << ": can only have in initial position!");
  }
  return isTest;
}

void do_actual_learning_wap(ldf& data, single_learner& base, size_t start_K, multi_ex& ec_seq)
{
  size_t K = ec_seq.size();
  vector<COST_SENSITIVE::wclass*> all_costs;
  for (size_t k=start_K; k<K; k++)
    all_costs.push_back(&ec_seq[k]->l.cs.costs[0]);
  compute_wap_values(all_costs);

  for (size_t k1=start_K; k1<K; k1++)
  {
    example *ec1 = ec_seq[k1];

    // save original variables
    COST_SENSITIVE::label   save_cs_label = ec1->l.cs;
    label_data& simple_label = ec1->l.simple;

    v_array<COST_SENSITIVE::wclass> costs1 = save_cs_label.costs;
    if (costs1[0].class_index == (uint32_t)-1) continue;

    LabelDict::add_example_namespace_from_memory(data.label_features, *ec1, costs1[0].class_index);

    for (size_t k2=k1+1; k2<K; k2++)
    {
      example *ec2 = ec_seq[k2];
      v_array<COST_SENSITIVE::wclass> costs2 = ec2->l.cs.costs;

      if (costs2[0].class_index == (uint32_t)-1) continue;
      float value_diff = fabs(costs2[0].wap_value - costs1[0].wap_value);
      //float value_diff = fabs(costs2[0].x - costs1[0].x);
      if (value_diff < 1e-6)
        continue;

      LabelDict::add_example_namespace_from_memory(data.label_features, *ec2, costs2[0].class_index);

      // learn
      simple_label.initial = 0.;
      simple_label.label = (costs1[0].x < costs2[0].x) ? -1.0f : 1.0f;
      ec1->weight = value_diff;
      ec1->partial_prediction = 0.;
      subtract_example(*data.all, ec1, ec2);
      uint64_t old_offset = ec1->ft_offset;
      ec1->ft_offset = data.ft_offset;
      base.learn(*ec1);
      ec1->ft_offset = old_offset;
      unsubtract_example(ec1);

      LabelDict::del_example_namespace_from_memory(data.label_features, *ec2, costs2[0].class_index);
    }
    LabelDict::del_example_namespace_from_memory(data.label_features, *ec1, costs1[0].class_index);

    // restore original cost-sensitive label, sum of importance weights
    ec1->l.cs = save_cs_label;
    // TODO: What about partial_prediction? See do_actual_learning_oaa.
  }
}

void do_actual_learning_oaa(ldf& data, single_learner& base, size_t start_K, multi_ex& ec_seq)
{
  size_t K = ec_seq.size();
  float  min_cost  = FLT_MAX;
  float  max_cost  = -FLT_MAX;

  for (size_t k=start_K; k<K; k++)
  {
    float ec_cost = ec_seq[k]->l.cs.costs[0].x;
    if (ec_cost < min_cost) min_cost = ec_cost;
    if (ec_cost > max_cost) max_cost = ec_cost;
  }

  for (size_t k=start_K; k<K; k++)
  {
    example *ec = ec_seq[k];

    // save original variables
    label save_cs_label = ec->l.cs;
    v_array<COST_SENSITIVE::wclass> costs = save_cs_label.costs;

    // build example for the base learner
    label_data simple_label;

    simple_label.initial = 0.;
    float old_weight = ec->weight;
    if (!data.treat_as_classifier)   // treat like regression
      simple_label.label = costs[0].x;
    else     // treat like classification
    {
      if (costs[0].x <= min_cost)
      {
        simple_label.label = -1.;
        ec->weight = old_weight * (max_cost - min_cost);
      }
      else
      {
        simple_label.label = 1.;
        ec->weight = old_weight * (costs[0].x - min_cost);
      }
    }
    ec->l.simple = simple_label;

    // learn
    LabelDict::add_example_namespace_from_memory(data.label_features, *ec, costs[0].class_index);
    uint64_t old_offset = ec->ft_offset;
    ec->ft_offset = data.ft_offset;
    base.learn(*ec);
    ec->ft_offset = old_offset;
    LabelDict::del_example_namespace_from_memory(data.label_features, *ec, costs[0].class_index);
    ec->weight = old_weight;

    // restore original cost-sensitive label, sum of importance weights and partial_prediction
    ec->l.cs = save_cs_label;
    ec->partial_prediction = costs[0].partial_prediction;
  }
}


/*
* The begining of the multi_ex sequence may be labels.  Process those
* and return the start index of the un-processed examples
*/
multi_ex process_labels(ldf& data, const multi_ex& ec_seq_all);

/*
 * 1) process all labels at first
 * 2) verify no labels in the middle of data
 * 3) learn_or_predict(data) with rest
 */
template <bool is_learn>
void do_actual_learning(ldf& data, single_learner& base, multi_ex& ec_seq_all)
{
  if (ec_seq_all.size() == 0) return;  // nothing to do

  data.ft_offset = ec_seq_all[0]->ft_offset;

  // handle label definitions
  auto ec_seq = process_labels(data, ec_seq_all);
  if (ec_seq.size() == 0) return;  // nothing more to do

  // Ensure there are no more labels
  // (can be done in existing loops later but as a side effect learning
  //    will happen with bad example)
  if (ec_seq_has_label_definition(ec_seq))
  {
    THROW("error: label definition encountered in data block");
  }

  /////////////////////// add headers
  uint32_t K = (uint32_t)ec_seq.size();
  uint32_t start_K = 0;

  if (ec_is_example_header(*ec_seq[0]))
  {
    start_K = 1;
    for (uint32_t k=1; k<K; k++)
      LabelDict::add_example_namespaces_from_example(*ec_seq[k], *ec_seq[0]);
  }
  bool isTest = test_ldf_sequence(data, start_K, ec_seq);
  /////////////////////// do prediction
  uint32_t predicted_K = start_K;
  if(data.rank)
  {
    data.a_s.clear();
    data.stored_preds.clear();
    if (start_K > 0)
      data.stored_preds.push_back(ec_seq[0]->pred.a_s);
    for (uint32_t k=start_K; k<K; k++)
    {
      data.stored_preds.push_back(ec_seq[k]->pred.a_s);
      example *ec = ec_seq[k];
      make_single_prediction(data, base, *ec);
      action_score s;
      s.score = ec->partial_prediction;
      s.action = k - start_K;
      data.a_s.push_back(s);
    }

    qsort((void*) data.a_s.begin(), data.a_s.size(), sizeof(action_score), score_comp);
  }
  else
  {
    float  min_score = FLT_MAX;
    for (uint32_t k=start_K; k<K; k++)
    {
      example *ec = ec_seq[k];
      make_single_prediction(data, base, *ec);
      if (ec->partial_prediction < min_score)
      {
        min_score = ec->partial_prediction;
        predicted_K = k;
      }
    }
  }

  /////////////////////// learn
  if (is_learn && !isTest)
  {
    if (data.is_wap) do_actual_learning_wap(data, base, start_K, ec_seq);
    else             do_actual_learning_oaa(data, base, start_K, ec_seq);
  }

  if(data.rank)
  {
    data.stored_preds[0].clear();
    if (start_K > 0)
    {
      ec_seq[0]->pred.a_s = data.stored_preds[0];
    }
    for (size_t k=start_K; k<K; k++)
    {
      ec_seq[k]->pred.a_s = data.stored_preds[k];
      ec_seq[0]->pred.a_s.push_back(data.a_s[k-start_K]);
    }
  }
  else
  {
    // Mark the predicted subexample with its class_index, all other with 0
    for (size_t k=start_K; k<K; k++)
    {
      if (k == predicted_K)
        ec_seq[k]->pred.multiclass =  ec_seq[k]->l.cs.costs[0].class_index;
      else
        ec_seq[k]->pred.multiclass =  0;
    }
  }
  /////////////////////// remove header
  if (start_K > 0)
    for (size_t k=1; k<K; k++)
      LabelDict::del_example_namespaces_from_example(*ec_seq[k], *ec_seq[0]);

  ////////////////////// compute probabilities
  if (data.is_probabilities)
  {
    float sum_prob = 0;
    for (size_t k=start_K; k<K; k++)
    {
      // probability(correct_class) = 1 / (1+exp(-score)), where score is higher for better classes,
      // but partial_prediction is lower for better classes (we are predicting the cost),
      // so we need to take score = -partial_prediction,
      // thus probability(correct_class) = 1 / (1+exp(-(-partial_prediction)))
      float prob = 1.f / (1.f + exp(ec_seq[k]->partial_prediction));
      ec_seq[k]->pred.prob = prob;
      sum_prob += prob;
    }
    // make sure that the probabilities sum up (exactly) to one
    for (size_t k=start_K; k<K; k++)
    {
      ec_seq[k]->pred.prob /= sum_prob;
    }
  }
}

void global_print_newline(vw& all)
{
  char temp[1];
  temp[0] = '\n';
  for (size_t i=0; i<all.final_prediction_sink.size(); i++)
  {
    int f = all.final_prediction_sink[i];
    ssize_t t;
    t = io_buf::write_file_or_socket(f, temp, 1);
    if (t != 1)
      cerr << "write error: " << strerror(errno) << endl;
  }
}

void output_example(vw& all, example& ec, bool& hit_loss, multi_ex* ec_seq, ldf& data)
{
  label& ld = ec.l.cs;
  v_array<COST_SENSITIVE::wclass> costs = ld.costs;

  if (example_is_newline(ec)) return;
  if (ec_is_example_header(ec)) return;
  if (ec_is_label_definition(ec)) return;

  all.sd->total_features += ec.num_features;

  float loss = 0.;

  uint32_t predicted_class;
  if (data.is_probabilities)
  {
    // predicted_K was already computed in do_actual_learning(),
    // but we cannot store it in ec.pred union because we store ec.pred.prob there.
    // So we must compute it again.
    size_t start_K = 0;
    size_t K = ec_seq->size();
    if (ec_is_example_header(*(*ec_seq)[0]))
      start_K = 1;
    uint32_t predicted_K = (uint32_t)start_K;
    float  min_score = FLT_MAX;
    for (size_t k=start_K; k<K; k++)
    {
      example *ec = (*ec_seq)[k];
      if (ec->partial_prediction < min_score)
      {
        min_score = ec->partial_prediction;
        predicted_K = (uint32_t)k;
      }
    }
    predicted_class = (*ec_seq)[predicted_K]->l.cs.costs[0].class_index;
  }
  else
    predicted_class = ec.pred.multiclass;

  if (!COST_SENSITIVE::cs_label.test_label(&ec.l))
  {
    for (size_t j=0; j<costs.size(); j++)
    {
      if (hit_loss) break;
      if (predicted_class == costs[j].class_index)
      {
        loss = costs[j].x;
        hit_loss = true;
      }
    }

    all.sd->sum_loss += loss;
    all.sd->sum_loss_since_last_dump += loss;
  }

  for (int sink : all.final_prediction_sink)
    all.print(sink, data.is_probabilities ? ec.pred.prob : (float)ec.pred.multiclass, 0, ec.tag);

  if (all.raw_prediction > 0)
  {
    string outputString;
    stringstream outputStringStream(outputString);
    for (size_t i = 0; i < costs.size(); i++)
    {
      if (i > 0) outputStringStream << ' ';
      outputStringStream << costs[i].class_index << ':' << costs[i].partial_prediction;
    }
    //outputStringStream << endl;
    all.print_text(all.raw_prediction, outputStringStream.str(), ec.tag);
  }

  COST_SENSITIVE::print_update(all, COST_SENSITIVE::cs_label.test_label(&ec.l), ec, ec_seq, false, predicted_class);
}

void output_rank_example(vw& all, example& head_ec, bool& hit_loss, multi_ex* ec_seq)
{
  label& ld = head_ec.l.cs;
  v_array<COST_SENSITIVE::wclass> costs = ld.costs;

  if (example_is_newline(head_ec)) return;
  if (ec_is_label_definition(head_ec)) return;

  all.sd->total_features += head_ec.num_features;

  float loss = 0.;
  v_array<action_score>& preds = head_ec.pred.a_s;

  if (!COST_SENSITIVE::cs_label.test_label(&head_ec.l))
  {
    size_t idx = 0;
    for (example* ex : *ec_seq)
    {
      if(ec_is_example_header(*ex)) continue;
      if (hit_loss) break;
      if (preds[0].action == idx)
      {
        loss = ex->l.cs.costs[0].x;
        hit_loss = true;
      }
      idx++;
    }
    all.sd->sum_loss += loss;
    all.sd->sum_loss_since_last_dump += loss;
    assert(loss >= 0);
  }

  for (int sink : all.final_prediction_sink)
    print_action_score(sink, head_ec.pred.a_s, head_ec.tag);

  if (all.raw_prediction > 0)
  {
    string outputString;
    stringstream outputStringStream(outputString);
    for (size_t i = 0; i < costs.size(); i++)
    {
      if (i > 0) outputStringStream << ' ';
      outputStringStream << costs[i].class_index << ':' << costs[i].partial_prediction;
    }
    //outputStringStream << endl;
    all.print_text(all.raw_prediction, outputStringStream.str(), head_ec.tag);
  }

  COST_SENSITIVE::print_update(all, COST_SENSITIVE::cs_label.test_label(&head_ec.l), head_ec, ec_seq, true, 0);
}

void output_example_seq(vw& all, ldf& data, multi_ex& ec_seq)
{
  size_t K = ec_seq.size();
  if ((K > 0) && !ec_seq_is_label_definition(ec_seq))
  {
    size_t start_K = 0;
    if (ec_is_example_header(*(ec_seq[0])))
      start_K = 1;
    if (test_ldf_sequence(data, start_K, ec_seq))
      all.sd->weighted_unlabeled_examples += 1;
    else
      all.sd->weighted_labeled_examples += 1;
    all.sd->example_number++;

    bool hit_loss = false;
    if(data.rank)
      output_rank_example(all, **(ec_seq.begin()), hit_loss, &(ec_seq));
    else
      for (example* ec : ec_seq)
        output_example(all, *ec, hit_loss, &(ec_seq), data);

    if (all.raw_prediction > 0)
    {
      v_array<char> empty = { nullptr, nullptr, nullptr, 0 };
      all.print_text(all.raw_prediction, "", empty);
    }

    if (data.is_probabilities)
    {
      size_t start_K = ec_is_example_header(*ec_seq[0]) ? 1 : 0;
      float  min_cost = FLT_MAX;
      size_t correct_class_k = start_K;

      for (size_t k=start_K; k<K; k++)
      {
        float ec_cost = ec_seq[k]->l.cs.costs[0].x;
        if (ec_cost < min_cost)
        {
          min_cost = ec_cost;
          correct_class_k = k;
        }
      }

      float multiclass_log_loss = 999; // -log(0) = plus infinity
      float correct_class_prob = ec_seq[correct_class_k]->pred.prob;
      if (correct_class_prob > 0)
        multiclass_log_loss = -log(correct_class_prob);

      // TODO: How to detect if we should update holdout or normal loss?
      // (ec.test_only) OR (COST_SENSITIVE::example_is_test(ec))
      // What should be the "ec"? data.ec_seq[0]?
      // Based on parse_args.cc (where "average multiclass log loss") is printed,
      // I decided to try yet another way: (!all.holdout_set_off).
      if (!all.holdout_set_off)
        all.sd->holdout_multiclass_log_loss += multiclass_log_loss;
      else
        all.sd->multiclass_log_loss += multiclass_log_loss;
    }
  }
}

void end_pass(ldf& data)
{
  data.first_pass = false;
}

void finish_multiline_example(vw& all, ldf& data, multi_ex& ec_seq)
{
  if (ec_seq.size() > 0)
  {
<<<<<<< HEAD
    if (COST_SENSITIVE::cs_label.test_label(&ec.l))
      all.sd->weighted_unlabeled_examples += ec.weight;
    else
      all.sd->weighted_labeled_examples += ec.weight;
    all.sd->example_number++;
=======
    output_example_seq(all, data, ec_seq);
    global_print_newline(all);
>>>>>>> 24233e23
  }
  VW::clear_seq_and_finish_examples(all, ec_seq);
}

void finish(ldf& data)
{
  LabelDict::free_label_features(data.label_features);
  data.a_s.delete_v();
  data.stored_preds.delete_v();
}

/*
* Process a single example as a label.
* Note: example should already be confirmed as a label
*/
void inline process_label(ldf& data, example* ec)
{
<<<<<<< HEAD
  vw* all = data.all;
  data.ft_offset = ec.ft_offset;
  bool is_test_ec = COST_SENSITIVE::cs_label.test_label(&ec.l);
  bool need_to_break = data.ec_seq.size() >= all->p->ring_size - 2;

  // singleline is used by library/ezexample_predict
  if (data.is_singleline)
=======
  auto new_fs = ec->feature_space[ec->indices[0]];
  auto& costs = ec->l.cs.costs;
  for (size_t j = 0; j<costs.size(); j++)
>>>>>>> 24233e23
  {
    const auto lab = (size_t)costs[j].x;
    LabelDict::set_label_features(data.label_features, lab, new_fs);
  }
}

/*
* The begining of the multi_ex sequence may be labels.  Process those
* and return the start index of the un-processed examples
*/
multi_ex process_labels(ldf& data, const multi_ex& ec_seq_all)
{
  example* ec = ec_seq_all[0];

  // check the first element, if it's not a label, return
  if (!ec_is_label_definition(*ec))
    return ec_seq_all;

  // process the first element as a label
  process_label(data, ec);

  multi_ex ret;
  size_t i = 1;
  // process the rest of the elements that are labels
  for (; i<ec_seq_all.size(); i++)
  {
    ec = ec_seq_all[i];
    if (!ec_is_label_definition(*ec))
    {
      for (size_t j = i; j < ec_seq_all.size(); j++)
        ret.push_back(ec_seq_all[j]);
      // return index of the first element that is not a label
      return ret;
    }

    process_label(data, ec);
  }

  // all examples were labels return size
  return ret;
}

base_learner* csldf_setup(arguments& arg)
{
  auto ld = scoped_calloc_or_throw<ldf>();
  if (arg.new_options("Cost Sensitive One Against All with Label Dependent Features")
      .critical<string>("csoaa_ldf", po::value<string>(), "Use one-against-all multiclass learning with label dependent features.")
      ("ldf_override", po::value<string>(), "Override singleline or multiline from csoaa_ldf or wap_ldf, eg if stored in file")
      .keep(ld->rank, "csoaa_rank", "Return actions sorted by score order")
      .keep(ld->is_probabilities, "probabilities", "predict probabilites of all classes").missing())
    if (arg.new_options("").critical<string>("wap_ldf", po::value<string>(), "Use weighted all-pairs multiclass learning with label dependent features.  Specify singleline or multiline.").missing())
      return nullptr;

  ld->all = arg.all;
  ld->first_pass = true;

  string ldf_arg;

  if( arg.vm.count("csoaa_ldf") )
    ldf_arg = arg.vm["csoaa_ldf"].as<string>();
  else
  {
    ldf_arg = arg.vm["wap_ldf"].as<string>();
    ld->is_wap = true;
  }
  if ( arg.vm.count("ldf_override") )
    ldf_arg = arg.vm["ldf_override"].as<string>();
  if (ld->rank)
    arg.all->delete_prediction = delete_action_scores;

  arg.all->p->lp = COST_SENSITIVE::cs_label;
  arg.all->label_type = label_type::cs;

  ld->treat_as_classifier = false;
  if (ldf_arg.compare("multiline") == 0 || ldf_arg.compare("m") == 0)
    ld->treat_as_classifier = false;
  else if (ldf_arg.compare("multiline-classifier") == 0 || ldf_arg.compare("mc") == 0)
    ld->treat_as_classifier = true;
  else
  { if (arg.all->training)
      THROW("ldf requires either m/multiline or mc/multiline-classifier");
    if ( ( ldf_arg.compare("singleline") == 0 || ldf_arg.compare("s") == 0) ||
         ( ldf_arg.compare("singleline-classifier") == 0 || ldf_arg.compare("sc") == 0) )
    THROW("ldf requires either m/multiline or mc/multiline-classifier.  s/sc/singleline/singleline-classifier is no longer supported");
  }

  if(ld->is_probabilities)
  {
    arg.all->sd->report_multiclass_log_loss = true;
    if (!arg.vm.count("loss_function") || arg.vm["loss_function"].as<string>() != "logistic" )
      arg.trace_message << "WARNING: --probabilities should be used only with --loss_function=logistic" << endl;
    if (!ld->treat_as_classifier)
      arg.trace_message << "WARNING: --probabilities should be used with --csoaa_ldf=mc (or --oaa)" << endl;
  }

  arg.all->p->emptylines_separate_examples = true; // TODO: check this to be sure!!!  !ld->is_singleline;

  features fs;
  ld->label_features.init(256, fs, LabelDict::size_t_eq);
  ld->label_features.get(1, 94717244); // TODO: figure this out
  prediction_type::prediction_type_t pred_type;

  if (ld->rank)
    pred_type = prediction_type::action_scores;
  else if (ld->is_probabilities)
    pred_type = prediction_type::prob;
  else
    pred_type = prediction_type::multiclass;

  ld->read_example_this_loop = 0;
  learner<ldf,multi_ex>& l = init_learner(ld, as_singleline(setup_base(arg)), do_actual_learning<true>, do_actual_learning<false>, 1, pred_type);
  l.set_finish_example(finish_multiline_example);
  l.set_finish(finish);
  l.set_end_pass(end_pass);
  l.set_test_example(COST_SENSITIVE::example_is_test);
  arg.all->cost_sensitive = make_base(l);
  return arg.all->cost_sensitive;
}
}<|MERGE_RESOLUTION|>--- conflicted
+++ resolved
@@ -267,13 +267,8 @@
   if (start_K == ec_seq.size())
     isTest = true;
   else
-<<<<<<< HEAD
-    isTest = COST_SENSITIVE::cs_label.test_label(&data.ec_seq[start_K]->l);
-  for (size_t k=start_K; k<data.ec_seq.size(); k++)
-=======
-    isTest = COST_SENSITIVE::example_is_test(*ec_seq[start_K]);
+    isTest = COST_SENSITIVE::cs_label.test_label(&ec_seq[start_K]->l);
   for (size_t k=start_K; k<ec_seq.size(); k++)
->>>>>>> 24233e23
   {
     example *ec = ec_seq[k];
     // Each sub-example must have just one cost
@@ -688,9 +683,9 @@
     if (ec_is_example_header(*(ec_seq[0])))
       start_K = 1;
     if (test_ldf_sequence(data, start_K, ec_seq))
-      all.sd->weighted_unlabeled_examples += 1;
+      all.sd->weighted_unlabeled_examples += ec_seq[0]->weight;
     else
-      all.sd->weighted_labeled_examples += 1;
+      all.sd->weighted_labeled_examples += ec_seq[0]->weight;
     all.sd->example_number++;
 
     bool hit_loss = false;
@@ -749,16 +744,8 @@
 {
   if (ec_seq.size() > 0)
   {
-<<<<<<< HEAD
-    if (COST_SENSITIVE::cs_label.test_label(&ec.l))
-      all.sd->weighted_unlabeled_examples += ec.weight;
-    else
-      all.sd->weighted_labeled_examples += ec.weight;
-    all.sd->example_number++;
-=======
     output_example_seq(all, data, ec_seq);
     global_print_newline(all);
->>>>>>> 24233e23
   }
   VW::clear_seq_and_finish_examples(all, ec_seq);
 }
@@ -776,19 +763,9 @@
 */
 void inline process_label(ldf& data, example* ec)
 {
-<<<<<<< HEAD
-  vw* all = data.all;
-  data.ft_offset = ec.ft_offset;
-  bool is_test_ec = COST_SENSITIVE::cs_label.test_label(&ec.l);
-  bool need_to_break = data.ec_seq.size() >= all->p->ring_size - 2;
-
-  // singleline is used by library/ezexample_predict
-  if (data.is_singleline)
-=======
   auto new_fs = ec->feature_space[ec->indices[0]];
   auto& costs = ec->l.cs.costs;
   for (size_t j = 0; j<costs.size(); j++)
->>>>>>> 24233e23
   {
     const auto lab = (size_t)costs[j].x;
     LabelDict::set_label_features(data.label_features, lab, new_fs);
@@ -903,7 +880,6 @@
   l.set_finish_example(finish_multiline_example);
   l.set_finish(finish);
   l.set_end_pass(end_pass);
-  l.set_test_example(COST_SENSITIVE::example_is_test);
   arg.all->cost_sensitive = make_base(l);
   return arg.all->cost_sensitive;
 }
