﻿/*
Copyright (c) by respective owners including Yahoo!, Microsoft, and
individual contributors. All rights reserved.  Released under a BSD
license as described in the file LICENSE.
*/

#pragma once

#include "parse_primitives.h"
#include "v_array.h"

// seems to help with skipping spaces
//#define RAPIDJSON_SIMD
//#define RAPIDJSON_SSE42

#include <rapidjson/reader.h>
#include <rapidjson/error/en.h>
#include "cb.h"
#include "best_constant.h"
#include <boost/algorithm/string.hpp>

// portability fun
#ifndef _WIN32
#define _stricmp strcasecmp
#endif

using namespace std;
using namespace rapidjson;

struct vw;

template<bool audit>
struct BaseState;

template<bool audit>
struct Context;

template<bool audit>
struct Namespace
{
	char feature_group;
	feature_index namespace_hash;
	features* ftrs;
	size_t feature_count;
	BaseState<audit>* return_state;
	const char* name;

	void AddFeature(feature_value v, feature_index i, const char* feature_name)
	{
		// filter out 0-values
		if (v == 0)
			return;

		ftrs->push_back(v, i);
		feature_count++;

		if (audit)
			ftrs->space_names.push_back(audit_strings_ptr(new audit_strings(name, feature_name)));
	}

	void AddFeature(vw* all, const char* str)
	{
		ftrs->push_back(
			1.,
			VW::hash_feature(*all, str, namespace_hash));
		feature_count++;

		if (audit)
			ftrs->space_names.push_back(audit_strings_ptr(new audit_strings(name, str)));
	}
};

template<bool audit>
struct BaseState
{
	const char* name;

	BaseState(const char* pname) : name(pname)
	{ }

	virtual BaseState<audit>* Null(Context<audit>& ctx)
	{
		// ignore Null by default and stay in the current state
		return ctx.previous_state == nullptr ? this : ctx.previous_state;
	}

	virtual BaseState<audit>* Bool(Context<audit>& ctx, bool b)
	{
		ctx.error << "Unexpected token: bool (" << (b ? "true" : "false") << ")";
		return nullptr;
	}

	virtual BaseState<audit>* Float(Context<audit>& ctx, float v)
	{
		ctx.error << "Unexpected token: float (" << v << ")";
		return nullptr;
	}

	virtual BaseState<audit>* Uint(Context<audit>& ctx, unsigned v)
	{
		ctx.error << "Unexpected token: uint (" << v << ")";
		return nullptr;
	}

	virtual BaseState<audit>* String(Context<audit>& ctx, const char* str, rapidjson::SizeType len, bool)
	{
		ctx.error << "Unexpected token: string('" << str << "' len: " << len << ")";
		return nullptr;
	}

	virtual BaseState<audit>* StartObject(Context<audit>& ctx)
	{
		ctx.error << "Unexpected token: {";
		return nullptr;
	}

	virtual BaseState<audit>* Key(Context<audit>& ctx, const char* str, rapidjson::SizeType len, bool copy)
	{
		ctx.error << "Unexpected token: key('" << str << "' len: " << len << ")";
		return nullptr;
	}

	virtual BaseState<audit>* EndObject(Context<audit>& ctx, rapidjson::SizeType)
	{
		ctx.error << "Unexpected token: }";
		return nullptr;
	}

	virtual BaseState<audit>* StartArray(Context<audit>& ctx)
	{
		ctx.error << "Unexpected token: [";
		return nullptr;
	}

	virtual BaseState<audit>* EndArray(Context<audit>& ctx, rapidjson::SizeType)
	{
		ctx.error << "Unexpected token: ]";
		return nullptr;
	}
};

template<bool audit>
class LabelObjectState : public BaseState<audit>
{
private:
	BaseState<audit>* return_state;
	CB::cb_class cb_label;
	bool found;
	bool found_cb;

public:
	LabelObjectState() : BaseState<audit>("LabelObject")
	{
	}

	void init(vw* all)
	{
		found = found_cb = false;

		cb_label = { 0.,0,0.,0. };
	}

	BaseState<audit>* StartObject(Context<audit>& ctx)
	{
		ctx.all->p->lp.default_label(&ctx.ex->l);

		// don't allow { { { } } }
		if (ctx.previous_state == this)
		{
			ctx.error << "invalid label object. nested objected.";
			return nullptr;
		}

		// keep previous state
		return_state = ctx.previous_state;

		return this;
	}

	BaseState<audit>* Key(Context<audit>& ctx, const char* str, rapidjson::SizeType len, bool copy)
	{
		ctx.key = str;
		ctx.key_length = len;
		return this;
	}

	BaseState<audit>* Float(Context<audit>& ctx, float v)
	{
		// simple
		if (!_stricmp(ctx.key, "Label"))
		{
			ctx.ex->l.simple.label = v;
			found = true;
		}
		else if (!_stricmp(ctx.key, "Initial"))
		{
			ctx.ex->l.simple.initial = v;
			found = true;
		}
		else if (!_stricmp(ctx.key, "Weight"))
		{
			ctx.ex->l.simple.weight = v;
			found = true;
		}
		// CB
		else if (!_stricmp(ctx.key, "Action"))
		{
			cb_label.action = (uint32_t)v;
			found_cb = true;
		}
		else if (!_stricmp(ctx.key, "Cost"))
		{
			cb_label.cost = v;
			found_cb = true;
		}
		else if (!_stricmp(ctx.key, "Probability"))
		{
			cb_label.probability = v;
			found_cb = true;
		}
		else
		{
			ctx.error << "Unsupported label property: '" << ctx.key << "' len: " << ctx.key_length;
			return nullptr;
		}

		return this;
	}

	BaseState<audit>* Uint(Context<audit>& ctx, unsigned v)
	{
		return Float(ctx, (float)v);
	}

	BaseState<audit>* EndObject(Context<audit>& ctx, rapidjson::SizeType)
	{
		if (found_cb)
		{
			CB::label* ld = (CB::label*)&ctx.ex->l;
			ld->costs.push_back(cb_label);

			found_cb = false;
			cb_label = { 0.,0,0.,0. };
		}
		else if (found)
		{
			count_label(ctx.all->sd, ctx.ex->l.simple.label);

			found = false;
		}

		return return_state;
	}
};

// "_label_*":
template<bool audit>
struct LabelSinglePropertyState : BaseState<audit>
{
	LabelSinglePropertyState() : BaseState<audit>("LabelSingleProperty")
	{ }

	// forward _label
	BaseState<audit>* Float(Context<audit>& ctx, float v)
	{
		// skip "_label_"
		ctx.key += 7;
		ctx.key_length -= 7;

		if (ctx.label_object_state.Float(ctx, v) == nullptr)
			return nullptr;

		return ctx.previous_state;
	}

	BaseState<audit>* Uint(Context<audit>& ctx, unsigned v)
	{
		// skip "_label_"
		ctx.key += 7;
		ctx.key_length -= 7;

		if (ctx.label_object_state.Uint(ctx, v) == nullptr)
			return nullptr;

		return ctx.previous_state;
	}
};

template<bool audit>
struct LabelIndexState : BaseState<audit>
{
	int index;

	LabelIndexState() : BaseState<audit>("LabelIndex"), index(-1)
	{ }

	BaseState<audit>* Uint(Context<audit>& ctx, unsigned int v)
	{
		index = v;
		return ctx.previous_state;
	}
};

// "_label":"1"
// Note: doesn't support labelIndex
template<bool audit>
struct LabelState : BaseState<audit>
{
	LabelState() : BaseState<audit>("Label")
	{ }

	BaseState<audit>* StartObject(Context<audit>& ctx)
	{
		return ctx.label_object_state.StartObject(ctx);
	}

	BaseState<audit>* String(Context<audit>& ctx, const char* str, rapidjson::SizeType len, bool copy)
	{
		// only to be used with copy=false
		assert(!copy);

		VW::parse_example_label(*ctx.all, *ctx.ex, str);
		return ctx.previous_state;
	}

	BaseState<audit>* Float(Context<audit>& ctx, float v)
	{
		// TODO: once we introduce label types, check here
		ctx.ex->l.simple.label = v;
		return ctx.previous_state;
	}

	BaseState<audit>* Uint(Context<audit>& ctx, unsigned v)
	{
		// TODO: once we introduce label types, check here
		ctx.ex->l.simple.label = (float)v;
		return ctx.previous_state;
	}
};

// "_text":"a b c"
template<bool audit>
struct TextState : BaseState<audit>
{
	TextState() : BaseState<audit>("text")
	{ }

	BaseState<audit>* String(Context<audit>& ctx, const char* str, rapidjson::SizeType length, bool copy)
	{
		// only to be used with copy=false
		assert(!copy);

		auto& ns = ctx.CurrentNamespace();

		// split into individual features
		const char* start = str;
		const char* end = str + length;
		for (char* p = (char*)str;p != end;p++)
		{
			switch (*p)
			{
				// split on space and tab
			case ' ':
			case '\t':
				*p = '\0';
				if (p - start > 0)
					ns.AddFeature(ctx.all, start);

				start = p + 1;
				break;
				// escape chars
			case ':':
			case '|':
				*p = '_';
				break;
			}
		}

		if (start < end)
			ns.AddFeature(ctx.all, start);

		return ctx.previous_state;
	}
};

template<bool audit>
struct TagState : BaseState<audit>
{
	// "_tag":"abc"
	TagState() : BaseState<audit>("tag")
	{ }

	BaseState<audit>* String(Context<audit>& ctx, const char* str, SizeType length, bool copy)
	{
		// only to be used with copy=false
		assert(!copy);

		push_many(ctx.ex->tag, str, length);

		return ctx.previous_state;
	}
};

template<bool audit>
struct MultiState : BaseState<audit>
{
	MultiState() : BaseState<audit>("Multi")
	{ }

	BaseState<audit>* StartArray(Context<audit>& ctx)
	{
		// mark shared example
		// TODO: how to check if we're in CB mode (--cb?)
		// if (ctx.all->p->lp == CB::cb_label) // not sure how to compare
		{
			CB::label* ld = (CB::label*)&ctx.ex->l;
			CB::cb_class f;

			f.partial_prediction = 0.;
			f.action = (uint32_t)uniform_hash("shared", 6, 0);
			f.cost = FLT_MAX;
			f.probability = -1.f;

			ld->costs.push_back(f);
		}

		return this;
	}

	BaseState<audit>* StartObject(Context<audit>& ctx)
	{
		// allocate new example
		ctx.ex = &(*ctx.example_factory)(ctx.example_factory_context);
		ctx.all->p->lp.default_label(&ctx.ex->l);
		ctx.examples->push_back(ctx.ex);

		// setup default namespace
		ctx.PushNamespace(" ", this);

		return &ctx.default_state;
	}

	BaseState<audit>* EndArray(Context<audit>& ctx, rapidjson::SizeType)
	{
		// return to shared example
		ctx.ex = (*ctx.examples)[0];

		return &ctx.default_state;
	}
};

// "...":[Numbers only]
template<bool audit>
class ArrayState : public BaseState<audit>
{
	feature_index array_hash;

public:
	ArrayState() : BaseState<audit>("Array")
	{ }

	BaseState<audit>* StartArray(Context<audit>& ctx)
	{
		if (ctx.previous_state == this)
		{
			ctx.error << "Nested arrays are not supported";
			return nullptr;
		}

		ctx.PushNamespace(ctx.key, ctx.previous_state);
<<<<<<< HEAD
=======

		array_hash = ctx.CurrentNamespace().namespace_hash;
>>>>>>> d3959043

		array_hash = ctx.CurrentNamespace().namespace_hash;
		
		return this;
	}

	BaseState<audit>* Float(Context<audit>& ctx, float f)
	{
		if (audit)
		{
			stringstream str;
			str << '[' << (array_hash - ctx.CurrentNamespace().namespace_hash) << ']';

			ctx.CurrentNamespace().AddFeature(f, array_hash, str.str().c_str());
		}
		else
			ctx.CurrentNamespace().AddFeature(f, array_hash, nullptr);
		array_hash++;

		return this;
	}

	BaseState<audit>* Uint(Context<audit>& ctx, unsigned f)
	{
		return Float(ctx, (float)f);
	}

	BaseState<audit>* Null(Context<audit>& ctx)
	{
		// ignore null values and stay in current state
		return this;
	}

	BaseState<audit>* StartObject(Context<audit>& ctx)
	{
		// parse properties
<<<<<<< HEAD
		ctx.PushNamespace(ctx.CurrentNamespace().name.c_str(), this);
=======
		ctx.PushNamespace(ctx.namespace_path.size() > 0 ? ctx.CurrentNamespace().name : " ", this);
>>>>>>> d3959043

		return &ctx.default_state;
	}

	BaseState<audit>* EndArray(Context<audit>& ctx, rapidjson::SizeType elementCount)
	{
		return ctx.PopNamespace();
	}
};

// only 0 is valid as DefaultState::Ignore injected that into the source stream
template<bool audit>
struct IgnoreState : BaseState<audit>
{
	IgnoreState() : BaseState<audit>("Ignore")
	{ }

	BaseState<audit>* Uint(Context<audit>& ctx, unsigned)
	{
		return ctx.previous_state;
	}
};

template<bool audit>
class DefaultState : public BaseState<audit>
{
public:
	DefaultState() : BaseState<audit>("Default")
	{ }

	BaseState<audit>* Ignore(Context<audit>& ctx, rapidjson::SizeType length)
	{
		// fast ignore
		// skip key + \0 + "
		char* head = ctx.stream->src_ + length + 2;

		if (*head != ':')
		{
			ctx.error << "Expected ':' found '" << *head << "'";
			return nullptr;
		}
		head++;

		// scan for ,}
		// support { { ... } }
		int depth = 0, sq_depth = 0;
		bool stop = false;
		while (!stop)
		{
			switch (*head)
			{
			case '"':
			{
				// skip strings
				bool stopInner = false;
				while (!stopInner)
				{
					head++;
					switch (*head)
					{
					case '\\':
						head++;
						break;
					case '"':
						stopInner = true;
						break;
					}
				}
				break;
			}
			case '{':
				depth++;
				break;
			case '}':
				if (depth == 0 && sq_depth == 0)
					stop = true;
				else
					depth--;
				break;
			case '[':
				sq_depth++;
				break;
			case ']':
				if (depth == 0 && sq_depth == 0)
					stop = true;
				else
					sq_depth--;
				break;
			case ',':
				if (depth == 0 && sq_depth == 0)
					stop = true;
				break;
			}
			head++;
		}

		// skip key + \0 + ":
		char* value = ctx.stream->src_ + length + 3;
		*value = '0';
		value++;
		memset(value, ' ', head - value - 1);

		return &ctx.ignore_state;
	}

	BaseState<audit>* Key(Context<audit>& ctx, const char* str, rapidjson::SizeType length, bool copy)
	{
		// only to be used with copy=false
		assert(!copy);

		ctx.key = str;
		ctx.key_length = length;

		if (length > 0 && str[0] == '_')
		{
			// match _label*
			if (ctx.key_length >= 6 && !strncmp(str, "_label", 6))
			{
				if (ctx.key_length >= 7 && ctx.key[6] == '_')
					return &ctx.label_single_property_state;
				else if (ctx.key_length == 6)
					return &ctx.label_state;
				else if (ctx.key_length == 11 && !_stricmp(str, "_labelIndex"))
					return &ctx.label_index_state;
				else
				{
					ctx.error << "Unsupported key '" << str << "' len: " << length;
					return nullptr;
				}
			}

			if (ctx.key_length == 5 && !strcmp(str, "_text"))
				return &ctx.text_state;

			// TODO: _multi in _multi...
			if (ctx.key_length == 6 && !strcmp(str, "_multi"))
				return &ctx.multi_state;

			if (ctx.key_length == 4 && !_stricmp(ctx.key, "_tag"))
				return &ctx.tag_state;

			return Ignore(ctx, length);
		}

		return this;
	}

	BaseState<audit>* String(Context<audit>& ctx, const char* str, rapidjson::SizeType length, bool copy)
	{
		assert(!copy);

		// string escape
		const char* end = str + length;
		for (char* p = (char*)str;p != end;p++)
		{
			switch (*p)
			{
			case ' ':
			case '\t':
			case '|':
			case ':':
				*p = '_';
			}
		}

		char* prepend = (char*)str - ctx.key_length;
		memmove(prepend, ctx.key, ctx.key_length);

		ctx.CurrentNamespace().AddFeature(ctx.all, prepend);

		return this;
	}

	BaseState<audit>* Bool(Context<audit>& ctx, bool b)
	{
		if (b)
			ctx.CurrentNamespace().AddFeature(ctx.all, ctx.key);

		return this;
	}

	BaseState<audit>* StartObject(Context<audit>& ctx)
	{
		ctx.PushNamespace(ctx.key, this);
		return this;
	}

	BaseState<audit>* EndObject(Context<audit>& ctx, rapidjson::SizeType memberCount)
	{
		BaseState<audit>* return_state = ctx.PopNamespace();

		if (ctx.namespace_path.empty())
		{
			int label_index = ctx.label_index_state.index;
			// we're at the end of the example
			if (label_index >= 0)
			{
				// skip shared example
				label_index++;
				if (label_index >= (int)ctx.examples->size())
				{
					ctx.error << "_label_index out of bounds: " << (label_index - 1) << " examples available: " << ctx.examples->size() - 1;
					return nullptr;
				}

				// apply labelIndex
				ctx.ex = (*ctx.examples)[label_index];

				// reset for next example
				ctx.label_index_state.index = -1;
			}

			// inject label
			ctx.label_object_state.EndObject(ctx, memberCount);
		}

		// if we're at the top-level go back to ds_state
		return ctx.namespace_path.empty() ? ctx.root_state : return_state;
	}

	BaseState<audit>* Float(Context<audit>& ctx, float f)
	{
		auto& ns = ctx.CurrentNamespace();
		ns.AddFeature(f, VW::hash_feature(*ctx.all, ctx.key, ns.namespace_hash), ctx.key);

		return this;
	}

	BaseState<audit>* Uint(Context<audit>& ctx, unsigned f)
	{
		return Float(ctx, (float)f);
	}

	BaseState<audit>* StartArray(Context<audit>& ctx)
	{
		return ctx.array_state.StartArray(ctx);
	}
};

template<bool audit, typename T>
class ArrayToVectorState : public BaseState<audit>
{
public:
  ArrayToVectorState() : BaseState<audit>("ArrayToVectorState")
  { }

  std::vector<T>* output_array;

  BaseState<audit>* StartArray(Context<audit>& ctx)
  {
    if (ctx.previous_state == this)
    {
      ctx.error << "Nested arrays are not supported";
      return nullptr;
    }

    return this;
  }

  BaseState<audit>* Uint(Context<audit>& ctx, unsigned f)
  {
    output_array->push_back((T)f);
    return this;
  }

  BaseState<audit>* Float(Context<audit>& ctx, float f)
  {
    output_array->push_back((T)f);
    return this;
  }

  BaseState<audit>* Null(Context<audit>& ctx)
  {
	  // ignore null values and stay in current state
	  return this;
  }

  BaseState<audit>* EndArray(Context<audit>& ctx, rapidjson::SizeType)
  {
    // TODO: introduce return_state
    return &ctx.decision_service_state;
  }
};

template<bool audit>
class StringToStringState : public BaseState<audit>
{
public:
  StringToStringState() : BaseState<audit>("StringToStringState")
  { }

  std::string* output_string;

  BaseState<audit>* String(Context<audit>& ctx, const char* str, rapidjson::SizeType length, bool copy)
  {
    output_string->assign(str, str + length);

    // TODO: introduce return_state
    return &ctx.decision_service_state;
  }

  BaseState<audit>* Null(Context<audit>& ctx)
  {
	  // ignore null values and stay in current state
	  // TODO: introduce return_state
	  return &ctx.decision_service_state;
  }
};

template<bool audit>
class FloatToFloatState : public BaseState<audit>
{
public:
  FloatToFloatState() : BaseState<audit>("FloatToFloatState")
  { }

  float* output_float;

  BaseState<audit>* Float(Context<audit>& ctx, float f)
  {
    *output_float = f;

    // TODO: introduce return_state
    return &ctx.decision_service_state;
  }

  BaseState<audit>* Null(Context<audit>& ctx)
  {
	  *output_float = 0.f;

	  // TODO: introduce return_state
	  return &ctx.decision_service_state;
  }
};

// Decision Service JSON header information - required to construct final label
struct DecisionServiceInteraction
{
	std::string eventId;

	std::vector<unsigned> actions;

	std::vector<float> probabilities;

	float probabilityOfDrop;

	DecisionServiceInteraction() : probabilityOfDrop(0.f)
	{ }
};

template<bool audit>
class DecisionServiceState : public BaseState<audit>
{

public:
  DecisionServiceState() : BaseState<audit>("DecisionService")
  { }

  DecisionServiceInteraction* data;

  BaseState<audit>* StartObject(Context<audit>& ctx)
  {
	  // TODO: improve validation
	  return this;
  }

  BaseState<audit>* EndObject(Context<audit>& ctx, rapidjson::SizeType memberCount)
  {
	  // TODO: improve validation
	  return this;
  }

  BaseState<audit>* Key(Context<audit>& ctx, const char* str, rapidjson::SizeType length, bool copy)
  {
    if (length == 1)
    {
      switch (str[0])
      {
      case 'a':
        ctx.array_uint_state.output_array = &data->actions;
        return &ctx.array_uint_state;
      case 'p':
        ctx.array_float_state.output_array = &data->probabilities;
        return &ctx.array_float_state;
      case 'c':
<<<<<<< HEAD
=======
		ctx.key = " ";
		ctx.key_length = 1;
>>>>>>> d3959043
        return &ctx.default_state;
      }
    }
    else if (length == 5 && !strcmp(str, "pdrop"))
    {
      ctx.float_state.output_float = &data->probabilityOfDrop;
      return &ctx.float_state;
    }
    else if(length == 7 && !strcmp(str, "EventId"))
    {
      ctx.string_state.output_string = &data->eventId;
      return &ctx.string_state;
    }
<<<<<<< HEAD
=======
	else if (length > 0 && str[0] == '_')
	{
		// match _label*
		if (length >= 6 && !strncmp(str, "_label", 6))
		{
			ctx.key = str;
			ctx.key_length = length;
			if (length >= 7 && ctx.key[6] == '_')
				return &ctx.label_single_property_state;
			else if (length == 6)
				return &ctx.label_state;
			else if (length == 11 && !_stricmp(str, "_labelIndex"))
				return &ctx.label_index_state;
		}
	}
>>>>>>> d3959043

	// ignore unknown properties
	return ctx.default_state.Ignore(ctx, length);
  }
};

template<bool audit>
struct Context
{ vw* all;
  std::stringstream error;

  // last "<key>": encountered
  const char* key;
  rapidjson::SizeType key_length;

  BaseState<audit>* current_state;
  BaseState<audit>* previous_state;

  // the path of namespaces
  v_array<Namespace<audit>> namespace_path;

  v_array<example*>* examples;
  example* ex;
  rapidjson::InsituStringStream* stream;

  VW::example_factory_t example_factory;
  void* example_factory_context;

	// states
	DefaultState<audit> default_state;
	LabelState<audit> label_state;
	LabelObjectState<audit> label_object_state;
	LabelSinglePropertyState<audit> label_single_property_state;
	LabelIndexState<audit> label_index_state;
	TextState<audit> text_state;
	TagState<audit> tag_state;
	MultiState<audit> multi_state;
	IgnoreState<audit> ignore_state;
	ArrayState<audit> array_state;

    // DecisionServiceState
    DecisionServiceState<audit> decision_service_state;
    ArrayToVectorState<audit, float> array_float_state;
    ArrayToVectorState<audit, unsigned> array_uint_state;
    StringToStringState<audit> string_state;
    FloatToFloatState<audit> float_state;

	BaseState<audit>* root_state;

	Context()
	{
		namespace_path = v_init<Namespace<audit>>();
		current_state = root_state = &default_state;
	}

	~Context()
	{
		namespace_path.delete_v();
	}

	void init(vw* pall)
	{
		all = pall;
		key = " ";
		key_length = 1;
		previous_state = nullptr;
		label_object_state.init(pall);
	}

    void SetStartStateToDecisionService(DecisionServiceInteraction* data)
    {
		decision_service_state.data = data;
		current_state = root_state = &decision_service_state;
    }

	void PushNamespace(const char* ns, BaseState<audit>* return_state)
	{
		Namespace<audit> n;
		n.feature_group = ns[0];
		n.namespace_hash = VW::hash_space(*all, ns);
		n.ftrs = ex->feature_space + ns[0];
		n.feature_count = 0;
		n.return_state = return_state;

		n.name = ns;

		namespace_path.push_back(n);
	}

	BaseState<audit>* PopNamespace()
	{
		auto& ns = CurrentNamespace();
		if (ns.feature_count > 0)
		{
			auto feature_group = ns.feature_group;
			// avoid duplicate insertion
			for (unsigned char ns : ex->indices)
				if (ns == feature_group)
					goto done;

			ex->indices.push_back(feature_group);
		}

	done:
		return namespace_path.pop().return_state;
	}

	Namespace<audit>& CurrentNamespace()
	{
		return *(namespace_path._end - 1);
	}

	bool TransitionState(BaseState<audit>* next_state)
	{
		if (next_state == nullptr)
			return false;

		previous_state = current_state;
		current_state = next_state;

		return true;
	}
};

template<bool audit>
struct VWReaderHandler : public rapidjson::BaseReaderHandler<rapidjson::UTF8<>, VWReaderHandler<audit>>
{
	Context<audit> ctx;

	void init(vw* all, v_array<example*>* examples, rapidjson::InsituStringStream* stream, VW::example_factory_t example_factory, void* example_factory_context)
	{
		ctx.init(all);
		ctx.examples = examples;
		ctx.ex = (*examples)[0];
		all->p->lp.default_label(&ctx.ex->l);

		ctx.stream = stream;
		ctx.example_factory = example_factory;
		ctx.example_factory_context = example_factory_context;
	}

	// virtual dispatch to current state
	bool Bool(bool v) { return ctx.TransitionState(ctx.current_state->Bool(ctx, v)); }
	bool Int(int v) { return ctx.TransitionState(ctx.current_state->Float(ctx, (float)v)); }
	bool Uint(unsigned v) { return ctx.TransitionState(ctx.current_state->Uint(ctx, v)); }
	bool Int64(int64_t v) { return ctx.TransitionState(ctx.current_state->Float(ctx, (float)v)); }
	bool Uint64(uint64_t v) { return ctx.TransitionState(ctx.current_state->Float(ctx, (float)v)); }
	bool Double(double v) { return ctx.TransitionState(ctx.current_state->Float(ctx, (float)v)); }
	bool String(const char* str, SizeType len, bool copy) { return ctx.TransitionState(ctx.current_state->String(ctx, str, len, copy)); }
	bool StartObject() { return ctx.TransitionState(ctx.current_state->StartObject(ctx)); }
	bool Key(const char* str, SizeType len, bool copy) { return ctx.TransitionState(ctx.current_state->Key(ctx, str, len, copy)); }
	bool EndObject(SizeType count) { return ctx.TransitionState(ctx.current_state->EndObject(ctx, count)); }
	bool StartArray() { return ctx.TransitionState(ctx.current_state->StartArray(ctx)); }
	bool EndArray(SizeType count) { return ctx.TransitionState(ctx.current_state->EndArray(ctx, count)); }
	bool Null() { return ctx.TransitionState(ctx.current_state->Null(ctx)); }

	bool VWReaderHandlerNull() { return true; }
	bool VWReaderHandlerDefault() { return false; }

	// alternative to above if we want to re-use the VW float parser...
	bool RawNumber(const char* str, rapidjson::SizeType length, bool copy) { return false; }

	std::stringstream& error() { return ctx.error; }

	BaseState<audit>* current_state() { return ctx.current_state; }
};

template<bool audit>
struct json_parser
{
	rapidjson::Reader reader;
	VWReaderHandler<audit> handler;
};

namespace VW
{
	template<bool audit>
	void read_line_json(vw& all, v_array<example*>& examples, char* line, example_factory_t example_factory, void* ex_factory_context)
	{
		// string line_copy(line);
		// destructive parsing
		InsituStringStream ss(line);
		json_parser<audit>* parser = (json_parser<audit>*)all.p->jsonp;

		VWReaderHandler<audit>& handler = parser->handler;
		handler.init(&all, &examples, &ss, example_factory, ex_factory_context);

		ParseResult result = parser->reader.template Parse<kParseInsituFlag, InsituStringStream, VWReaderHandler<audit>>(ss, handler);
		if (!result.IsError())
			return;

		BaseState<audit>* current_state = handler.current_state();

		THROW("JSON parser error at " << result.Offset() << ": " << GetParseError_En(result.Code()) << ". "
			"Handler: " << handler.error().str() <<
			"State: " << (current_state ? current_state->name : "null")); // <<
			// "Line: '"<< line_copy << "'");
	}

    template<bool audit>
<<<<<<< HEAD
    void read_line_decision_service_json(vw& all, v_array<example*>& examples, char* line, example_factory_t example_factory, void* ex_factory_context, DecisionServiceInteraction* data)
    {
      InsituStringStream ss(line);  
=======
    void read_line_decision_service_json(vw& all, v_array<example*>& examples, char* line, size_t length, bool copy_line, example_factory_t example_factory, void* ex_factory_context, DecisionServiceInteraction* data)
    {
		std::vector<char> line_vec;
		if (copy_line)
		{
			line_vec.reserve(length);
			memcpy(&line_vec[0], line, length);
			line = &line_vec[0];
		}

      InsituStringStream ss(line);
>>>>>>> d3959043
      json_parser<audit> parser;

      VWReaderHandler<audit>& handler = parser.handler;
      handler.init(&all, &examples, &ss, example_factory, ex_factory_context);
      handler.ctx.SetStartStateToDecisionService(data);

      ParseResult result = parser.reader.template Parse<kParseInsituFlag, InsituStringStream, VWReaderHandler<audit>>(ss, handler);
      if (!result.IsError())
        return;

      BaseState<audit>* current_state = handler.current_state();

      THROW("JSON parser error at " << result.Offset() << ": " << GetParseError_En(result.Code()) << ". "
        "Handler: " << handler.error().str() <<
        "State: " << (current_state ? current_state->name : "null"));
    }
}

template<bool audit>
int read_features_json(vw* all, v_array<example*>& examples)
{
	char* line;
	size_t num_chars;
	size_t num_chars_initial = read_features(all, line, num_chars);
	if (num_chars_initial < 1)
		return (int)num_chars_initial;

	line[num_chars] = '\0';
	if (all->p->decision_service_json)
	{
		DecisionServiceInteraction interaction;
		VW::template read_line_decision_service_json<audit>(*all, examples, line, num_chars, false, reinterpret_cast<VW::example_factory_t>(&VW::get_unused_example), all, &interaction);
	}
	else
		VW::template read_line_json<audit>(*all, examples, line, reinterpret_cast<VW::example_factory_t>(&VW::get_unused_example), all);

	// note: the json parser does single pass parsing and cannot determine if a shared example is needed.
	// since the communication between the parsing thread the main learner expects examples to be requested in order (as they're layed out in memory)
	// there is no way to determine upfront if a shared example exists
	// thus even if there are no features for the shared example, still an empty example is returned.

	if (examples.size() > 1)
	{ // insert new line example at the end
		example& ae = VW::get_unused_example(all);
		char empty = '\0';
		substring example = { &empty, &empty };
		substring_to_example(all, &ae, example);

		examples.push_back(&ae);
	}

	return 1;
}<|MERGE_RESOLUTION|>--- conflicted
+++ resolved
@@ -1,4 +1,4 @@
-﻿/*
+/*
 Copyright (c) by respective owners including Yahoo!, Microsoft, and
 individual contributors. All rights reserved.  Released under a BSD
 license as described in the file LICENSE.
@@ -468,14 +468,9 @@
 		}
 
 		ctx.PushNamespace(ctx.key, ctx.previous_state);
-<<<<<<< HEAD
-=======
 
 		array_hash = ctx.CurrentNamespace().namespace_hash;
->>>>>>> d3959043
-
-		array_hash = ctx.CurrentNamespace().namespace_hash;
-		
+
 		return this;
 	}
 
@@ -509,11 +504,7 @@
 	BaseState<audit>* StartObject(Context<audit>& ctx)
 	{
 		// parse properties
-<<<<<<< HEAD
-		ctx.PushNamespace(ctx.CurrentNamespace().name.c_str(), this);
-=======
 		ctx.PushNamespace(ctx.namespace_path.size() > 0 ? ctx.CurrentNamespace().name : " ", this);
->>>>>>> d3959043
 
 		return &ctx.default_state;
 	}
@@ -899,11 +890,8 @@
         ctx.array_float_state.output_array = &data->probabilities;
         return &ctx.array_float_state;
       case 'c':
-<<<<<<< HEAD
-=======
 		ctx.key = " ";
 		ctx.key_length = 1;
->>>>>>> d3959043
         return &ctx.default_state;
       }
     }
@@ -917,8 +905,6 @@
       ctx.string_state.output_string = &data->eventId;
       return &ctx.string_state;
     }
-<<<<<<< HEAD
-=======
 	else if (length > 0 && str[0] == '_')
 	{
 		// match _label*
@@ -934,7 +920,6 @@
 				return &ctx.label_index_state;
 		}
 	}
->>>>>>> d3959043
 
 	// ignore unknown properties
 	return ctx.default_state.Ignore(ctx, length);
@@ -1135,11 +1120,6 @@
 	}
 
     template<bool audit>
-<<<<<<< HEAD
-    void read_line_decision_service_json(vw& all, v_array<example*>& examples, char* line, example_factory_t example_factory, void* ex_factory_context, DecisionServiceInteraction* data)
-    {
-      InsituStringStream ss(line);  
-=======
     void read_line_decision_service_json(vw& all, v_array<example*>& examples, char* line, size_t length, bool copy_line, example_factory_t example_factory, void* ex_factory_context, DecisionServiceInteraction* data)
     {
 		std::vector<char> line_vec;
@@ -1151,7 +1131,6 @@
 		}
 
       InsituStringStream ss(line);
->>>>>>> d3959043
       json_parser<audit> parser;
 
       VWReaderHandler<audit>& handler = parser.handler;
