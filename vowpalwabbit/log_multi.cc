--- conflicted
+++ resolved
@@ -370,17 +370,9 @@
     if (read)
       for (uint32_t j = 1; j < temp; j++)
         b.nodes.push_back(init_node());
-<<<<<<< HEAD
-    text_len = sprintf(buff, "max_predictors = %lud ",b.max_predictors);
-    bin_text_read_write_fixed(model_file,(char*)&b.max_predictors, sizeof(b.max_predictors), "", read, buff, text_len, text);
-
-    text_len = sprintf(buff, "predictors_used = %lud ",b.predictors_used);
-    bin_text_read_write_fixed(model_file,(char*)&b.predictors_used, sizeof(b.predictors_used), "", read, buff, text_len, text);
-=======
 
     msg << "max predictors = " << b.max_predictors << " ";
     bin_text_read_write_fixed(model_file,(char*)&b.max_predictors, sizeof(b.max_predictors), "", read, msg, text);
->>>>>>> dc47bc43
 
     msg << "predictors_used = " << b.predictors_used << " ";
     bin_text_read_write_fixed(model_file,(char*)&b.predictors_used, sizeof(b.predictors_used), "", read, msg, text);
