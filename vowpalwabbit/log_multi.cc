--- conflicted
+++ resolved
@@ -1,557 +1,553 @@
-/*\t
-
-Copyright (c) by respective owners including Yahoo!, Microsoft, and
-individual contributors. All rights reserved. Released under a BSD (revised)
-license as described in the file LICENSE.node
-*/
-#include <float.h>
-#include <math.h>
-#include <stdio.h>
-#include <sstream>
-
-#include "reductions.h"
-#include "simple_label.h"
-#include "multiclass.h"
-#include "vw.h"
-
-using namespace std;
-using namespace LEARNER;
-
-namespace LOG_MULTI
-{
-  class node_pred	
-  {
-  public:
-    
-    double Ehk;	
-    float norm_Ehk;
-    uint32_t nk;
-    uint32_t label;	
-    uint32_t label_count;
- 
-    bool operator==(node_pred v){
-      return (label == v.label);
-    }
-    
-    bool operator>(node_pred v){
-      if(label > v.label) return true;	
-      return false;
-    }
-    
-    bool operator<(node_pred v){
-      if(label < v.label) return true;	
-      return false;
-    }
-    
-    node_pred(uint32_t l)
-    {
-      label = l;
-      Ehk = 0.f;
-      norm_Ehk = 0;
-      nk = 0;
-      label_count = 0;
-    }
-  };
-  
-  typedef struct
-  {//everyone has
-    uint32_t parent;//the parent node
-    v_array<node_pred> preds;//per-class state
-    uint32_t min_count;//the number of examples reaching this node (if it's a leaf) or the minimum reaching any grandchild.
-
-    bool internal;//internal or leaf
-
-    //internal nodes have
-    uint32_t base_predictor;//id of the base predictor
-    uint32_t left;//left child
-    uint32_t right;//right child
-    float norm_Eh;//the average margin at the node
-    double Eh;//total margin at the node
-    uint32_t n;//total events at the node
-
-    //leaf has
-    uint32_t max_count;//the number of samples of the most common label
-    uint32_t max_count_label;//the most common label
-  } node;
-  
-  struct log_multi
-  {
-    uint32_t k;	
-    vw* all;	
-    
-    v_array<node> nodes;	
-    
-    uint32_t max_predictors;
-    uint32_t predictors_used;
-
-    bool progress;
-    uint32_t swap_resist;
-
-    uint32_t nbofswaps;
-  };	
-  
-  inline void init_leaf(node& n)
-  {
-    n.internal = false;
-    n.preds.erase();
-    n.base_predictor = 0;
-    n.norm_Eh = 0;
-    n.Eh = 0;
-    n.n = 0;
-    n.max_count = 0;
-    n.max_count_label = 1;
-    n.left = 0;
-    n.right = 0;
-  }
-
-  inline node init_node()	
-  {
-    node node; 
-    
-    node.parent = 0;
-    node.min_count = 0;
-    node.preds = v_init<node_pred>();
-    init_leaf(node);
-
-    return node;
-  }
-  
-  void init_tree(log_multi& d)
-  {
-    d.nodes.push_back(init_node());
-    d.nbofswaps = 0;
-  }
-
-  inline uint32_t min_left_right(log_multi& b, node& n)
-  {
-    return min(b.nodes[n.left].min_count, b.nodes[n.right].min_count);
-  }
-  
-  inline uint32_t find_switch_node(log_multi& b)	
-  {
-    uint32_t node = 0;
-    while(b.nodes[node].internal)
-      if(b.nodes[b.nodes[node].left].min_count 
-	 < b.nodes[b.nodes[node].right].min_count)
-	node = b.nodes[node].left; 
-      else
-	node = b.nodes[node].right;
-    return node;
-  }
-  
-  inline void update_min_count(log_multi& b, uint32_t node)	
-  {//Constant time min count update.    
-    while(node != 0)
-      {
-	uint32_t prev = node;
-	node = b.nodes[node].parent;
-	
-	if (b.nodes[node].min_count == b.nodes[prev].min_count)
-	  break;
-	else 
-	  b.nodes[node].min_count = min_left_right(b,b.nodes[node]);
-      }
-  }
-
-  void display_tree_dfs(log_multi& b, node node, uint32_t depth)
-  {
-    for (uint32_t i = 0; i < depth; i++)
-      cout << "\t";
-    cout << node.min_count << " " << node.left
-	 << " " << node.right;
-    cout << " label = " << node.max_count_label << " labels = ";
-    for (size_t i = 0; i < node.preds.size(); i++)
-      cout << node.preds[i].label << ":" << node.preds[i].label_count << "\t";
-    cout << endl;
-    
-    if (node.internal)
-      {
-	cout << "Left";
-	display_tree_dfs(b, b.nodes[node.left], depth+1);
-	
-	cout << "Right";
-	display_tree_dfs(b, b.nodes[node.right], depth+1);
-      }	
-  }
-
-  bool children(log_multi& b, uint32_t& current, uint32_t& class_index, uint32_t label)
-  {
-    class_index = (uint32_t)b.nodes[current].preds.unique_add_sorted(node_pred(label));
-    b.nodes[current].preds[class_index].label_count++;
-    
-    if(b.nodes[current].preds[class_index].label_count > b.nodes[current].max_count)
-      {
-	b.nodes[current].max_count = b.nodes[current].preds[class_index].label_count;
-	b.nodes[current].max_count_label = b.nodes[current].preds[class_index].label;
-      }
-
-    if (b.nodes[current].internal)
-      return true;
-    else if( b.nodes[current].preds.size() > 1 
-	     && (b.predictors_used < b.max_predictors 
-				     || b.nodes[current].min_count - b.nodes[current].max_count > b.swap_resist*(b.nodes[0].min_count + 1)))
-      { //need children and we can make them.
-	uint32_t left_child;
-	uint32_t right_child;
-	if (b.predictors_used < b.max_predictors)
-	  {
-	    left_child = (uint32_t)b.nodes.size();
-	    b.nodes.push_back(init_node());	
-	    right_child = (uint32_t)b.nodes.size();
-	    b.nodes.push_back(init_node());
-	    b.nodes[current].base_predictor = b.predictors_used++;
-	  }
-	else
-	  {
-	    uint32_t swap_child = find_switch_node(b);
-	    uint32_t swap_parent = b.nodes[swap_child].parent;
-	    uint32_t swap_grandparent = b.nodes[swap_parent].parent;
-	    if (b.nodes[swap_child].min_count != b.nodes[0].min_count)
-	      cout << "glargh " << b.nodes[swap_child].min_count << " != " << b.nodes[0].min_count << endl;
-	    b.nbofswaps++;
-	    
-	    uint32_t nonswap_child;
-	    if(swap_child == b.nodes[swap_parent].right)
-	      nonswap_child = b.nodes[swap_parent].left;
-	    else
-	      nonswap_child = b.nodes[swap_parent].right;
-	    
-	    if(swap_parent == b.nodes[swap_grandparent].left)
-	      b.nodes[swap_grandparent].left = nonswap_child;
-	    else
-	      b.nodes[swap_grandparent].right = nonswap_child;
-	    b.nodes[nonswap_child].parent = swap_grandparent;
-	    update_min_count(b, nonswap_child);
-	    
-	    init_leaf(b.nodes[swap_child]);
-	    left_child = swap_child;
-	    b.nodes[current].base_predictor = b.nodes[swap_parent].base_predictor;
-	    init_leaf(b.nodes[swap_parent]);
-	    right_child = swap_parent;
-	  }
-	b.nodes[current].left = left_child;
-	b.nodes[left_child].parent = current;
-	b.nodes[current].right = right_child;
-	b.nodes[right_child].parent = current;
-	
-	b.nodes[left_child].min_count = b.nodes[current].min_count/2;
-	b.nodes[right_child].min_count = b.nodes[current].min_count - b.nodes[left_child].min_count;
-	update_min_count(b, left_child);
-
-	b.nodes[left_child].max_count_label = b.nodes[current].max_count_label;
-	b.nodes[right_child].max_count_label = b.nodes[current].max_count_label;
-
-	b.nodes[current].internal = true;
-      }
-    return b.nodes[current].internal;
-  }
-  
-  void train_node(log_multi& b, base_learner& base, example& ec, uint32_t& current, uint32_t& class_index)
-  {
-    if(b.nodes[current].norm_Eh > b.nodes[current].preds[class_index].norm_Ehk)
-      ec.l.simple.label = -1.f;
-    else
-      ec.l.simple.label = 1.f;
-    
-    base.learn(ec, b.nodes[current].base_predictor);	
-
-    ec.l.simple.label = FLT_MAX;
-    base.predict(ec, b.nodes[current].base_predictor);
-    
-    b.nodes[current].Eh += (double)ec.partial_prediction;
-    b.nodes[current].preds[class_index].Ehk += (double)ec.partial_prediction;
-    b.nodes[current].n++;
-    b.nodes[current].preds[class_index].nk++;	
-  
-    b.nodes[current].norm_Eh = (float)b.nodes[current].Eh / b.nodes[current].n;          
-    b.nodes[current].preds[class_index].norm_Ehk = (float)b.nodes[current].preds[class_index].Ehk / b.nodes[current].preds[class_index].nk;
-  }
-  
-  void verify_min_dfs(log_multi& b, node node)
-  {
-    if (node.internal)
-      {
-	if (node.min_count != min_left_right(b, node))
-	  {
-	    cout << "badness! " << endl;
-	    display_tree_dfs(b, b.nodes[0], 0);
-	  }
-	verify_min_dfs(b, b.nodes[node.left]);
-	verify_min_dfs(b, b.nodes[node.right]);
-      }
-  }
-  
-  size_t sum_count_dfs(log_multi& b, node node)
-  {
-    if (node.internal)
-      return sum_count_dfs(b, b.nodes[node.left]) + sum_count_dfs(b, b.nodes[node.right]);
-    else
-      return node.min_count;
-  }
-
-  inline uint32_t descend(node& n, float prediction)
-  {
-    if (prediction < 0)
-      return n.left;
-    else
-      return n.right;
-  }
-
-  void predict(log_multi& b,  base_learner& base, example& ec)	
-  {
-    MULTICLASS::multiclass mc = ec.l.multi;
-
-    label_data simple_temp;
-    simple_temp.initial = 0.0;
-    simple_temp.weight = 0.0;	
-    simple_temp.label = FLT_MAX;
-    ec.l.simple = simple_temp;
-    uint32_t cn = 0;
-    while(b.nodes[cn].internal)
-      {
-	base.predict(ec, b.nodes[cn].base_predictor);
-	cn = descend(b.nodes[cn], ec.pred.scalar);
-      }	
-    ec.pred.multiclass = b.nodes[cn].max_count_label;
-    ec.l.multi = mc;
-  }
-
-  void learn(log_multi& b, base_learner& base, example& ec)
-  {
-    //    verify_min_dfs(b, b.nodes[0]);
-
-    if (ec.l.multi.label == (uint32_t)-1 || !b.all->training || b.progress)
-      predict(b,base,ec);
-    
-    if(b.all->training && (ec.l.multi.label != (uint32_t)-1) && !ec.test_only)	//if training the tree
-      {
-	MULTICLASS::multiclass mc = ec.l.multi;
-    
-	uint32_t class_index = 0;	
-	label_data simple_temp;
-	simple_temp.initial = 0.0;
-	simple_temp.weight = mc.weight;
-	ec.l.simple = simple_temp;	
-
-	uint32_t cn = 0;
-
-	while(children(b, cn, class_index, mc.label))
-	  {	    
-	    train_node(b, base, ec, cn, class_index);
-	    cn = descend(b.nodes[cn], ec.pred.scalar);
-	  }
-	
-	b.nodes[cn].min_count++;
-	update_min_count(b, cn);	
-	
-	ec.l.multi = mc;
-      }
-  }
-  
-  void save_node_stats(log_multi& d)
-  {
-    FILE *fp;
-    uint32_t i, j;
-    uint32_t total;
-    log_multi* b = &d;
-    
-    fp = fopen("atxm_debug.csv", "wt");
-    
-    for(i = 0; i < b->nodes.size(); i++)
-      {
-	fprintf(fp, "Node: %4d, Internal: %1d, Eh: %7.4f, n: %6d, \n", (int) i, (int) b->nodes[i].internal, b->nodes[i].Eh / b->nodes[i].n, b->nodes[i].n);
-	
-	fprintf(fp, "Label:, ");
-	for(j = 0; j < b->nodes[i].preds.size(); j++)
-	  {
-	    fprintf(fp, "%6d,", (int) b->nodes[i].preds[j].label);
-	  }	
-	fprintf(fp, "\n");
-	
-	fprintf(fp, "Ehk:, ");
-	for(j = 0; j < b->nodes[i].preds.size(); j++)
-	  {
-	    fprintf(fp, "%7.4f,", b->nodes[i].preds[j].Ehk / b->nodes[i].preds[j].nk);
-	  }	
-	fprintf(fp, "\n");
-	
-	total = 0;
-	
-	fprintf(fp, "nk:, ");
-	for(j = 0; j < b->nodes[i].preds.size(); j++)
-	  {
-	    fprintf(fp, "%6d,", (int) b->nodes[i].preds[j].nk);
-	    total += b->nodes[i].preds[j].nk;	
-	  }	
-	fprintf(fp, "\n");
-	
-	fprintf(fp, "max(lab:cnt:tot):, %3d,%6d,%7d,\n", (int) b->nodes[i].max_count_label, (int) b->nodes[i].max_count, (int) total);
-	fprintf(fp, "left: %4d, right: %4d", (int) b->nodes[i].left, (int) b->nodes[i].right);
-	fprintf(fp, "\n\n");
-      }
-    
-    fclose(fp);
-  }	
-  
-  void finish(log_multi& b)
-  {
-    save_node_stats(b);
-    cout << "used " << b.nbofswaps << " swaps" << endl;
-  }
-  
-  void save_load_tree(log_multi& b, io_buf& model_file, bool read, bool text)
-  {
-    if (model_file.files.size() > 0)
-      {	
-	char buff[512];
-	
-	uint32_t text_len = sprintf(buff, "k = %d ",b.k);
-	bin_text_read_write_fixed(model_file,(char*)&b.max_predictors, sizeof(b.k), "", read, buff, text_len, text);
-	uint32_t temp = (uint32_t)b.nodes.size();
-	text_len = sprintf(buff, "nodes = %d ",temp);
-	bin_text_read_write_fixed(model_file,(char*)&temp, sizeof(temp), "", read, buff, text_len, text);
-	if (read)
-	  for (uint32_t j = 1; j < temp; j++)
-	    b.nodes.push_back(init_node());
-	text_len = sprintf(buff, "max_predictors = %d ",b.max_predictors);
-	bin_text_read_write_fixed(model_file,(char*)&b.max_predictors, sizeof(b.max_predictors), "", read, buff, text_len, text);
-
-	text_len = sprintf(buff, "predictors_used = %d ",b.predictors_used);
-	bin_text_read_write_fixed(model_file,(char*)&b.predictors_used, sizeof(b.predictors_used), "", read, buff, text_len, text);
-
-	text_len = sprintf(buff, "progress = %d ",b.progress);
-	bin_text_read_write_fixed(model_file,(char*)&b.progress, sizeof(b.progress), "", read, buff, text_len, text);
-	
-	text_len = sprintf(buff, "swap_resist = %d\n",b.swap_resist);
-	bin_text_read_write_fixed(model_file,(char*)&b.swap_resist, sizeof(b.swap_resist), "", read, buff, text_len, text);
-	
-	for (size_t j = 0; j < b.nodes.size(); j++)
-	  {//Need to read or write nodes.
-	    node& n = b.nodes[j];
-	    text_len = sprintf(buff, " parent = %d",n.parent);
-	    bin_text_read_write_fixed(model_file,(char*)&n.parent, sizeof(n.parent), "", read, buff, text_len, text);
-
-	    uint32_t temp = (uint32_t)n.preds.size();
-	    text_len = sprintf(buff, " preds = %d",temp);
-	    bin_text_read_write_fixed(model_file,(char*)&temp, sizeof(temp), "", read, buff, text_len, text);
-	    if (read)
-	      for (uint32_t k = 0; k < temp; k++)
-		n.preds.push_back(node_pred(1));
-
-	    text_len = sprintf(buff, " min_count = %d",n.min_count);
-	    bin_text_read_write_fixed(model_file,(char*)&n.min_count, sizeof(n.min_count), "", read, buff, text_len, text);
-
-	    uint32_t text_len = sprintf(buff, " internal = %d",n.internal);
-	    bin_text_read_write_fixed(model_file,(char*)&n.internal, sizeof(n.internal), "", read, buff, text_len, text)
-;
-
-	    if (n.internal)
-	      {
-		text_len = sprintf(buff, " base_predictor = %d",n.base_predictor);
-		bin_text_read_write_fixed(model_file,(char*)&n.base_predictor, sizeof(n.base_predictor), "", read, buff, text_len, text);
-
-		text_len = sprintf(buff, " left = %d",n.left);
-		bin_text_read_write_fixed(model_file,(char*)&n.left, sizeof(n.left), "", read, buff, text_len, text);
-		
-		text_len = sprintf(buff, " right = %d",n.right);
-		bin_text_read_write_fixed(model_file,(char*)&n.right, sizeof(n.right), "", read, buff, text_len, text);
-
-		text_len = sprintf(buff, " norm_Eh = %f",n.norm_Eh);
-		bin_text_read_write_fixed(model_file,(char*)&n.norm_Eh, sizeof(n.norm_Eh), "", read, buff, text_len, text);
-
-		text_len = sprintf(buff, " Eh = %f",n.Eh);
-		bin_text_read_write_fixed(model_file,(char*)&n.Eh, sizeof(n.Eh), "", read, buff, text_len, text);
-
-		text_len = sprintf(buff, " n = %d\n",n.n);
-		bin_text_read_write_fixed(model_file,(char*)&n.n, sizeof(n.n), "", read, buff, text_len, text);
-	      }
-	    else
-	      {
-		text_len = sprintf(buff, " max_count = %d",n.max_count);
-		bin_text_read_write_fixed(model_file,(char*)&n.max_count, sizeof(n.max_count), "", read, buff, text_len, text);
-		text_len = sprintf(buff, " max_count_label = %d\n",n.max_count_label);
-		bin_text_read_write_fixed(model_file,(char*)&n.max_count_label, sizeof(n.max_count_label), "", read, buff, text_len, text);		
-	      }
-
-	    for (size_t k = 0; k < n.preds.size(); k++)
-	      {
-		node_pred& p = n.preds[k];
-		
-		text_len = sprintf(buff, "  Ehk = %f",p.Ehk);
-		bin_text_read_write_fixed(model_file,(char*)&p.Ehk, sizeof(p.Ehk), "", read, buff, text_len, text);
-
-		text_len = sprintf(buff, " norm_Ehk = %f",p.norm_Ehk);
-		bin_text_read_write_fixed(model_file,(char*)&p.norm_Ehk, sizeof(p.norm_Ehk), "", read, buff, text_len, text);
-
-		text_len = sprintf(buff, " nk = %d",p.nk);
-		bin_text_read_write_fixed(model_file,(char*)&p.nk, sizeof(p.nk), "", read, buff, text_len, text);
-
-		text_len = sprintf(buff, " label = %d",p.label);
-		bin_text_read_write_fixed(model_file,(char*)&p.label, sizeof(p.label), "", read, buff, text_len, text);
-
-		text_len = sprintf(buff, " label_count = %d\n",p.label_count);
-		bin_text_read_write_fixed(model_file,(char*)&p.label_count, sizeof(p.label_count), "", read, buff, text_len, text);	
-	      }
-	  }
-      }
-  }
-  
-  void finish_example(vw& all, log_multi&, example& ec)
-  {
-    MULTICLASS::output_example(all, ec);
-    VW::finish_example(all, &ec);
-  }
-  
-  base_learner* setup(vw& all, po::variables_map& vm)	//learner setup
-  {
-    po::options_description opts("Log Multi options");
-    opts.add_options()
-      ("log_multi", po::value<size_t>(), "Use online tree for multiclass")
-      ("no_progress", "disable progressive validation")
-      ("swap_resistance", po::value<uint32_t>(), "higher = more resistance to swap, default=4");
-    vm = add_options(all, opts);
-    if(!vm.count("log_multi"))
-      return NULL;
-
-    log_multi* data = (log_multi*)calloc(1, sizeof(log_multi));
-
-    data->k = (uint32_t)vm["log_multi"].as<size_t>();
-<<<<<<< HEAD
-    data->swap_resist = 4;
-
-    if (vm.count("swap_resistance"))
-      data->swap_resist = vm["swap_resistance"].as<uint32_t>();
-    
-    //append log_multi with nb_actions to options_from_file so it is saved to regressor later
-    all.file_options << " --log_multi " << data->k;
-=======
-    *all.file_options << " --log_multi " << data->k;
->>>>>>> 43226da4
-    
-    if (vm.count("no_progress"))
-      data->progress = false;
-    else
-      data->progress = true;
-
-    data->all = &all;
-    (all.p->lp) = MULTICLASS::mc_label;
-    
-    string loss_function = "quantile"; 
-    float loss_parameter = 0.5;
-    delete(all.loss);
-    all.loss = getLossFunction(&all, loss_function, loss_parameter);
-
-    data->max_predictors = data->k - 1;
-
-    learner<log_multi>& l = init_learner(data, all.l, data->max_predictors);
-    l.set_save_load(save_load_tree);
-    l.set_learn(learn);
-    l.set_predict(predict);
-    l.set_finish_example(finish_example);
-    l.set_finish(finish);
-    
-    init_tree(*data);	
-    
-    return make_base(l);
-  }	
-}
+/*\t
+
+Copyright (c) by respective owners including Yahoo!, Microsoft, and
+individual contributors. All rights reserved. Released under a BSD (revised)
+license as described in the file LICENSE.node
+*/
+#include <float.h>
+#include <math.h>
+#include <stdio.h>
+#include <sstream>
+
+#include "reductions.h"
+#include "simple_label.h"
+#include "multiclass.h"
+#include "vw.h"
+
+using namespace std;
+using namespace LEARNER;
+
+namespace LOG_MULTI
+{
+  class node_pred	
+  {
+  public:
+    
+    double Ehk;	
+    float norm_Ehk;
+    uint32_t nk;
+    uint32_t label;	
+    uint32_t label_count;
+ 
+    bool operator==(node_pred v){
+      return (label == v.label);
+    }
+    
+    bool operator>(node_pred v){
+      if(label > v.label) return true;	
+      return false;
+    }
+    
+    bool operator<(node_pred v){
+      if(label < v.label) return true;	
+      return false;
+    }
+    
+    node_pred(uint32_t l)
+    {
+      label = l;
+      Ehk = 0.f;
+      norm_Ehk = 0;
+      nk = 0;
+      label_count = 0;
+    }
+  };
+  
+  typedef struct
+  {//everyone has
+    uint32_t parent;//the parent node
+    v_array<node_pred> preds;//per-class state
+    uint32_t min_count;//the number of examples reaching this node (if it's a leaf) or the minimum reaching any grandchild.
+
+    bool internal;//internal or leaf
+
+    //internal nodes have
+    uint32_t base_predictor;//id of the base predictor
+    uint32_t left;//left child
+    uint32_t right;//right child
+    float norm_Eh;//the average margin at the node
+    double Eh;//total margin at the node
+    uint32_t n;//total events at the node
+
+    //leaf has
+    uint32_t max_count;//the number of samples of the most common label
+    uint32_t max_count_label;//the most common label
+  } node;
+  
+  struct log_multi
+  {
+    uint32_t k;	
+    vw* all;	
+    
+    v_array<node> nodes;	
+    
+    size_t max_predictors;
+    size_t predictors_used;
+
+    bool progress;
+    uint32_t swap_resist;
+
+    uint32_t nbofswaps;
+  };	
+  
+  inline void init_leaf(node& n)
+  {
+    n.internal = false;
+    n.preds.erase();
+    n.base_predictor = 0;
+    n.norm_Eh = 0;
+    n.Eh = 0;
+    n.n = 0;
+    n.max_count = 0;
+    n.max_count_label = 1;
+    n.left = 0;
+    n.right = 0;
+  }
+
+  inline node init_node()	
+  {
+    node node; 
+    
+    node.parent = 0;
+    node.min_count = 0;
+    node.preds = v_init<node_pred>();
+    init_leaf(node);
+
+    return node;
+  }
+  
+  void init_tree(log_multi& d)
+  {
+    d.nodes.push_back(init_node());
+    d.nbofswaps = 0;
+  }
+
+  inline uint32_t min_left_right(log_multi& b, node& n)
+  {
+    return min(b.nodes[n.left].min_count, b.nodes[n.right].min_count);
+  }
+  
+  inline uint32_t find_switch_node(log_multi& b)	
+  {
+    uint32_t node = 0;
+    while(b.nodes[node].internal)
+      if(b.nodes[b.nodes[node].left].min_count 
+	 < b.nodes[b.nodes[node].right].min_count)
+	node = b.nodes[node].left; 
+      else
+	node = b.nodes[node].right;
+    return node;
+  }
+  
+  inline void update_min_count(log_multi& b, uint32_t node)	
+  {//Constant time min count update.    
+    while(node != 0)
+      {
+	uint32_t prev = node;
+	node = b.nodes[node].parent;
+	
+	if (b.nodes[node].min_count == b.nodes[prev].min_count)
+	  break;
+	else 
+	  b.nodes[node].min_count = min_left_right(b,b.nodes[node]);
+      }
+  }
+
+  void display_tree_dfs(log_multi& b, node node, uint32_t depth)
+  {
+    for (uint32_t i = 0; i < depth; i++)
+      cout << "\t";
+    cout << node.min_count << " " << node.left
+	 << " " << node.right;
+    cout << " label = " << node.max_count_label << " labels = ";
+    for (size_t i = 0; i < node.preds.size(); i++)
+      cout << node.preds[i].label << ":" << node.preds[i].label_count << "\t";
+    cout << endl;
+    
+    if (node.internal)
+      {
+	cout << "Left";
+	display_tree_dfs(b, b.nodes[node.left], depth+1);
+	
+	cout << "Right";
+	display_tree_dfs(b, b.nodes[node.right], depth+1);
+      }	
+  }
+
+  bool children(log_multi& b, uint32_t& current, uint32_t& class_index, uint32_t label)
+  {
+    class_index = (uint32_t)b.nodes[current].preds.unique_add_sorted(node_pred(label));
+    b.nodes[current].preds[class_index].label_count++;
+    
+    if(b.nodes[current].preds[class_index].label_count > b.nodes[current].max_count)
+      {
+	b.nodes[current].max_count = b.nodes[current].preds[class_index].label_count;
+	b.nodes[current].max_count_label = b.nodes[current].preds[class_index].label;
+      }
+
+    if (b.nodes[current].internal)
+      return true;
+    else if( b.nodes[current].preds.size() > 1 
+	     && (b.predictors_used < b.max_predictors 
+				     || b.nodes[current].min_count - b.nodes[current].max_count > b.swap_resist*(b.nodes[0].min_count + 1)))
+      { //need children and we can make them.
+	uint32_t left_child;
+	uint32_t right_child;
+	if (b.predictors_used < b.max_predictors)
+	  {
+	    left_child = (uint32_t)b.nodes.size();
+	    b.nodes.push_back(init_node());	
+	    right_child = (uint32_t)b.nodes.size();
+	    b.nodes.push_back(init_node());
+	    b.nodes[current].base_predictor = b.predictors_used++;
+	  }
+	else
+	  {
+	    uint32_t swap_child = find_switch_node(b);
+	    uint32_t swap_parent = b.nodes[swap_child].parent;
+	    uint32_t swap_grandparent = b.nodes[swap_parent].parent;
+	    if (b.nodes[swap_child].min_count != b.nodes[0].min_count)
+	      cout << "glargh " << b.nodes[swap_child].min_count << " != " << b.nodes[0].min_count << endl;
+	    b.nbofswaps++;
+	    
+	    uint32_t nonswap_child;
+	    if(swap_child == b.nodes[swap_parent].right)
+	      nonswap_child = b.nodes[swap_parent].left;
+	    else
+	      nonswap_child = b.nodes[swap_parent].right;
+	    
+	    if(swap_parent == b.nodes[swap_grandparent].left)
+	      b.nodes[swap_grandparent].left = nonswap_child;
+	    else
+	      b.nodes[swap_grandparent].right = nonswap_child;
+	    b.nodes[nonswap_child].parent = swap_grandparent;
+	    update_min_count(b, nonswap_child);
+	    
+	    init_leaf(b.nodes[swap_child]);
+	    left_child = swap_child;
+	    b.nodes[current].base_predictor = b.nodes[swap_parent].base_predictor;
+	    init_leaf(b.nodes[swap_parent]);
+	    right_child = swap_parent;
+	  }
+	b.nodes[current].left = left_child;
+	b.nodes[left_child].parent = current;
+	b.nodes[current].right = right_child;
+	b.nodes[right_child].parent = current;
+	
+	b.nodes[left_child].min_count = b.nodes[current].min_count/2;
+	b.nodes[right_child].min_count = b.nodes[current].min_count - b.nodes[left_child].min_count;
+	update_min_count(b, left_child);
+
+	b.nodes[left_child].max_count_label = b.nodes[current].max_count_label;
+	b.nodes[right_child].max_count_label = b.nodes[current].max_count_label;
+
+	b.nodes[current].internal = true;
+      }
+    return b.nodes[current].internal;
+  }
+  
+  void train_node(log_multi& b, base_learner& base, example& ec, uint32_t& current, uint32_t& class_index)
+  {
+    if(b.nodes[current].norm_Eh > b.nodes[current].preds[class_index].norm_Ehk)
+      ec.l.simple.label = -1.f;
+    else
+      ec.l.simple.label = 1.f;
+    
+    base.learn(ec, b.nodes[current].base_predictor);	
+
+    ec.l.simple.label = FLT_MAX;
+    base.predict(ec, b.nodes[current].base_predictor);
+    
+    b.nodes[current].Eh += (double)ec.partial_prediction;
+    b.nodes[current].preds[class_index].Ehk += (double)ec.partial_prediction;
+    b.nodes[current].n++;
+    b.nodes[current].preds[class_index].nk++;	
+  
+    b.nodes[current].norm_Eh = (float)b.nodes[current].Eh / b.nodes[current].n;          
+    b.nodes[current].preds[class_index].norm_Ehk = (float)b.nodes[current].preds[class_index].Ehk / b.nodes[current].preds[class_index].nk;
+  }
+  
+  void verify_min_dfs(log_multi& b, node node)
+  {
+    if (node.internal)
+      {
+	if (node.min_count != min_left_right(b, node))
+	  {
+	    cout << "badness! " << endl;
+	    display_tree_dfs(b, b.nodes[0], 0);
+	  }
+	verify_min_dfs(b, b.nodes[node.left]);
+	verify_min_dfs(b, b.nodes[node.right]);
+      }
+  }
+  
+  size_t sum_count_dfs(log_multi& b, node node)
+  {
+    if (node.internal)
+      return sum_count_dfs(b, b.nodes[node.left]) + sum_count_dfs(b, b.nodes[node.right]);
+    else
+      return node.min_count;
+  }
+
+  inline uint32_t descend(node& n, float prediction)
+  {
+    if (prediction < 0)
+      return n.left;
+    else
+      return n.right;
+  }
+
+  void predict(log_multi& b,  base_learner& base, example& ec)	
+  {
+    MULTICLASS::multiclass mc = ec.l.multi;
+
+    label_data simple_temp;
+    simple_temp.initial = 0.0;
+    simple_temp.weight = 0.0;	
+    simple_temp.label = FLT_MAX;
+    ec.l.simple = simple_temp;
+    uint32_t cn = 0;
+    while(b.nodes[cn].internal)
+      {
+	base.predict(ec, b.nodes[cn].base_predictor);
+	cn = descend(b.nodes[cn], ec.pred.scalar);
+      }	
+    ec.pred.multiclass = b.nodes[cn].max_count_label;
+    ec.l.multi = mc;
+  }
+
+  void learn(log_multi& b, base_learner& base, example& ec)
+  {
+    //    verify_min_dfs(b, b.nodes[0]);
+
+    if (ec.l.multi.label == (uint32_t)-1 || !b.all->training || b.progress)
+      predict(b,base,ec);
+    
+    if(b.all->training && (ec.l.multi.label != (uint32_t)-1) && !ec.test_only)	//if training the tree
+      {
+	MULTICLASS::multiclass mc = ec.l.multi;
+    
+	uint32_t class_index = 0;	
+	label_data simple_temp;
+	simple_temp.initial = 0.0;
+	simple_temp.weight = mc.weight;
+	ec.l.simple = simple_temp;	
+
+	uint32_t cn = 0;
+
+	while(children(b, cn, class_index, mc.label))
+	  {	    
+	    train_node(b, base, ec, cn, class_index);
+	    cn = descend(b.nodes[cn], ec.pred.scalar);
+	  }
+	
+	b.nodes[cn].min_count++;
+	update_min_count(b, cn);	
+	
+	ec.l.multi = mc;
+      }
+  }
+  
+  void save_node_stats(log_multi& d)
+  {
+    FILE *fp;
+    uint32_t i, j;
+    uint32_t total;
+    log_multi* b = &d;
+    
+    fp = fopen("atxm_debug.csv", "wt");
+    
+    for(i = 0; i < b->nodes.size(); i++)
+      {
+	fprintf(fp, "Node: %4d, Internal: %1d, Eh: %7.4f, n: %6d, \n", (int) i, (int) b->nodes[i].internal, b->nodes[i].Eh / b->nodes[i].n, b->nodes[i].n);
+	
+	fprintf(fp, "Label:, ");
+	for(j = 0; j < b->nodes[i].preds.size(); j++)
+	  {
+	    fprintf(fp, "%6d,", (int) b->nodes[i].preds[j].label);
+	  }	
+	fprintf(fp, "\n");
+	
+	fprintf(fp, "Ehk:, ");
+	for(j = 0; j < b->nodes[i].preds.size(); j++)
+	  {
+	    fprintf(fp, "%7.4f,", b->nodes[i].preds[j].Ehk / b->nodes[i].preds[j].nk);
+	  }	
+	fprintf(fp, "\n");
+	
+	total = 0;
+	
+	fprintf(fp, "nk:, ");
+	for(j = 0; j < b->nodes[i].preds.size(); j++)
+	  {
+	    fprintf(fp, "%6d,", (int) b->nodes[i].preds[j].nk);
+	    total += b->nodes[i].preds[j].nk;	
+	  }	
+	fprintf(fp, "\n");
+	
+	fprintf(fp, "max(lab:cnt:tot):, %3d,%6d,%7d,\n", (int) b->nodes[i].max_count_label, (int) b->nodes[i].max_count, (int) total);
+	fprintf(fp, "left: %4d, right: %4d", (int) b->nodes[i].left, (int) b->nodes[i].right);
+	fprintf(fp, "\n\n");
+      }
+    
+    fclose(fp);
+  }	
+  
+  void finish(log_multi& b)
+  {
+    save_node_stats(b);
+    cout << "used " << b.nbofswaps << " swaps" << endl;
+  }
+  
+  void save_load_tree(log_multi& b, io_buf& model_file, bool read, bool text)
+  {
+    if (model_file.files.size() > 0)
+      {	
+	char buff[512];
+	
+	uint32_t text_len = sprintf(buff, "k = %d ",b.k);
+	bin_text_read_write_fixed(model_file,(char*)&b.max_predictors, sizeof(b.k), "", read, buff, text_len, text);
+	uint32_t temp = (uint32_t)b.nodes.size();
+	text_len = sprintf(buff, "nodes = %d ",temp);
+	bin_text_read_write_fixed(model_file,(char*)&temp, sizeof(temp), "", read, buff, text_len, text);
+	if (read)
+	  for (uint32_t j = 1; j < temp; j++)
+	    b.nodes.push_back(init_node());
+	text_len = sprintf(buff, "max_predictors = %ld ",b.max_predictors);
+	bin_text_read_write_fixed(model_file,(char*)&b.max_predictors, sizeof(b.max_predictors), "", read, buff, text_len, text);
+
+	text_len = sprintf(buff, "predictors_used = %ld ",b.predictors_used);
+	bin_text_read_write_fixed(model_file,(char*)&b.predictors_used, sizeof(b.predictors_used), "", read, buff, text_len, text);
+
+	text_len = sprintf(buff, "progress = %d ",b.progress);
+	bin_text_read_write_fixed(model_file,(char*)&b.progress, sizeof(b.progress), "", read, buff, text_len, text);
+	
+	text_len = sprintf(buff, "swap_resist = %d\n",b.swap_resist);
+	bin_text_read_write_fixed(model_file,(char*)&b.swap_resist, sizeof(b.swap_resist), "", read, buff, text_len, text);
+	
+	for (size_t j = 0; j < b.nodes.size(); j++)
+	  {//Need to read or write nodes.
+	    node& n = b.nodes[j];
+	    text_len = sprintf(buff, " parent = %d",n.parent);
+	    bin_text_read_write_fixed(model_file,(char*)&n.parent, sizeof(n.parent), "", read, buff, text_len, text);
+
+	    uint32_t temp = (uint32_t)n.preds.size();
+	    text_len = sprintf(buff, " preds = %d",temp);
+	    bin_text_read_write_fixed(model_file,(char*)&temp, sizeof(temp), "", read, buff, text_len, text);
+	    if (read)
+	      for (uint32_t k = 0; k < temp; k++)
+		n.preds.push_back(node_pred(1));
+
+	    text_len = sprintf(buff, " min_count = %d",n.min_count);
+	    bin_text_read_write_fixed(model_file,(char*)&n.min_count, sizeof(n.min_count), "", read, buff, text_len, text);
+
+	    uint32_t text_len = sprintf(buff, " internal = %d",n.internal);
+	    bin_text_read_write_fixed(model_file,(char*)&n.internal, sizeof(n.internal), "", read, buff, text_len, text)
+;
+
+	    if (n.internal)
+	      {
+		text_len = sprintf(buff, " base_predictor = %d",n.base_predictor);
+		bin_text_read_write_fixed(model_file,(char*)&n.base_predictor, sizeof(n.base_predictor), "", read, buff, text_len, text);
+
+		text_len = sprintf(buff, " left = %d",n.left);
+		bin_text_read_write_fixed(model_file,(char*)&n.left, sizeof(n.left), "", read, buff, text_len, text);
+		
+		text_len = sprintf(buff, " right = %d",n.right);
+		bin_text_read_write_fixed(model_file,(char*)&n.right, sizeof(n.right), "", read, buff, text_len, text);
+
+		text_len = sprintf(buff, " norm_Eh = %f",n.norm_Eh);
+		bin_text_read_write_fixed(model_file,(char*)&n.norm_Eh, sizeof(n.norm_Eh), "", read, buff, text_len, text);
+
+		text_len = sprintf(buff, " Eh = %f",n.Eh);
+		bin_text_read_write_fixed(model_file,(char*)&n.Eh, sizeof(n.Eh), "", read, buff, text_len, text);
+
+		text_len = sprintf(buff, " n = %d\n",n.n);
+		bin_text_read_write_fixed(model_file,(char*)&n.n, sizeof(n.n), "", read, buff, text_len, text);
+	      }
+	    else
+	      {
+		text_len = sprintf(buff, " max_count = %d",n.max_count);
+		bin_text_read_write_fixed(model_file,(char*)&n.max_count, sizeof(n.max_count), "", read, buff, text_len, text);
+		text_len = sprintf(buff, " max_count_label = %d\n",n.max_count_label);
+		bin_text_read_write_fixed(model_file,(char*)&n.max_count_label, sizeof(n.max_count_label), "", read, buff, text_len, text);		
+	      }
+
+	    for (size_t k = 0; k < n.preds.size(); k++)
+	      {
+		node_pred& p = n.preds[k];
+		
+		text_len = sprintf(buff, "  Ehk = %f",p.Ehk);
+		bin_text_read_write_fixed(model_file,(char*)&p.Ehk, sizeof(p.Ehk), "", read, buff, text_len, text);
+
+		text_len = sprintf(buff, " norm_Ehk = %f",p.norm_Ehk);
+		bin_text_read_write_fixed(model_file,(char*)&p.norm_Ehk, sizeof(p.norm_Ehk), "", read, buff, text_len, text);
+
+		text_len = sprintf(buff, " nk = %d",p.nk);
+		bin_text_read_write_fixed(model_file,(char*)&p.nk, sizeof(p.nk), "", read, buff, text_len, text);
+
+		text_len = sprintf(buff, " label = %d",p.label);
+		bin_text_read_write_fixed(model_file,(char*)&p.label, sizeof(p.label), "", read, buff, text_len, text);
+
+		text_len = sprintf(buff, " label_count = %d\n",p.label_count);
+		bin_text_read_write_fixed(model_file,(char*)&p.label_count, sizeof(p.label_count), "", read, buff, text_len, text);	
+	      }
+	  }
+      }
+  }
+  
+  void finish_example(vw& all, log_multi&, example& ec)
+  {
+    MULTICLASS::output_example(all, ec);
+    VW::finish_example(all, &ec);
+  }
+  
+  base_learner* setup(vw& all, po::variables_map& vm)	//learner setup
+  {
+    po::options_description opts("Log Multi options");
+    opts.add_options()
+      ("log_multi", po::value<size_t>(), "Use online tree for multiclass")
+      ("no_progress", "disable progressive validation")
+      ("swap_resistance", po::value<uint32_t>(), "higher = more resistance to swap, default=4");
+    vm = add_options(all, opts);
+    if(!vm.count("log_multi"))
+      return NULL;
+
+      log_multi& data = calloc_or_die<log_multi>();
+
+    data.k = (uint32_t)vm["log_multi"].as<size_t>();
+    data.swap_resist = 4;
+
+    if (vm.count("swap_resistance"))
+      data.swap_resist = vm["swap_resistance"].as<uint32_t>();
+    
+    //append log_multi with nb_actions to options_from_file so it is saved to regressor later
+    *all.file_options << " --log_multi " << data.k;
+    
+    if (vm.count("no_progress"))
+      data.progress = false;
+    else
+      data.progress = true;
+
+    data.all = &all;
+    (all.p->lp) = MULTICLASS::mc_label;
+    
+    string loss_function = "quantile"; 
+    float loss_parameter = 0.5;
+    delete(all.loss);
+    all.loss = getLossFunction(&all, loss_function, loss_parameter);
+
+    data.max_predictors = data.k - 1;
+
+    learner<log_multi>& l = init_learner(&data, all.l, data.max_predictors);
+    l.set_save_load(save_load_tree);
+    l.set_learn(learn);
+    l.set_predict(predict);
+    l.set_finish_example(finish_example);
+    l.set_finish(finish);
+    
+    init_tree(data);	
+    
+    return make_base(l);
+  }	
+}