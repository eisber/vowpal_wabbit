/*
Copyright (c) by respective owners including Yahoo!, Microsoft, and
individual contributors. All rights reserved.  Released under a BSD (revised)
license as described in the file LICENSE.
 */
#include <float.h>
#include <limits.h>
#include <math.h>
#include <stdio.h>
#include <sstream>

#include "multiclass.h"
#include "simple_label.h"
#include "reductions.h"
#include "vw.h"

using namespace std;
using namespace LEARNER;
using namespace MULTICLASS;

namespace OAA {
  struct oaa{
    uint32_t k;
    bool shouldOutput;
    vw* all;
  };

  template <bool is_learn>
  void predict_or_learn(oaa& o, learner& base, example& ec) {
    multiclass mc_label_data = ec.l.multi;
    if (mc_label_data.label == 0 || (mc_label_data.label > o.k && mc_label_data.label != (uint32_t)-1))
      cout << "label " << mc_label_data.label << " is not in {1,"<< o.k << "} This won't work right." << endl;
    
    ec.l.simple = {0.f, mc_label_data.weight, 0.f};

    string outputString;
    stringstream outputStringStream(outputString);

    uint32_t prediction = 1;
    float score = INT_MIN;
    for (uint32_t i = 1; i <= o.k; i++)
      {
	if (is_learn)
	  {
	    if (mc_label_data.label == i)
	      ec.l.simple.label = 1;
	    else
	      ec.l.simple.label = -1;
	    
	    base.learn(ec, i-1);
	  }
	else
	  base.predict(ec, i-1);

        if (ec.partial_prediction > score)
          {
            score = ec.partial_prediction;
            prediction = i;
          }
	
        if (o.shouldOutput) {
          if (i > 1) outputStringStream << ' ';
          outputStringStream << i << ':' << ec.partial_prediction;
        }
      }	
    ec.pred.multiclass = prediction;
    ec.l.multi = mc_label_data;
    
    if (o.shouldOutput) 
      o.all->print_text(o.all->raw_prediction, outputStringStream.str(), ec.tag);
  }
  
  void finish_example(vw& all, oaa&, example& ec)
  {
    MULTICLASS::output_example(all, ec);
    VW::finish_example(all, &ec);
  }

  learner* setup(vw& all, po::variables_map& vm)
  {
<<<<<<< HEAD
    po::options_description opts("One-against-all options");
    opts.add_options()
      ("oaa", po::value<size_t>(), "Use one-against-all multiclass learning with <k> labels");
    vm = add_options(all, opts);
    if(!vm.count("oaa"))
      return NULL;
    
    oaa* data = (oaa*)calloc_or_die(1, sizeof(oaa));
=======
    oaa* data = calloc_or_die<oaa>();
>>>>>>> cb0dc4cf
    //first parse for number of actions

    data->k = (uint32_t)vm["oaa"].as<size_t>();
    
    //append oaa with nb_actions to options_from_file so it is saved to regressor later
    std::stringstream ss;
    ss << " --oaa " << data->k;
    all.file_options.append(ss.str());

    data->shouldOutput = all.raw_prediction > 0;
    data->all = &all;
    all.p->lp = mc_label;

    learner* l = new learner(data, all.l, data->k);
    l->set_learn<oaa, predict_or_learn<true> >();
    l->set_predict<oaa, predict_or_learn<false> >();
    l->set_finish_example<oaa, finish_example>();

    return l;
  }
}<|MERGE_RESOLUTION|>--- conflicted
+++ resolved
@@ -78,7 +78,6 @@
 
   learner* setup(vw& all, po::variables_map& vm)
   {
-<<<<<<< HEAD
     po::options_description opts("One-against-all options");
     opts.add_options()
       ("oaa", po::value<size_t>(), "Use one-against-all multiclass learning with <k> labels");
@@ -86,10 +85,7 @@
     if(!vm.count("oaa"))
       return NULL;
     
-    oaa* data = (oaa*)calloc_or_die(1, sizeof(oaa));
-=======
     oaa* data = calloc_or_die<oaa>();
->>>>>>> cb0dc4cf
     //first parse for number of actions
 
     data->k = (uint32_t)vm["oaa"].as<size_t>();
