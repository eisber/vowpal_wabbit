--- conflicted
+++ resolved
@@ -10,12 +10,8 @@
 
 struct oaa{
   size_t k;
-<<<<<<< HEAD
-  vw* all;
+  vw* all; // for raw
   float*ret;
-=======
-  vw* all; // for raw
->>>>>>> dfb6b3a9
 };
 
 inline void inline_predict_many(vw&all, example&ec, uint32_t K, float*ret) {
@@ -39,12 +35,7 @@
   MULTICLASS::label_t mc_label_data = ec.l.multi;
   if (mc_label_data.label == 0 || (mc_label_data.label > o.k && mc_label_data.label != (uint32_t)-1))
     cout << "label " << mc_label_data.label << " is not in {1,"<< o.k << "} This won't work right." << endl;
-<<<<<<< HEAD
 
-=======
-  
-  ec.l.simple = {FLT_MAX, mc_label_data.weight, 0.f};
->>>>>>> dfb6b3a9
   stringstream outputStringStream;
   uint32_t prediction = 1;
   if (FANCY_PREDICT) {
