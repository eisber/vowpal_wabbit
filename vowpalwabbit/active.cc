--- conflicted
+++ resolved
@@ -184,7 +184,6 @@
     	("oracular", "using oracular CAL. Default false");
 	add_options(all);
   
-<<<<<<< HEAD
 	active& data = calloc_or_die<active>();
 	data.active_c0 = 8;
 	data.oracular = false;
@@ -206,14 +205,10 @@
 		data.oracular = true;
 	}
 
+	if (count(all.args.begin(), all.args.end(),"--lda") != 0)
+		THROW("error: you can't combine lda and active learning");
  
   	base_learner* base = setup_base(all);
-=======
-  if (count(all.args.begin(), all.args.end(),"--lda") != 0)
-    THROW("error: you can't combine lda and active learning");
-
-  base_learner* base = setup_base(all);
->>>>>>> 22177bd1
   
   	//Create new learner
   	learner<active>* l;
