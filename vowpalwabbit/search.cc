/*
Copyright (c) by respective owners including Yahoo!, Microsoft, and
individual contributors. All rights reserved.  Released under a BSD (revised)
license as described in the file LICENSE.
 */
#include <float.h>
#include <string.h>
#include "vw.h"
#include "search.h"
#include "v_hashmap.h"
#include "hash.h"
#include "rand48.h"
#include "cost_sensitive.h"
#include "multiclass.h"
#include "memory.h"
#include "constant.h"
#include "example.h"
#include "cb.h"
#include "gd.h" // for GD::foreach_feature
#include <math.h>
#include "search_sequencetask.h"
#include "search_multiclasstask.h"
#include "search_dep_parser.h"
#include "search_entityrelationtask.h"
#include "search_hooktask.h"
#include "csoaa.h"
#include "beam.h"

using namespace LEARNER;
using namespace std;
namespace CS = COST_SENSITIVE;
namespace MC = MULTICLASS;

namespace Search {
  search_task* all_tasks[] = { &SequenceTask::task,
                               &SequenceSpanTask::task,
                               &ArgmaxTask::task,
                               &SequenceTask_DemoLDF::task,
                               &MulticlassTask::task,
                               &DepParserTask::task,
                               &EntityRelationTask::task,
                               &HookTask::task,
                               NULL };   // must NULL terminate!

  const bool PRINT_UPDATE_EVERY_EXAMPLE =0;
  const bool PRINT_UPDATE_EVERY_PASS =0;
  const bool PRINT_CLOCK_TIME =0;

  string   neighbor_feature_space("neighbor");
  string   condition_feature_space("search_condition");

  uint32_t AUTO_CONDITION_FEATURES = 1, AUTO_HAMMING_LOSS = 2, EXAMPLES_DONT_CHANGE = 4, IS_LDF = 8;
  enum SearchState { INITIALIZE, INIT_TEST, INIT_TRAIN, LEARN, GET_TRUTH_STRING };
  enum RollMethod { POLICY, ORACLE, MIX_PER_STATE, MIX_PER_ROLL, NO_ROLLOUT };

  // a data structure to hold conditioning information
  struct prediction {
    ptag    me;     // the id of the current prediction (the one being memoized)
    size_t  cnt;    // how many variables are we conditioning on?
    ptag*   tags;   // which variables are they?
    action* acts;   // and which actions were taken at each?
    uint32_t hash;  // a hash of the above
  };

  // parameters for auto-conditioning
  struct auto_condition_settings {
    size_t max_bias_ngram_length;   // add a "bias" feature for each ngram up to and including this length. eg., if it's 1, then you get a single feature for each conditional
    size_t max_quad_ngram_length;   // add bias *times* input features for each ngram up to and including this length
    float  feature_value;           // how much weight should the conditional features get?
  };

  typedef v_array<action> action_prefix;
  
  struct search_private {
    vw* all;

    bool auto_condition_features;  // do you want us to automatically add conditioning features?
    bool auto_hamming_loss;        // if you're just optimizing hamming loss, we can do it for you!
    bool examples_dont_change;     // set to true if you don't do any internal example munging
    bool is_ldf;                   // user declared ldf
    
    v_array<int32_t> neighbor_features; // ugly encoding of neighbor feature requirements
    auto_condition_settings acset; // settings for auto-conditioning
    size_t history_length;         // value of --search_history_length, used by some tasks, default 1
    
    size_t A;                      // total number of actions, [1..A]; 0 means ldf
    size_t num_learners;           // total number of learners;
    bool cb_learner;               // do contextual bandit learning on action (was "! rollout_all_actions" which was confusing)
    SearchState state;             // current state of learning
    size_t learn_learner_id;       // we allow user to use different learners for different states
    int mix_per_roll_policy;       // for MIX_PER_ROLL, we need to choose a policy to use; this is where it's stored (-2 means "not selected yet")
    bool no_caching;               // turn off caching
    size_t rollout_num_steps;      // how many calls of "loss" before we stop really predicting on rollouts and switch to oracle (0 means "infinite")
    bool (*label_is_test)(void*);  // tell me if the label data from an example is test
    
    size_t t;                      // current search step
    size_t T;                      // length of root trajectory
    v_array<example> learn_ec_copy;// copy of example(s) at learn_t
    example* learn_ec_ref;         // reference to example at learn_t, when there's no example munging
    size_t learn_ec_ref_cnt;       // how many are there (for LDF mode only; otherwise 1)
    v_array<ptag> learn_condition_on;      // a copy of the tags used for conditioning at the training position
    v_array<action> learn_condition_on_act;// the actions taken
    v_array<char>   learn_condition_on_names;// the names of the actions
    v_array<action> learn_allowed_actions; // which actions were allowed at training time?
    v_array<action> ptag_to_action;// tag to action mapping for conditioning
    vector<action> test_action_sequence; // if test-mode was run, what was the corresponding action sequence; it's a vector cuz we might expose it to the library
    action learn_oracle_action;    // store an oracle action for debugging purposes
    
    polylabel* allowed_actions_cache;
    
    size_t loss_declared_cnt;      // how many times did run declare any loss (implicitly or explicitly)?
    v_array<action> train_trajectory; // the training trajectory
    v_array<action> current_trajectory;  // the current trajectory; only used in beam search mode
    size_t learn_t;                // what time step are we learning on?
    size_t learn_a_idx;            // what action index are we trying?
    bool done_with_all_actions;    // set to true when there are no more learn_a_idx to go

    float test_loss;               // loss incurred when run INIT_TEST
    float learn_loss;              // loss incurred when run LEARN
    float train_loss;              // loss incurred when run INIT_TRAIN
    
    bool last_example_was_newline; // used so we know when a block of examples has passed
    bool hit_new_pass;             // have we hit a new pass?

    // if we're printing to stderr we need to remember if we've printed the header yet
    // (i.e., we do this if we're driving)
    bool printed_output_header;

    // various strings for different search states
    bool should_produce_string;
    stringstream *pred_string;
    stringstream *truth_string;
    stringstream *bad_string_stream;

    // parameters controlling interpolation
    float  beta;                   // interpolation rate
    float  alpha;                  // parameter used to adapt beta for dagger (see above comment), should be in (0,1)

    RollMethod rollout_method;     // 0=policy, 1=oracle, 2=mix_per_state, 3=mix_per_roll
    RollMethod rollin_method;
    float subsample_timesteps;     // train at every time step or just a (random) subset?

    bool   allow_current_policy;   // should the current policy be used for training? true for dagger
    bool   adaptive_beta;          // used to implement dagger-like algorithms. if true, beta = 1-(1-alpha)^n after n updates, and policy is mixed with oracle as \pi' = (1-beta)\pi^* + beta \pi
    size_t passes_per_policy;      // if we're not in dagger-mode, then we need to know how many passes to train a policy

    uint32_t current_policy;       // what policy are we training right now?

    // various statistics for reporting
    size_t num_features;
    uint32_t total_number_of_policies;
    size_t read_example_last_id;
    size_t passes_since_new_policy;
    size_t read_example_last_pass;
    size_t total_examples_generated;
    size_t total_predictions_made;
    size_t total_cache_hits;

    vector<example*> ec_seq;  // the collected examples
    v_hashmap<unsigned char*, action> cache_hash_map;
    
    // for foreach_feature temporary storage for conditioning
    uint32_t dat_new_feature_idx;
    example* dat_new_feature_ec;
    stringstream dat_new_feature_audit_ss;
    size_t dat_new_feature_namespace;
    string* dat_new_feature_feature_space;
    float dat_new_feature_value;

    // to reduce memory allocation
    string rawOutputString;
    stringstream* rawOutputStringStream;
    CS::label ldf_test_label;
    v_array<action> condition_on_actions;
    v_array<size_t> timesteps;
    v_array<float> learn_losses;
    
    LEARNER::learner* base_learner;
    clock_t start_clock_time;

    example*empty_example;

    Beam::beam< action_prefix > *beam;
    size_t kbest;            // size of kbest list; 1 just means 1best
    float beam_initial_cost; // when we're doing a subsequent run, how much do we initially pay?
    action_prefix beam_actions; // on non-initial beam runs, what prefix of actions should we take?
    float beam_total_cost;
    
    search_task* task;    // your task!
  };

  string   audit_feature_space("conditional");
  uint32_t conditional_constant = 8290743;
  
  int random_policy(search_private& priv, bool allow_current, bool allow_optimal, bool advance_prng=true) {
    if (priv.beta >= 1) {
      if (allow_current) return (int)priv.current_policy;
      if (priv.current_policy > 0) return (((int)priv.current_policy)-1);
      if (allow_optimal) return -1;
      std::cerr << "internal error (bug): no valid policies to choose from!  defaulting to current" << std::endl;
      return (int)priv.current_policy;
    }

    int num_valid_policies = (int)priv.current_policy + allow_optimal + allow_current;
    int pid = -1;

    if (num_valid_policies == 0) {
      std::cerr << "internal error (bug): no valid policies to choose from!  defaulting to current" << std::endl;
      return (int)priv.current_policy;
    } else if (num_valid_policies == 1)
      pid = 0;
    else if (num_valid_policies == 2)
      pid = (advance_prng ? frand48() : frand48_noadvance()) >= priv.beta;
    else {
      // SPEEDUP this up in the case that beta is small!
      float r = (advance_prng ? frand48() : frand48_noadvance());
      pid = 0;

      if (r > priv.beta) {
        r -= priv.beta;
        while ((r > 0) && (pid < num_valid_policies-1)) {
          pid ++;
          r -= priv.beta * powf(1.f - priv.beta, (float)pid);
        }
      }
    }
    // figure out which policy pid refers to
    if (allow_optimal && (pid == num_valid_policies-1))
      return -1; // this is the optimal policy

    pid = (int)priv.current_policy - pid;
    if (!allow_current)
      pid--;

    return pid;
  }

  int select_learner(search_private& priv, int policy, size_t learner_id) {
    if (policy<0) return policy;  // optimal policy
    else          return (int) (policy*priv.num_learners+learner_id);
  }


  bool should_print_update(vw& all, bool hit_new_pass=false) {
    //uncomment to print out final loss after all examples processed
    //commented for now so that outputs matches make test
    //if( parser_done(all.p)) return true;
    
    if (PRINT_UPDATE_EVERY_EXAMPLE) return true;
    if (PRINT_UPDATE_EVERY_PASS && hit_new_pass) return true;
    return (all.sd->weighted_examples >= all.sd->dump_interval) && !all.quiet && !all.bfgs;
  }

  
  bool might_print_update(vw& all) {
    // basically do should_print_update but check me and the next
    // example because of off-by-ones

    if (PRINT_UPDATE_EVERY_EXAMPLE) return true;
    if (PRINT_UPDATE_EVERY_PASS) return true;  // SPEEDUP: make this better
    return (all.sd->weighted_examples + 1. >= all.sd->dump_interval) && !all.quiet && !all.bfgs;
  }

  bool must_run_test(vw&all, vector<example*>ec, bool is_test_ex) {
    return
        (all.final_prediction_sink.size() > 0) ||   // if we have to produce output, we need to run this
        might_print_update(all) ||                  // if we have to print and update to stderr
        (all.raw_prediction > 0) ||                 // we need raw predictions
        // or:
        //   it's not quiet AND
        //     current_pass == 0
        //     OR holdout is off
        //     OR it's a test example
        ( //   (! all.quiet) &&  // had to disable this because of library mode!
          (! is_test_ex) &&
          ( all.holdout_set_off ||                    // no holdout
            ec[0]->test_only ||
            (all.current_pass == 0)                   // we need error rates for progressive cost
            ) )
        ;
  }

  void clear_seq(vw&all, search_private& priv) {
    if (priv.ec_seq.size() > 0)
      for (size_t i=0; i < priv.ec_seq.size(); i++)
        VW::finish_example(all, priv.ec_seq[i]);
    priv.ec_seq.clear();
  }

  float safediv(float a,float b) { if (b == 0.f) return 0.f; else return (a/b); }

  void to_short_string(string in, size_t max_len, char*out) {
    for (size_t i=0; i<max_len; i++)
      out[i] = ((i >= in.length()) || (in[i] == '\n') || (in[i] == '\t')) ? ' ' : in[i];

    if (in.length() > max_len) {
      out[max_len-2] = '.';
      out[max_len-1] = '.';
    }
    out[max_len] = 0;
  }

  void number_to_natural(size_t big, char* c) {
    if      (big > 9999999999) sprintf(c, "%dg", (int)(big / 1000000000));
    else if (big >    9999999) sprintf(c, "%dm", (int)(big /    1000000));
    else if (big >       9999) sprintf(c, "%dk", (int)(big /       1000));
    else                       sprintf(c, "%d",  (int)(big));
  }
  
  void print_update(search_private& priv) {
    vw& all = *priv.all;
    if (!priv.printed_output_header && !all.quiet) {
      const char * header_fmt = "%-10s %-10s %8s%24s %22s %5s %5s  %7s  %7s  %7s  %-8s\n";
      fprintf(stderr, header_fmt, "average", "since", "instance", "current true",  "current predicted", "cur",  "cur", "predic", "cache", "examples", "");
      fprintf(stderr, header_fmt, "loss",    "last",  "counter",  "output prefix",  "output prefix",    "pass", "pol", "made",    "hits",  "gener", "beta");
      std::cerr.precision(5);
      priv.printed_output_header = true;
    }

    if (!should_print_update(all, priv.hit_new_pass))
      return;

    char true_label[21];
    char pred_label[21];
    to_short_string(priv.truth_string->str(), 20, true_label);
    to_short_string(priv.pred_string->str() , 20, pred_label);

    float avg_loss = 0.;
    float avg_loss_since = 0.;
    bool use_heldout_loss = (!all.holdout_set_off && all.current_pass >= 1) && (all.sd->weighted_holdout_examples > 0);
    if (use_heldout_loss) {
      avg_loss       = safediv((float)all.sd->holdout_sum_loss, (float)all.sd->weighted_holdout_examples);
      avg_loss_since = safediv((float)all.sd->holdout_sum_loss_since_last_dump, (float)all.sd->weighted_holdout_examples_since_last_dump);

      all.sd->weighted_holdout_examples_since_last_dump = 0;
      all.sd->holdout_sum_loss_since_last_dump = 0.0;
    } else {
      avg_loss       = safediv((float)all.sd->sum_loss, (float)all.sd->weighted_examples);
      avg_loss_since = safediv((float)all.sd->sum_loss_since_last_dump, (float) (all.sd->weighted_examples - all.sd->old_weighted_examples));
    }

    char inst_cntr[9];  number_to_natural(all.sd->example_number, inst_cntr);
    char total_pred[8]; number_to_natural(priv.total_predictions_made, total_pred);
    char total_cach[8]; number_to_natural(priv.total_cache_hits, total_cach);
    char total_exge[8]; number_to_natural(priv.total_examples_generated, total_exge);
    
    fprintf(stderr, "%-10.6f %-10.6f %8s  [%s] [%s] %5d %5d  %7s  %7s  %7s  %-8f",
            avg_loss,
            avg_loss_since,
            inst_cntr,
            true_label,
            pred_label,
            (int)priv.read_example_last_pass,
            (int)priv.current_policy,
            total_pred,
            total_cach,
            total_exge,
            priv.beta);

    if (PRINT_CLOCK_TIME) {
      size_t num_sec = (size_t)(((float)(clock() - priv.start_clock_time)) / CLOCKS_PER_SEC);
      fprintf(stderr, " %15lusec", num_sec);
    }

    if (use_heldout_loss)
      fprintf(stderr, " h");

    fprintf(stderr, "\n");

    all.sd->sum_loss_since_last_dump = 0.0;
    all.sd->old_weighted_examples = all.sd->weighted_examples;
    fflush(stderr);
    VW::update_dump_interval(all);
  }

  void add_new_feature(search_private& priv, float val, uint32_t idx) {
    size_t mask = priv.all->reg.weight_mask;
    size_t ss   = priv.all->reg.stride_shift;
    size_t idx2 = ((idx & mask) >> ss) & mask;
    feature f = { val * priv.dat_new_feature_value,
                  (uint32_t) (((priv.dat_new_feature_idx + idx2) << ss) ) };
    priv.dat_new_feature_ec->atomics[priv.dat_new_feature_namespace].push_back(f);
    priv.dat_new_feature_ec->sum_feat_sq[priv.dat_new_feature_namespace] += f.x * f.x;
    if (priv.all->audit) {
      audit_data a = { NULL, NULL, f.weight_index, f.x, true };
      a.space   = calloc_or_die<char>(priv.dat_new_feature_feature_space->length()+1);
      a.feature = calloc_or_die<char>(priv.dat_new_feature_audit_ss.str().length() + 32);
      strcpy(a.space, priv.dat_new_feature_feature_space->c_str());
      int num = sprintf(a.feature, "fid=%lu_", (idx & mask) >> ss);
      strcpy(a.feature+num, priv.dat_new_feature_audit_ss.str().c_str());
      priv.dat_new_feature_ec->audit_features[priv.dat_new_feature_namespace].push_back(a);
    }
  }

  void del_features_in_top_namespace(search_private& priv, example& ec, size_t ns) {
    if ((ec.indices.size() == 0) || (ec.indices.last() != ns)) {
      std::cerr << "internal error (bug): expecting top namespace to be '" << ns << "' but it was ";
      if (ec.indices.size() == 0) std::cerr << "empty";
      else std::cerr << (size_t)ec.indices.last();
      std::cerr << endl;
      throw exception();
    }
    ec.num_features -= ec.atomics[ns].size();
    ec.total_sum_feat_sq -= ec.sum_feat_sq[ns];
    ec.sum_feat_sq[ns] = 0;
    ec.indices.decr();
    ec.atomics[ns].erase();
    if (priv.all->audit) {
      for (size_t i=0; i<ec.audit_features[ns].size(); i++)
        if (ec.audit_features[ns][i].alloced) {
          free(ec.audit_features[ns][i].space);
          free(ec.audit_features[ns][i].feature);
        }
      ec.audit_features[ns].erase();
    }
  }
  
  void add_neighbor_features(search_private& priv) {
    vw& all = *priv.all;
    if (priv.neighbor_features.size() == 0) return;

    for (size_t n=0; n<priv.ec_seq.size(); n++) {  // iterate over every example in the sequence
      example& me = *priv.ec_seq[n];
      for (size_t n_id=0; n_id < priv.neighbor_features.size(); n_id++) {
        int32_t offset = priv.neighbor_features[n_id] >> 24;
        size_t  ns     = priv.neighbor_features[n_id] & 0xFF;

        priv.dat_new_feature_ec = &me;
        priv.dat_new_feature_value = 1.;
        priv.dat_new_feature_idx = priv.neighbor_features[n_id] * 13748127;
        priv.dat_new_feature_namespace = neighbor_namespace;
        if (priv.all->audit) {
          priv.dat_new_feature_feature_space = &neighbor_feature_space;
          priv.dat_new_feature_audit_ss.str("");
          priv.dat_new_feature_audit_ss << '@' << ((offset > 0) ? '+' : '-') << (char)(abs(offset) + '0');
          if (ns != ' ') priv.dat_new_feature_audit_ss << (char)ns;
        }

        //cerr << "n=" << n << " offset=" << offset << endl;
        if (n + offset < 0) // add <s> feature
          add_new_feature(priv, 1., 925871901 << priv.all->reg.stride_shift);
        else if (n + offset >= priv.ec_seq.size()) // add </s> feature
          add_new_feature(priv, 1., 3824917 << priv.all->reg.stride_shift);
        else { // this is actually a neighbor
          example& other = *priv.ec_seq[n + offset];
          GD::foreach_feature<search_private,add_new_feature>(all.reg.weight_vector, all.reg.weight_mask, other.atomics[ns].begin, other.atomics[ns].end, priv, me.ft_offset);
        }
      }

      size_t sz = me.atomics[neighbor_namespace].size();
      if ((sz > 0) && (me.sum_feat_sq[neighbor_namespace] > 0.)) {
        me.indices.push_back(neighbor_namespace);
        me.total_sum_feat_sq += me.sum_feat_sq[neighbor_namespace];
        me.num_features += sz;
      } else {
        me.atomics[neighbor_namespace].erase();
        if (priv.all->audit) me.audit_features[neighbor_namespace].erase();
    }
    }
  }

  void del_neighbor_features(search_private& priv) {
    if (priv.neighbor_features.size() == 0) return;
    for (size_t n=0; n<priv.ec_seq.size(); n++)
      del_features_in_top_namespace(priv, *priv.ec_seq[n], neighbor_namespace);
  }

  void reset_search_structure(search_private& priv) {
    // NOTE: make sure do NOT reset priv.learn_a_idx
    priv.t = 0;
    priv.loss_declared_cnt = 0;
    priv.done_with_all_actions = false;
    priv.test_loss = 0.;
    priv.learn_loss = 0.;
    priv.train_loss = 0.;
    priv.num_features = 0;
    priv.should_produce_string = false;
    priv.mix_per_roll_policy = -2;
    if (priv.adaptive_beta) {
      float x = - log1pf(- priv.alpha) * (float)priv.total_examples_generated;
      static const float log_of_2 = (float)0.6931471805599453;
      priv.beta = (x <= log_of_2) ? -expm1f(-x) : (1-expf(-x)); // numerical stability
      //float priv_beta = 1.f - powf(1.f - priv.alpha, (float)priv.total_examples_generated);
      //assert( fabs(priv_beta - priv.beta) < 1e-2 );
      if (priv.beta > 1) priv.beta = 1;
    }
    priv.ptag_to_action.erase();
    if (priv.beam)
      priv.current_trajectory.erase();
    
    if (! priv.cb_learner) { // was: if rollout_all_actions
      uint32_t seed = (uint32_t)(priv.read_example_last_id * 147483 + 4831921) * 2147483647;
      msrand48(seed);
    }
  }

  void search_declare_loss(search_private& priv, float loss) {
    priv.loss_declared_cnt++;
    switch (priv.state) {
      case INIT_TEST:  priv.test_loss  += loss; break;
      case INIT_TRAIN: priv.train_loss += loss; break;
      case LEARN:
        if ((priv.rollout_num_steps == 0) || (priv.loss_declared_cnt <= priv.rollout_num_steps))
          priv.learn_loss += loss;
        break;
      default: break; // get rid of the warning about missing cases (danger!)
    }
  }

  size_t random(size_t max) { return (size_t)(frand48() * (float)max); }
  
  action choose_oracle_action(search_private& priv, size_t ec_cnt, const action* oracle_actions, size_t oracle_actions_cnt, const action* allowed_actions, size_t allowed_actions_cnt) {
    cdbg << "choose_oracle_action from oracle_actions = ["; for (size_t i=0; i<oracle_actions_cnt; i++) cdbg << " " << oracle_actions[i]; cdbg << " ]" << endl;
    return ( oracle_actions_cnt > 0) ?  oracle_actions[random(oracle_actions_cnt )] :
           (allowed_actions_cnt > 0) ? allowed_actions[random(allowed_actions_cnt)] :
           (action)random(ec_cnt);
  }

  void add_example_conditioning(search_private& priv, example& ec, const ptag* condition_on, size_t condition_on_cnt, const char* condition_on_names, const action* condition_on_actions) {
    if (condition_on_cnt == 0) return;

    uint32_t extra_offset=0;
    if (priv.is_ldf) 
      if (ec.l.cs.costs.size() > 0)
        extra_offset = 3849017 * ec.l.cs.costs[0].class_index;
    
    size_t I = condition_on_cnt;
    size_t N = max(priv.acset.max_bias_ngram_length, priv.acset.max_quad_ngram_length);
    for (size_t i=0; i<I; i++) { // position in conditioning
      uint32_t fid = 71933 + 8491087 * extra_offset;
      if (priv.all->audit) {
        priv.dat_new_feature_audit_ss.str("");
        priv.dat_new_feature_audit_ss.clear();
        priv.dat_new_feature_feature_space = &condition_feature_space;
      }

      for (size_t n=0; n<N; n++) { // length of ngram
        if (i + n >= I) break; // no more ngrams
        // we're going to add features for the ngram condition_on_actions[i .. i+N]
        char name = condition_on_names[i+n];
        fid = fid * 328901 + 71933 * ((condition_on_actions[i+n] + 349101) * (name + 38490137));

        priv.dat_new_feature_ec  = &ec;
        priv.dat_new_feature_idx = fid * quadratic_constant;
        priv.dat_new_feature_namespace = conditioning_namespace;
        priv.dat_new_feature_value = priv.acset.feature_value;

        if (priv.all->audit) {
          if (n > 0) priv.dat_new_feature_audit_ss << ',';
          if ((33 <= name) && (name <= 126)) priv.dat_new_feature_audit_ss << name;
          else priv.dat_new_feature_audit_ss << '#' << (int)name;
          priv.dat_new_feature_audit_ss << '=' << condition_on_actions[i+n];
        }
        
        // add the single bias feature
        if (n < priv.acset.max_bias_ngram_length)
          add_new_feature(priv, 1., 4398201 << priv.all->reg.stride_shift);

        // add the quadratic features
        if (n < priv.acset.max_quad_ngram_length)
          GD::foreach_feature<search_private,uint32_t,add_new_feature>(*priv.all, ec, priv);
      }
    }

    size_t sz = ec.atomics[conditioning_namespace].size();
    if ((sz > 0) && (ec.sum_feat_sq[conditioning_namespace] > 0.)) {
      ec.indices.push_back(conditioning_namespace);
      ec.total_sum_feat_sq += ec.sum_feat_sq[conditioning_namespace];
      ec.num_features += sz;
    } else {
      ec.atomics[conditioning_namespace].erase();
      if (priv.all->audit) ec.audit_features[conditioning_namespace].erase();
    }
  }

  void del_example_conditioning(search_private& priv, example& ec) {
    if ((ec.indices.size() > 0) && (ec.indices.last() == conditioning_namespace))
      del_features_in_top_namespace(priv, ec, conditioning_namespace);
  }
  
  size_t cs_get_costs_size(bool isCB, polylabel& ld) {
    return isCB ? ld.cb.costs.size()
                : ld.cs.costs.size();
  }

  uint32_t cs_get_cost_index(bool isCB, polylabel& ld, size_t k) {
    return isCB ? ld.cb.costs[k].action
                : ld.cs.costs[k].class_index;
  }

  float cs_get_cost_partial_prediction(bool isCB, polylabel& ld, size_t k) {
    return isCB ? ld.cb.costs[k].partial_prediction
                : ld.cs.costs[k].partial_prediction;
  }

  void cs_costs_erase(bool isCB, polylabel& ld) {
    if (isCB) ld.cb.costs.erase();
    else      ld.cs.costs.erase();
  }

  void cs_costs_resize(bool isCB, polylabel& ld, size_t new_size) {
    if (isCB) ld.cb.costs.resize(new_size);
    else      ld.cs.costs.resize(new_size);
  }

  void cs_cost_push_back(bool isCB, polylabel& ld, uint32_t index, float value) {
    if (isCB) { CB::cb_class cost = { value, index, 0., 0. }; ld.cb.costs.push_back(cost); }
    else      { CS::wclass   cost = { value, index, 0., 0. }; ld.cs.costs.push_back(cost); }
  }
  
  polylabel& allowed_actions_to_ld(search_private& priv, size_t ec_cnt, const action* allowed_actions, size_t allowed_actions_cnt) {
    bool isCB = priv.cb_learner;
    polylabel& ld = *priv.allowed_actions_cache;
    uint32_t num_costs = (uint32_t)cs_get_costs_size(isCB, ld);

    if (priv.is_ldf) {  // LDF version easier
      if (num_costs > ec_cnt)
        cs_costs_resize(isCB, ld, ec_cnt);
      else if (num_costs < ec_cnt)
        for (action k = num_costs; k < ec_cnt; k++)
          cs_cost_push_back(isCB, ld, k, FLT_MAX);
      
    } else { // non-LDF version
      if ((allowed_actions == NULL) || (allowed_actions_cnt == 0)) { // any action is allowed
        if (num_costs != priv.A) {  // if there are already A-many actions, they must be the right ones, unless the user did something stupid like putting duplicate allowed_actions...
          cs_costs_erase(isCB, ld);
          for (action k = 0; k < priv.A; k++)
            cs_cost_push_back(isCB, ld, k+1, FLT_MAX);  //+1 because MC is 1-based
        }
      } else { // we need to peek at allowed_actions
        cs_costs_erase(isCB, ld);
        for (size_t i = 0; i < allowed_actions_cnt; i++)
          cs_cost_push_back(isCB, ld, allowed_actions[i], FLT_MAX);
      }
    }

    return ld;
  }

  template<class T> bool array_contains(T target, const T*A, size_t n) {
    if (A == NULL) return false;
    for (size_t i=0; i<n; i++)
      if (A[i] == target) return true;
    return false;
  }
  
  void allowed_actions_to_losses(search_private& priv, size_t ec_cnt, const action* allowed_actions, size_t allowed_actions_cnt, const action* oracle_actions, size_t oracle_actions_cnt, v_array<float>& losses) {
    if (priv.is_ldf)  // LDF version easier
      for (action k=0; k<ec_cnt; k++)
        losses.push_back( array_contains<action>(k, oracle_actions, oracle_actions_cnt) ? 0.f : 1.f );
    else { // non-LDF
      if ((allowed_actions == NULL) || (allowed_actions_cnt == 0))  // any action is allowed
        for (action k=1; k<=priv.A; k++)
          losses.push_back( array_contains<action>(k, oracle_actions, oracle_actions_cnt) ? 0.f : 1.f );
      else
        for (size_t i=0; i<allowed_actions_cnt; i++) {
          action k = allowed_actions[i];
          losses.push_back( array_contains<action>(k, oracle_actions, oracle_actions_cnt) ? 0.f : 1.f );
        }
    }
  }
  
  action single_prediction_notLDF(search_private& priv, example& ec, int policy, const action* allowed_actions, size_t allowed_actions_cnt) {
    vw& all = *priv.all;
    
    polylabel old_label = ec.l;
    ec.l = allowed_actions_to_ld(priv, 1, allowed_actions, allowed_actions_cnt);
    priv.base_learner->predict(ec, policy);
    uint32_t act = ec.pred.multiclass;

    // in beam search mode, go through alternatives and add them as back-ups
    if (priv.beam) {
      float act_cost = 0;
      size_t K = cs_get_costs_size(priv.cb_learner, ec.l);
      for (size_t k = 0; k < K; k++)
        if (cs_get_cost_index(priv.cb_learner, ec.l, k) == act) {
          act_cost = cs_get_cost_partial_prediction(priv.cb_learner, ec.l, k);
          break;
        }

      priv.beam_total_cost += act_cost;
      size_t new_len = priv.current_trajectory.size() + 1;
      for (size_t k = 0; k < K; k++) {
        action k_act = cs_get_cost_index(priv.cb_learner, ec.l, k);
        if (k_act == act) continue;  // skip the taken action
        float delta_cost = cs_get_cost_partial_prediction(priv.cb_learner, ec.l, k) - act_cost + priv.beam_initial_cost;   // TODO: is delta_cost the right cost?
        // construct the action prefix
        action_prefix* px = new v_array<action>;
	*px = v_init<action>();
        px->resize(new_len);
        px->end = px->begin + new_len;
        memcpy(px->begin, priv.current_trajectory.begin, sizeof(action) * (new_len-1));
        px->begin[new_len-1] = k_act;
        uint32_t px_hash = uniform_hash(px->begin, sizeof(action) * new_len, 3419);
        if (! priv.beam->insert(px, delta_cost, px_hash)) {
          px->delete_v();  // SPEEDUP: could be more efficient by reusing for next action
          delete px;
        }
      }
    }
    
    // generate raw predictions if necessary
    if ((priv.state == INIT_TEST) && (all.raw_prediction > 0)) {
      priv.rawOutputStringStream->str("");
      for (size_t k = 0; k < cs_get_costs_size(priv.cb_learner, ec.l); k++) {
        if (k > 0) (*priv.rawOutputStringStream) << ' ';
        (*priv.rawOutputStringStream) << cs_get_cost_index(priv.cb_learner, ec.l, k) << ':' << cs_get_cost_partial_prediction(priv.cb_learner, ec.l, k);
      }
      all.print_text(all.raw_prediction, priv.rawOutputStringStream->str(), ec.tag);
    }
    
    ec.l = old_label;

    priv.total_predictions_made++;
    priv.num_features += ec.num_features;

    return act;
  }

  action single_prediction_LDF(search_private& priv, example* ecs, size_t ec_cnt, int policy) {
    CS::cs_label.default_label(&priv.ldf_test_label);
    CS::wclass wc = { 0., 1, 0., 0. };
    priv.ldf_test_label.costs.push_back(wc);

    // keep track of best (aka chosen) action
    float  best_prediction = 0.;
    action best_action = 0;

    size_t start_K = (priv.is_ldf && CSOAA_AND_WAP_LDF::LabelDict::ec_is_example_header(ecs[0])) ? 1 : 0;

    for (action a= (uint32_t)start_K; a<ec_cnt; a++) {
      cdbg << "== single_prediction_LDF a=" << a << "==" << endl;
      if (start_K > 0)
        CSOAA_AND_WAP_LDF::LabelDict::add_example_namespaces_from_example(ecs[a], ecs[0]);
        
      polylabel old_label = ecs[a].l;
      ecs[a].l.cs = priv.ldf_test_label;
      priv.base_learner->predict(ecs[a], policy);

      priv.empty_example->in_use = true;
      priv.base_learner->predict(*priv.empty_example);

      if ((a == start_K) || (ecs[a].partial_prediction < best_prediction)) {
        best_prediction = ecs[a].partial_prediction;
        best_action     = a;
      }
      
      priv.num_features += ecs[a].num_features;
      ecs[a].l = old_label;
      if (start_K > 0)
        CSOAA_AND_WAP_LDF::LabelDict::del_example_namespaces_from_example(ecs[a], ecs[0]);
    }

    if (priv.beam) {
      priv.beam_total_cost += best_prediction;
      size_t new_len = priv.current_trajectory.size() + 1;
      for (size_t k=start_K; k<ec_cnt; k++) {
        if (k == best_action) continue;
        float delta_cost = ecs[k].partial_prediction - best_prediction + priv.beam_initial_cost;
        action_prefix* px = new v_array<action>;
	*px = v_init<action>();
        px->resize(new_len);
        px->end = px->begin + new_len;
        memcpy(px->begin, priv.current_trajectory.begin, sizeof(action) * (new_len-1));
        px->begin[new_len-1] = (uint32_t)k;  // TODO: k or ld[k]?
        uint32_t px_hash = uniform_hash(px->begin, sizeof(action) * new_len, 3419);
        if (! priv.beam->insert(px, delta_cost, px_hash)) {
          px->delete_v();  // SPEEDUP: could be more efficient by reusing for next action
          delete px;
        }
      }
    }
    
    priv.total_predictions_made++;
    return best_action;
  }

  int choose_policy(search_private& priv, bool advance_prng=true) {
    RollMethod method = (priv.state == INIT_TEST ) ? POLICY :
                        (priv.state == LEARN     ) ? priv.rollout_method :
                        (priv.state == INIT_TRAIN) ? priv.rollin_method :
                        NO_ROLLOUT;   // this should never happen
    switch (method) {
      case POLICY:
        return random_policy(priv, priv.allow_current_policy || (priv.state == INIT_TEST), false, advance_prng);

      case ORACLE:
        return -1;

      case MIX_PER_STATE:
        return random_policy(priv, priv.allow_current_policy, true, advance_prng);

      case MIX_PER_ROLL:
        if (priv.mix_per_roll_policy == -2) // then we have to choose one!
          priv.mix_per_roll_policy = random_policy(priv, priv.allow_current_policy, true, advance_prng);
        return priv.mix_per_roll_policy;

    case NO_ROLLOUT:
    default:
        std::cerr << "internal error (bug): trying to rollin or rollout with NO_ROLLOUT" << endl;
        throw exception();
    }
  }

  template<class T> void cdbg_print_array(string str, v_array<T>& A) { cdbg << str << " = ["; for (size_t i=0; i<A.size(); i++) cdbg << " " << A[i]; cdbg << " ]" << endl; }
  template<class T> void cerr_print_array(string str, v_array<T>& A) { cerr << str << " = ["; for (size_t i=0; i<A.size(); i++) cerr << " " << A[i]; cerr << " ]" << endl; }
  
  template<class T>
  void ensure_size(v_array<T>& A, size_t sz) {
    if ((size_t)(A.end_array - A.begin) < sz) 
      A.resize(sz*2+1, true);
    A.end = A.begin + sz;
  }

  template<class T> void push_at(v_array<T>& v, T item, size_t pos) {
    if (v.size() > pos)
      v.begin[pos] = item;
    else {
      if (v.end_array > v.begin + pos) {
        // there's enough memory, just not enough filler
        v.begin[pos] = item;
        v.end = v.begin + pos + 1;
      } else {
        // there's not enough memory
        v.resize(2 * pos + 3, true);
        v.begin[pos] = item;
        v.end = v.begin + pos + 1;
      }
    }
  }
  
  void record_action(search_private& priv, ptag mytag, action a) {
    if (mytag == 0) return;
    push_at(priv.ptag_to_action, a, mytag);
  }

  bool cached_item_equivalent(unsigned char*& A, unsigned char*& B) {
    size_t sz_A = *A;
    size_t sz_B = *B;
    if (sz_A != sz_B) return false;
    return memcmp(A, B, sz_A) == 0;
  }

  void free_key(unsigned char* mem, action a) { free(mem); }
  void clear_cache_hash_map(search_private& priv) {
    priv.cache_hash_map.iter(free_key);
    priv.cache_hash_map.clear();
  }
  
  // returns true if found and do_store is false. if do_store is true, always returns true.
  bool cached_action_store_or_find(search_private& priv, ptag mytag, const ptag* condition_on, const char* condition_on_names, const action* condition_on_actions, size_t condition_on_cnt, int policy, size_t learner_id, action &a, bool do_store) {
    if (priv.no_caching) return do_store;
    if (mytag == 0) return do_store; // don't attempt to cache when tag is zero

    size_t sz  = sizeof(size_t) + sizeof(ptag) + sizeof(int) + sizeof(size_t) + sizeof(size_t) + condition_on_cnt * (sizeof(ptag) + sizeof(action) + sizeof(char));
    if (sz % 4 != 0) sz = 4 * (sz / 4 + 1); // make sure sz aligns to 4 so that uniform_hash does the right thing

    unsigned char* item = (unsigned char*)calloc(sz, 1);
    unsigned char* here = item;
    *here = (unsigned char)sz; here += sizeof(size_t);
    *here = mytag;             here += sizeof(ptag);
    *here = policy;            here += sizeof(int);
    *here = (unsigned char)learner_id;        here += sizeof(size_t);
    *here = (unsigned char)condition_on_cnt;  here += (unsigned char)sizeof(size_t);
    for (size_t i=0; i<condition_on_cnt; i++) {
      *here = condition_on[i];         here += sizeof(ptag);
      *here = condition_on_actions[i]; here += sizeof(action);
      *here = condition_on_names[i];   here += sizeof(char);  // SPEEDUP: should we align this at 4?
    }
    uint32_t hash = uniform_hash(item, sz, 3419);

    if (do_store) {
      priv.cache_hash_map.put(item, hash, a);
      return true;
    } else { // its a find
      a = priv.cache_hash_map.get(item, hash);
      free(item);
      return a != (action)-1;
    }
  }

  void generate_training_example(search_private& priv, v_array<float>& losses, bool add_conditioning=true) {
    // should we really subtract out min-loss?
    float min_loss = FLT_MAX, max_loss = -FLT_MAX;
    size_t num_min = 0;
    for (size_t i=0; i<losses.size(); i++) {
      if (losses[i] < min_loss) { min_loss = losses[i]; num_min = 1; }
      else if (losses[i] == min_loss) num_min++;
      if (losses[i] > max_loss) { max_loss = losses[i]; }
    }
    
    int learner = select_learner(priv, priv.current_policy, priv.learn_learner_id);
    
    if (!priv.is_ldf) {   // not LDF
      // since we're not LDF, it should be the case that ec_ref_cnt == 1
      // and learn_ec_ref[0] is a pointer to a single example
      assert(priv.learn_ec_ref_cnt == 1);
      assert(priv.learn_ec_ref != NULL);

      polylabel labels = allowed_actions_to_ld(priv, priv.learn_ec_ref_cnt, priv.learn_allowed_actions.begin, priv.learn_allowed_actions.size());
      cdbg_print_array("learn_allowed_actions", priv.learn_allowed_actions);
      //bool any_gt_1 = false;
      for (size_t i=0; i<losses.size(); i++) {
        losses[i] = losses[i] - min_loss;
        if (priv.cb_learner) labels.cb.costs[i].cost = losses[i];
        else                 labels.cs.costs[i].x    = losses[i];
      }

      example& ec = priv.learn_ec_ref[0];
      polylabel old_label = ec.l;
      ec.l = labels;
      ec.in_use = true;
      if (add_conditioning) add_example_conditioning(priv, ec, priv.learn_condition_on.begin, priv.learn_condition_on.size(), priv.learn_condition_on_names.begin, priv.learn_condition_on_act.begin);
      priv.base_learner->learn(ec, learner);
      if (add_conditioning) del_example_conditioning(priv, ec);
      ec.l = old_label;
      priv.total_examples_generated++;
    } else {              // is  LDF
      assert(losses.size() == priv.learn_ec_ref_cnt);
      size_t start_K = (priv.is_ldf && CSOAA_AND_WAP_LDF::LabelDict::ec_is_example_header(priv.learn_ec_ref[0])) ? 1 : 0;
      for (action a= (uint32_t)start_K; a<priv.learn_ec_ref_cnt; a++) {
        example& ec = priv.learn_ec_ref[a];

        CS::label& lab = ec.l.cs;
        if (lab.costs.size() == 0) {
          CS::wclass wc = { 0., 1, 0., 0. };
          lab.costs.push_back(wc);
        }
        lab.costs[0].x = losses[a] - min_loss;
        ec.in_use = true;
        if (add_conditioning) add_example_conditioning(priv, ec, priv.learn_condition_on.begin, priv.learn_condition_on.size(), priv.learn_condition_on_names.begin, priv.learn_condition_on_act.begin);
        priv.base_learner->learn(ec, learner);
        cdbg << "generate_training_example called learn on action a=" << a << ", costs.size=" << lab.costs.size() << " ec=" << &ec << endl;
        priv.total_examples_generated++;
      }
      priv.base_learner->learn(*priv.empty_example, learner);
      cdbg << "generate_training_example called learn on empty_example" << endl;

      for (action a= (uint32_t)start_K; a<priv.learn_ec_ref_cnt; a++) {
        example& ec = priv.learn_ec_ref[a];
        if (add_conditioning) 
          del_example_conditioning(priv, ec);
      }
    }
  }

  bool search_predictNeedsExample(search_private& priv) {
    // this is basically copied from the logic of search_predict()
    switch (priv.state) {
      case INITIALIZE: return false;
      case GET_TRUTH_STRING: return false;
      case INIT_TEST:
        if (priv.beam && (priv.t < priv.beam_actions.size()))
          return false;
        return true;
      case INIT_TRAIN:
        break;
      case LEARN:
        if (priv.t < priv.learn_t) return false;
        if (priv.t == priv.learn_t) return true;  // SPEEDUP: we really only need it on the last learn_a, but this is hard to know...
        // t > priv.learn_t
        if ((priv.rollout_num_steps > 0) && (priv.loss_declared_cnt >= priv.rollout_num_steps)) return false; // skipping
        break;
    }

    int pol = choose_policy(priv, false); // choose a policy but don't advance prng
    return (pol != -1);
  }
  
  // note: ec_cnt should be 1 if we are not LDF
  action search_predict(search_private& priv, example* ecs, size_t ec_cnt, ptag mytag, const action* oracle_actions, size_t oracle_actions_cnt, const ptag* condition_on, const char* condition_on_names, const action* allowed_actions, size_t allowed_actions_cnt, size_t learner_id) {
    size_t condition_on_cnt = condition_on_names ? strlen(condition_on_names) : 0;
    size_t t = priv.t;
    priv.t++;

    // make sure parameters come in pairs correctly
    assert((oracle_actions  == NULL) == (oracle_actions_cnt  == 0));
    assert((condition_on    == NULL) == (condition_on_names  == NULL));
    assert((allowed_actions == NULL) == (allowed_actions_cnt == 0));
    
    // if we're just after the string, choose an oracle action
    if (priv.state == GET_TRUTH_STRING)
      return choose_oracle_action(priv, ec_cnt, oracle_actions, oracle_actions_cnt, allowed_actions, allowed_actions_cnt);

    // if we're in LEARN mode and before learn_t, return the train action
    if ((priv.state == LEARN) && (t < priv.learn_t)) {
      assert(t < priv.train_trajectory.size());
      return priv.train_trajectory[t];
    }

    if (priv.beam && (priv.state == INIT_TEST) && (t < priv.beam_actions.size()))
      return priv.beam_actions[t];

    // for LDF, # of valid actions is ec_cnt; otherwise it's either allowed_actions_cnt or A
    size_t valid_action_cnt = priv.is_ldf ? ec_cnt :
                              (allowed_actions_cnt > 0) ? allowed_actions_cnt : priv.A;

    // if we're in LEARN mode and _at_ learn_t, then:
    //   - choose the next action
    //   - decide if we're done
    //   - if we are, then copy/mark the example ref
    if ((priv.state == LEARN) && (t == priv.learn_t)) {
      action a = (action)priv.learn_a_idx;
      priv.loss_declared_cnt = 0;
      
      priv.learn_a_idx++;
      priv.learn_loss = 0.;  // don't include "past cost"

      // check to see if we're done with available actions
      if (priv.learn_a_idx >= valid_action_cnt) {
        priv.done_with_all_actions = true;
        priv.learn_learner_id = learner_id;

        // set reference or copy example(s)
        if (oracle_actions_cnt > 0) priv.learn_oracle_action = oracle_actions[0];
        priv.learn_ec_ref_cnt = ec_cnt;
        if (priv.examples_dont_change)
          priv.learn_ec_ref = ecs;
        else {
          size_t label_size = priv.is_ldf ? sizeof(CS::label) : sizeof(MC::multiclass);
          void (*label_copy_fn)(void*,void*) = priv.is_ldf ? CS::cs_label.copy_label : NULL;
          
          ensure_size(priv.learn_ec_copy, ec_cnt);
          for (size_t i=0; i<ec_cnt; i++) 
            VW::copy_example_data(priv.all->audit, priv.learn_ec_copy.begin+i, ecs+i, label_size, label_copy_fn);

          priv.learn_ec_ref = priv.learn_ec_copy.begin;
        }

        // copy conditioning stuff and allowed actions
        if (priv.auto_condition_features) {
          ensure_size(priv.learn_condition_on,     condition_on_cnt);
          ensure_size(priv.learn_condition_on_act, condition_on_cnt);

          priv.learn_condition_on.end = priv.learn_condition_on.begin + condition_on_cnt;   // allow .size() to be used in lieu of _cnt

          memcpy(priv.learn_condition_on.begin, condition_on, condition_on_cnt * sizeof(ptag));
          
          for (size_t i=0; i<condition_on_cnt; i++)
            push_at(priv.learn_condition_on_act, ((1 <= condition_on[i]) && (condition_on[i] < priv.ptag_to_action.size())) ? priv.ptag_to_action[condition_on[i]] : 0, i);

          if (condition_on_names == NULL) {
            ensure_size(priv.learn_condition_on_names, 1);
            priv.learn_condition_on_names[0] = 0;
          } else {
            ensure_size(priv.learn_condition_on_names, strlen(condition_on_names)+1);
            strcpy(priv.learn_condition_on_names.begin, condition_on_names);
          }
        }

        ensure_size(priv.learn_allowed_actions, allowed_actions_cnt);
        memcpy(priv.learn_allowed_actions.begin, allowed_actions, allowed_actions_cnt*sizeof(action));
        cdbg_print_array("in LEARN, learn_allowed_actions", priv.learn_allowed_actions);
      }

      assert((allowed_actions_cnt == 0) || (a < allowed_actions_cnt));
      return (allowed_actions_cnt > 0) ? allowed_actions[a] : priv.is_ldf ? a : (a+1);
    }

    if ((priv.state == LEARN) && (t > priv.learn_t) && (priv.rollout_num_steps > 0) && (priv.loss_declared_cnt >= priv.rollout_num_steps)) {
      cdbg << "... skipping" << endl;
      if (priv.is_ldf) return 0;
      else if (allowed_actions_cnt > 0) return allowed_actions[0];
      else return 1;
    }

    
    if ((priv.state == INIT_TRAIN) ||
        (priv.state == INIT_TEST) ||
        ((priv.state == LEARN) && (t > priv.learn_t))) {
      // we actually need to run the policy
      
      int policy = choose_policy(priv);
      action a;

      cdbg << "executing policy " << policy << endl;
      
      bool gte_here = (priv.state == INIT_TRAIN) && (priv.rollout_method == NO_ROLLOUT) && (oracle_actions_cnt > 0);
      
      if (policy == -1)
        a = choose_oracle_action(priv, ec_cnt, oracle_actions, oracle_actions_cnt, allowed_actions, allowed_actions_cnt);

      if ((policy >= 0) || gte_here) {
        int learner = select_learner(priv, policy, learner_id);

        ensure_size(priv.condition_on_actions, condition_on_cnt);
        for (size_t i=0; i<condition_on_cnt; i++)
          priv.condition_on_actions[i] = ((1 <= condition_on[i]) && (condition_on[i] < priv.ptag_to_action.size())) ? priv.ptag_to_action[condition_on[i]] : 0;

        if (cached_action_store_or_find(priv, mytag, condition_on, condition_on_names, priv.condition_on_actions.begin, condition_on_cnt, policy, learner_id, a, false))
          // if this succeeded, 'a' has the right action
          priv.total_cache_hits++;
        else { // we need to predict, and then cache
          size_t start_K = (priv.is_ldf && CSOAA_AND_WAP_LDF::LabelDict::ec_is_example_header(ecs[0])) ? 1 : 0;
          if (priv.auto_condition_features)
            for (size_t n=start_K; n<ec_cnt; n++)
              add_example_conditioning(priv, ecs[n], condition_on, condition_on_cnt, condition_on_names, priv.condition_on_actions.begin);

          if (policy >= 0)   // only make a prediction if we're going to use the output
            a = priv.is_ldf ? single_prediction_LDF(priv, ecs, ec_cnt, learner)
                            : single_prediction_notLDF(priv, *ecs, learner, allowed_actions, allowed_actions_cnt);
          
          if (gte_here) {
            cdbg << "INIT_TRAIN, NO_ROLLOUT, at least one oracle_actions" << endl;
            // we can generate a training example _NOW_ because we're not doing rollouts
            v_array<float> losses = v_init<float>(); // SPEEDUP: move this to data structure
            allowed_actions_to_losses(priv, ec_cnt, allowed_actions, allowed_actions_cnt, oracle_actions, oracle_actions_cnt, losses);
            cdbg_print_array("losses", losses);
            priv.learn_ec_ref = ecs;
            priv.learn_ec_ref_cnt = ec_cnt;
            ensure_size(priv.learn_allowed_actions, allowed_actions_cnt);
            memcpy(priv.learn_allowed_actions.begin, allowed_actions, allowed_actions_cnt * sizeof(action));
            generate_training_example(priv, losses, false);
            losses.delete_v();
          }
          
          if (priv.auto_condition_features)
            for (size_t n=start_K; n<ec_cnt; n++)
              del_example_conditioning(priv, ecs[n]);

          cached_action_store_or_find(priv, mytag, condition_on, condition_on_names, priv.condition_on_actions.begin, condition_on_cnt, policy, learner_id, a, true);
        }
      }

      if (priv.state == INIT_TRAIN)
        priv.train_trajectory.push_back(a); // note the action for future reference
      
      return a;
    }

    std::cerr << "error: predict called in unknown state" << endl;
    throw exception();
  }
  
  inline bool cmp_size_t(const size_t a, const size_t b) { return a < b; }
  void get_training_timesteps(search_private& priv, v_array<size_t>& timesteps) {
    timesteps.erase();
    
    // if there's no subsampling to do, just return [0,T)
    if (priv.subsample_timesteps <= 0)
      for (size_t t=0; t<priv.T; t++)
        timesteps.push_back(t);

    // if subsample in (0,1) then pick steps with that probability, but ensuring there's at least one!
    else if (priv.subsample_timesteps < 1) {
      for (size_t t=0; t<priv.T; t++)
        if (frand48() <= priv.subsample_timesteps)
          timesteps.push_back(t);

      if (timesteps.size() == 0) // ensure at least one
        timesteps.push_back((size_t)(frand48() * priv.T));
    }

    // finally, if subsample >= 1, then pick (int) that many uniformly at random without replacement; could use an LFSR but why? :P
    else {
      while ((timesteps.size() < (size_t)priv.subsample_timesteps) &&
             (timesteps.size() < priv.T)) {
        size_t t = (size_t)(frand48() * (float)priv.T);
        if (! v_array_contains(timesteps, t))
          timesteps.push_back(t);
      }
      std::sort(timesteps.begin, timesteps.end, cmp_size_t);
    }
  }

  void free_action_prefix(action_prefix* px) {
    px->delete_v();
    delete px;
  }

  void free_action_prefix_string_pair(pair<action_prefix*,string>* p) {
    p->first->delete_v();
    delete p->first;
    delete p;
  }
  
  void final_beam_insert(search_private&priv, Beam::beam< pair<action_prefix*,string> >& beam, float cost, vector<action>& seq) {
    action_prefix* final = new action_prefix;  // TODO: can we memcpy/push_many?
    *final = v_init<action>();
    for (size_t i=0; i<seq.size(); i++)
      final->push_back(seq[i]);
    pair<action_prefix*,string>* p = priv.should_produce_string ? new pair<action_prefix*,string>(final, priv.pred_string->str()) : new pair<action_prefix*,string>(final, "");
    uint32_t final_hash = uniform_hash(final->begin, sizeof(action)*final->size(), 3419);
    if (!beam.insert(p, cost, final_hash)) {
      final->delete_v();
      delete final;
      delete p;
    }
  }
    
  
  void beam_predict(search& sch) {
    search_private& priv = *sch.priv;
    vw&all = *priv.all;
    bool old_no_caching = priv.no_caching;   // caching is incompatible with generating beam rollouts
    priv.no_caching = true;

    priv.beam->erase(free_action_prefix);
    clear_cache_hash_map(priv);

    reset_search_structure(priv);
    priv.beam_actions.erase();
    priv.state = INIT_TEST;
    priv.should_produce_string = might_print_update(all) || (all.final_prediction_sink.size() > 0) || (all.raw_prediction > 0);

    // do the initial prediction
    priv.beam_initial_cost = 0.;
    priv.beam_total_cost = 0.;
    priv.test_action_sequence.clear();
    if (priv.should_produce_string) priv.pred_string->str("");
    priv.task->run(sch, priv.ec_seq);
    if (all.raw_prediction > 0) all.print_text(all.raw_prediction, "end of initial beam prediction", priv.ec_seq[0]->tag);

    Beam::beam< pair<action_prefix*, string> > final_beam(max(1,priv.kbest));
    final_beam_insert(priv, final_beam, priv.beam_total_cost, priv.test_action_sequence);
    
    for (size_t beam_run=1; beam_run<priv.beam->get_beam_size(); beam_run++) {
      priv.beam->compact(free_action_prefix);
      Beam::beam_element<action_prefix>* item = priv.beam->pop_best_item();
      if (item != NULL) {
        reset_search_structure(priv);
        priv.beam_actions.erase();
        priv.state = INIT_TEST;
        priv.should_produce_string = might_print_update(all) || (all.final_prediction_sink.size() > 0) || (all.raw_prediction > 0);
        if (priv.should_produce_string) priv.pred_string->str("");
        priv.beam_initial_cost = item->cost;
        priv.beam_total_cost   = priv.beam_initial_cost;
        push_many(priv.beam_actions, item->data->begin, item->data->size());
        priv.test_action_sequence.clear();
        priv.task->run(sch, priv.ec_seq);
        if (all.raw_prediction > 0) all.print_text(all.raw_prediction, "end of next beam prediction", priv.ec_seq[0]->tag);
        final_beam_insert(priv, final_beam, priv.beam_total_cost, priv.test_action_sequence);
      }
    }

    final_beam.compact(free_action_prefix_string_pair);
    Beam::beam_element< pair<action_prefix*,string> >* best = final_beam.begin();
    while ((best != final_beam.end()) && !best->active) ++best;
    if (best != final_beam.end()) {
      // store in beam_actions the actions for this so that subsequent calls to ->_run() produce it!
      priv.beam_actions.erase();
      push_many(priv.beam_actions, best->data->first->begin, best->data->first->size());
    }

    if (all.final_prediction_sink.begin != all.final_prediction_sink.end) {  // need to produce prediction output
      v_array<char> new_tag = v_init<char>();
      for (; best != final_beam.end(); ++best)
        if (best->active) {
          new_tag.erase();
          new_tag.resize(50, true);
          int len = sprintf(new_tag.begin, "%-10.6f\t", best->cost);
          new_tag.end = new_tag.begin + len;
          push_many(new_tag, priv.ec_seq[0]->tag.begin, priv.ec_seq[0]->tag.size());
          for (int* sink = all.final_prediction_sink.begin; sink != all.final_prediction_sink.end; ++sink)
            all.print_text((int)*sink, best->data->second, new_tag);
        }
      new_tag.delete_v();
    }

    final_beam.erase(free_action_prefix_string_pair);

    priv.no_caching = old_no_caching;
  }
  
  template <bool is_learn>
  void train_single_example(search& sch, bool is_test_ex) {
    search_private& priv = *sch.priv;
    vw&all = *priv.all;
    bool ran_test = false;  // we must keep track so that even if we skip test, we still update # of examples seen

    clear_cache_hash_map(priv);
    
    // do an initial test pass to compute output (and loss)
    if (must_run_test(all, priv.ec_seq, is_test_ex)) {
      cdbg << "======================================== INIT TEST (" << priv.current_policy << "," << priv.read_example_last_pass << ") ========================================" << endl;

      ran_test = true;
      
      if (priv.beam)
        beam_predict(sch);
      
      // do the prediction
      reset_search_structure(priv);
      priv.state = INIT_TEST;
      priv.should_produce_string = might_print_update(all) || (all.final_prediction_sink.size() > 0) || (all.raw_prediction > 0);
      priv.pred_string->str("");
      priv.test_action_sequence.clear();
      priv.task->run(sch, priv.ec_seq);

      // accumulate loss
      if (! is_test_ex) { // we cannot accumulate loss on test examples!
        if (priv.ec_seq[0]->test_only) {
          all.sd->weighted_holdout_examples += 1.f;//test weight seen
          all.sd->weighted_holdout_examples_since_last_dump += 1.f;
          all.sd->weighted_holdout_examples_since_last_pass += 1.f;
          all.sd->holdout_sum_loss += priv.test_loss;
          all.sd->holdout_sum_loss_since_last_dump += priv.test_loss;
          all.sd->holdout_sum_loss_since_last_pass += priv.test_loss;//since last pass
        } else {
          all.sd->weighted_examples += 1.f;
          all.sd->total_features += priv.num_features;
          all.sd->sum_loss += priv.test_loss;
          all.sd->sum_loss_since_last_dump += priv.test_loss;
          all.sd->example_number++;
        }
      }
      
      // generate output
      for (int* sink = all.final_prediction_sink.begin; sink != all.final_prediction_sink.end; ++sink)
      if (priv.beam)
        all.print_text((int)*sink, "", priv.ec_seq[0]->tag);
      else
        all.print_text((int)*sink, priv.pred_string->str(), priv.ec_seq[0]->tag);

      if (all.raw_prediction > 0)
        all.print_text(all.raw_prediction, "", priv.ec_seq[0]->tag);
    }

    // if we're not training, then we're done!
    if ((!is_learn) || is_test_ex || priv.ec_seq[0]->test_only || (!priv.all->training))
      return;

    // SPEEDUP: if the oracle was never called, we can skip this!
    
    // do a pass over the data allowing oracle
    cdbg << "======================================== INIT TRAIN (" << priv.current_policy << "," << priv.read_example_last_pass << ") ========================================" << endl;
    reset_search_structure(priv);
    priv.state = INIT_TRAIN;
    priv.train_trajectory.erase();  // this is where we'll store the training sequence
    priv.task->run(sch, priv.ec_seq);

    if (!ran_test) {  // was  && !priv.ec_seq[0]->test_only) { but we know it's not test_only
      all.sd->weighted_examples += 1.f;
      all.sd->total_features += priv.num_features;
      all.sd->sum_loss += priv.test_loss;
      all.sd->sum_loss_since_last_dump += priv.test_loss;
      all.sd->example_number++;
    }
    
    // if there's nothing to train on, we're done!
    if ((priv.loss_declared_cnt == 0) || (priv.t == 0) || (priv.rollout_method == NO_ROLLOUT))
      return;
    
    // otherwise, we have some learn'in to do!
    // RollMethod old_rollout = priv.rollout_method;
    // for (size_t num_learn_passes=0; num_learn_passes<=(all.current_pass>0); num_learn_passes++){ // all.current_pass
    //   //if ((frand48() < 0.5) /* &(all.current_pass > 0) */)  priv.rollout_method = ORACLE;
    //   if (num_learn_passes == 0) priv.rollout_method = ORACLE;
    //   else priv.rollout_method = old_rollout;
      
    cdbg << "======================================== LEARN (" << priv.current_policy << "," << priv.read_example_last_pass << ") ========================================" << endl;
    priv.T = priv.t;
    get_training_timesteps(priv, priv.timesteps);
    priv.learn_losses.erase();
    cdbg_print_array("timesteps", priv.timesteps);
    for (size_t tid=0; tid<priv.timesteps.size(); tid++) {
      priv.learn_a_idx = 0;
      priv.done_with_all_actions = false;
      // for each action, roll out to get a loss
      while (! priv.done_with_all_actions) {
        reset_search_structure(priv);
        priv.beam_actions.erase();
        priv.state = LEARN;
        priv.learn_t = priv.timesteps[tid];
        cdbg << "learn_t = " << priv.learn_t << ", learn_a_idx = " << priv.learn_a_idx << endl;
        priv.task->run(sch, priv.ec_seq);
        priv.learn_losses.push_back( priv.learn_loss );  // SPEEDUP: should we just put this in a CS structure from the get-go?
        cdbg_print_array("learn_losses", priv.learn_losses);
      }
      // now we can make a training example
      generate_training_example(priv, priv.learn_losses);
      if (! priv.examples_dont_change)
        for (size_t n=0; n<priv.learn_ec_copy.size(); n++) {
          if (sch.priv->is_ldf) CS::cs_label.delete_label(&priv.learn_ec_copy[n].l.cs);
          else                  MC::mc_label.delete_label(&priv.learn_ec_copy[n].l.multi);
        }
      priv.learn_losses.erase();
    }
    // }
    // priv.rollout_method = old_rollout;
  }
    
  
  template <bool is_learn>
  void do_actual_learning(vw&all, search& sch) {
    search_private& priv = *sch.priv;

    if (priv.ec_seq.size() == 0)
      return;  // nothing to do :)

    bool is_test_ex = false;
    for (size_t i=0; i<priv.ec_seq.size(); i++)
      if (priv.label_is_test(&priv.ec_seq[i]->l)) { is_test_ex = true; break; }
    
    if (priv.task->run_setup) priv.task->run_setup(sch, priv.ec_seq);
    
    // if we're going to have to print to the screen, generate the "truth" string
    cdbg << "======================================== GET TRUTH STRING (" << priv.current_policy << "," << priv.read_example_last_pass << ") ========================================" << endl;
    if (might_print_update(all)) {
      if (is_test_ex)
        priv.truth_string->str("**test**");
      else {
        reset_search_structure(*sch.priv);
        priv.beam_actions.erase();
        priv.state = GET_TRUTH_STRING;
        priv.should_produce_string = true;
        priv.truth_string->str("");
        priv.task->run(sch, priv.ec_seq);
      }
    }

    add_neighbor_features(priv);
    train_single_example<is_learn>(sch, is_test_ex);
    del_neighbor_features(priv);

    if (priv.task->run_takedown) priv.task->run_takedown(sch, priv.ec_seq);
  }

  template <bool is_learn>
  void search_predict_or_learn(search& sch, learner& base, example& ec) {
    search_private& priv = *sch.priv;
    vw* all = priv.all;
    priv.base_learner = &base;
    bool is_real_example = true;

    if (example_is_newline(ec) || priv.ec_seq.size() >= all->p->ring_size - 2) {
      if (priv.ec_seq.size() >= all->p->ring_size - 2) // -2 to give some wiggle room
        std::cerr << "warning: length of sequence at " << ec.example_counter << " exceeds ring size; breaking apart" << std::endl;

      do_actual_learning<is_learn>(*all, sch);

      priv.hit_new_pass = false;
      priv.last_example_was_newline = true;
      is_real_example = false;
    } else {
      if (priv.last_example_was_newline)
        priv.ec_seq.clear();
      priv.ec_seq.push_back(&ec);
      priv.last_example_was_newline = false;
    }

    if (is_real_example)
      priv.read_example_last_id = ec.example_counter;
  }

  void end_pass(search& sch) {
    search_private& priv = *sch.priv;
    vw* all = priv.all;
    priv.hit_new_pass = true;
    priv.read_example_last_pass++;
    priv.passes_since_new_policy++;

    if (priv.passes_since_new_policy >= priv.passes_per_policy) {
      priv.passes_since_new_policy = 0;
      if(all->training)
        priv.current_policy++;
      if (priv.current_policy > priv.total_number_of_policies) {
        std::cerr << "internal error (bug): too many policies; not advancing" << std::endl;
        priv.current_policy = priv.total_number_of_policies;
      }
      //reset search_trained_nb_policies in options_from_file so it is saved to regressor file later
      std::stringstream ss;
      ss << priv.current_policy;
      VW::cmd_string_replace_value(all->file_options,"--search_trained_nb_policies", ss.str());
    }
  }

  void finish_example(vw& all, search& sch, example& ec) {
    if (ec.end_pass || example_is_newline(ec) || sch.priv->ec_seq.size() >= all.p->ring_size - 2) {
      print_update(*sch.priv);
      VW::finish_example(all, &ec);
      clear_seq(all, *sch.priv);
    }
  }

  void end_examples(search& sch) {
    search_private& priv = *sch.priv;
    vw* all    = priv.all;

    do_actual_learning<true>(*all, sch);

    if( all->training ) {
      std::stringstream ss1;
      std::stringstream ss2;
      ss1 << ((priv.passes_since_new_policy == 0) ? priv.current_policy : (priv.current_policy+1));
      //use cmd_string_replace_value in case we already loaded a predictor which had a value stored for --search_trained_nb_policies
      VW::cmd_string_replace_value(all->file_options,"--search_trained_nb_policies", ss1.str());
      ss2 << priv.total_number_of_policies;
      //use cmd_string_replace_value in case we already loaded a predictor which had a value stored for --search_total_nb_policies
      VW::cmd_string_replace_value(all->file_options,"--search_total_nb_policies", ss2.str());
    }
  }

  bool mc_label_is_test(void* lab) {
	  if (MC::label_is_test((MC::multiclass*)lab) > 0)
		  return true;
	  else
		  return false;
  }
  
  void search_initialize(vw* all, search& sch) {
    search_private& priv = *sch.priv;
    priv.all = all;
    
    priv.auto_condition_features = false;
    priv.auto_hamming_loss = false;
    priv.examples_dont_change = false;
    priv.is_ldf = false;

    priv.label_is_test = mc_label_is_test;
    
    priv.A = 1;
    priv.num_learners = 1;
    priv.cb_learner = false;
    priv.state = INITIALIZE;
    priv.learn_learner_id = 0;
    priv.mix_per_roll_policy = -2;

    priv.t = 0;
    priv.T = 0;
    priv.learn_ec_ref = NULL;
    priv.learn_ec_ref_cnt = 0;
    //priv.allowed_actions_cache = NULL;
    
    priv.loss_declared_cnt = 0;
    priv.learn_t = 0;
    priv.learn_a_idx = 0;
    priv.done_with_all_actions = false;

    priv.test_loss = 0.;
    priv.learn_loss = 0.;
    priv.train_loss = 0.;
    
    priv.last_example_was_newline = false;
    priv.hit_new_pass = false;

    priv.printed_output_header = false;

    priv.should_produce_string = false;
    priv.pred_string  = new stringstream();
    priv.truth_string = new stringstream();
    priv.bad_string_stream = new stringstream();
    priv.bad_string_stream->clear(priv.bad_string_stream->badbit);
        
    priv.beta = 0.5;
    priv.alpha = 1e-10f;

    priv.rollout_method = MIX_PER_ROLL;
    priv.rollin_method  = MIX_PER_ROLL;
    priv.subsample_timesteps = 0.;
    
    priv.allow_current_policy = true;
    priv.adaptive_beta = true;
    priv.passes_per_policy = 1;     //this should be set to the same value as --passes for dagger

    priv.current_policy = 0;

    priv.num_features = 0;
    priv.total_number_of_policies = 1;
    priv.read_example_last_id = 0;
    priv.passes_per_policy = 0;
    priv.read_example_last_pass = 0;
    priv.total_examples_generated = 0;
    priv.total_predictions_made = 0;
    priv.total_cache_hits = 0;

    priv.history_length = 1;
    priv.acset.max_bias_ngram_length = 1;
    priv.acset.max_quad_ngram_length = 0;
    priv.acset.feature_value = 1.;

    priv.cache_hash_map.set_default_value((action)-1);
    priv.cache_hash_map.set_equivalent(cached_item_equivalent);
    
    priv.task = NULL;
    sch.task_data = NULL;

    priv.empty_example = alloc_examples(sizeof(CS::label), 1);
    CS::cs_label.default_label(&priv.empty_example->l.cs);
    priv.empty_example->in_use = true;

    priv.rawOutputStringStream = new stringstream(priv.rawOutputString);
  }

  void search_finish(search& sch) {
    search_private& priv = *sch.priv;
    cdbg << "search_finish" << endl;

    clear_cache_hash_map(priv);

    delete priv.truth_string;
    delete priv.pred_string;
    delete priv.bad_string_stream;
    priv.neighbor_features.delete_v();
    priv.timesteps.delete_v();
    priv.learn_losses.delete_v();
    priv.condition_on_actions.delete_v();
    priv.learn_allowed_actions.delete_v();
    priv.ldf_test_label.costs.delete_v();
    
    if (priv.beam) {
      priv.beam->erase(free_action_prefix);
      delete priv.beam;
    }
    priv.beam_actions.delete_v();
    
    if (priv.cb_learner)
      priv.allowed_actions_cache->cb.costs.delete_v();
    else
      priv.allowed_actions_cache->cs.costs.delete_v();

    priv.train_trajectory.delete_v();
    priv.current_trajectory.delete_v();
    priv.ptag_to_action.delete_v();
    
    dealloc_example(CS::cs_label.delete_label, *(priv.empty_example));
    free(priv.empty_example);

    priv.ec_seq.clear();

    // destroy copied examples if we needed them
    if (! priv.examples_dont_change) {
      void (*delete_label)(void*) = priv.is_ldf ? CS::cs_label.delete_label : MC::mc_label.delete_label;
      for(example*ec = priv.learn_ec_copy.begin; ec!=priv.learn_ec_copy.end; ++ec)
        dealloc_example(delete_label, *ec);
      priv.learn_ec_copy.delete_v();
    }
    priv.learn_condition_on_names.delete_v();
    priv.learn_condition_on.delete_v();
    priv.learn_condition_on_act.delete_v();
    
    if (priv.task->finish != NULL) {
      priv.task->finish(sch);
    }

    free(priv.allowed_actions_cache);
    delete priv.rawOutputStringStream;
    delete sch.priv;
  }

  void ensure_param(float &v, float lo, float hi, float def, const char* string) {
    if ((v < lo) || (v > hi)) {
      std::cerr << string << endl;
      v = def;
    }
  }

  bool string_equal(string a, string b) { return a.compare(b) == 0; }
  bool float_equal(float a, float b) { return fabs(a-b) < 1e-6; }
  bool uint32_equal(uint32_t a, uint32_t b) { return a==b; }
  bool size_equal(size_t a, size_t b) { return a==b; }

  template<class T> void check_option(T& ret, vw&all, po::variables_map& vm, const char* opt_name, bool default_to_cmdline, bool(*equal)(T,T), const char* mismatch_error_string, const char* required_error_string) {
    if (vm.count(opt_name)) {
      ret = vm[opt_name].as<T>();
      all.file_options << " --" << opt_name << " " << ret;
    } else if (strlen(required_error_string)>0) {
      std::cerr << required_error_string << endl;
      if (! vm.count("help"))
        throw exception();
    }
  }

  void check_option(bool& ret, vw&all, po::variables_map& vm, const char* opt_name, bool default_to_cmdline, const char* mismatch_error_string) {
    if (vm.count(opt_name)) {
      ret = true;
      all.file_options << " --" << opt_name;
    } else
      ret = false;
  }

  void handle_condition_options(vw& vw, auto_condition_settings& acset, po::variables_map& vm) {
    po::options_description condition_options("Search Auto-conditioning Options");
    condition_options.add_options()
        ("search_max_bias_ngram_length",   po::value<size_t>(), "add a \"bias\" feature for each ngram up to and including this length. eg., if it's 1 (default), then you get a single feature for each conditional")
        ("search_max_quad_ngram_length",   po::value<size_t>(), "add bias *times* input features for each ngram up to and including this length (def: 0)")
        ("search_condition_feature_value", po::value<float> (), "how much weight should the conditional features get? (def: 1.)");

    vm = add_options(vw, condition_options);

    check_option<size_t>(acset.max_bias_ngram_length, vw, vm, "search_max_bias_ngram_length", false, size_equal,
                         "warning: you specified a different value for --search_max_bias_ngram_length than the one loaded from regressor. proceeding with loaded value: ", "");

    check_option<size_t>(acset.max_quad_ngram_length, vw, vm, "search_max_quad_ngram_length", false, size_equal,
                         "warning: you specified a different value for --search_max_quad_ngram_length than the one loaded from regressor. proceeding with loaded value: ", "");

    check_option<float> (acset.feature_value, vw, vm, "search_condition_feature_value", false, float_equal,
                         "warning: you specified a different value for --search_condition_feature_value than the one loaded from regressor. proceeding with loaded value: ", "");
  }

  v_array<CS::label> read_allowed_transitions(action A, const char* filename) {
    FILE *f = fopen(filename, "r");
    if (f == NULL) {
      std::cerr << "error: could not read file " << filename << " (" << strerror(errno) << "); assuming all transitions are valid" << endl;
      throw exception();
    }

    bool* bg = (bool*)malloc((A+1)*(A+1) * sizeof(bool));
    int rd,from,to,count=0;
    while ((rd = fscanf(f, "%d:%d", &from, &to)) > 0) {
      if ((from < 0) || (from > (int)A)) { std::cerr << "warning: ignoring transition from " << from << " because it's out of the range [0," << A << "]" << endl; }
      if ((to   < 0) || (to   > (int)A)) { std::cerr << "warning: ignoring transition to "   << to   << " because it's out of the range [0," << A << "]" << endl; }
      bg[from * (A+1) + to] = true;
      count++;
    }
    fclose(f);

    v_array<CS::label> allowed = v_init<CS::label>();

    for (size_t from=0; from<A; from++) {
      v_array<CS::wclass> costs = v_init<CS::wclass>();

      for (size_t to=0; to<A; to++)
        if (bg[from * (A+1) + to]) {
          CS::wclass c = { FLT_MAX, (action)to, 0., 0. };
          costs.push_back(c);
        }

      CS::label ld = { costs };
      allowed.push_back(ld);
    }
    free(bg);

    std::cerr << "read " << count << " allowed transitions from " << filename << endl;

    return allowed;
  }


  void parse_neighbor_features(string& nf_string, search&sch) {
    search_private& priv = *sch.priv;
    priv.neighbor_features.erase();
    size_t len = nf_string.length();
    if (len == 0) return;

    char * cstr = new char [len+1];
    strcpy(cstr, nf_string.c_str());

    char * p = strtok(cstr, ",");
    v_array<substring> cmd = v_init<substring>();
    while (p != 0) {
      cmd.erase();
      substring me = { p, p+strlen(p) };
      tokenize(':', me, cmd, true);

      int32_t posn = 0;
      char ns = ' ';
      if (cmd.size() == 1) {
        posn = int_of_substring(cmd[0]);
        ns   = ' ';
      } else if (cmd.size() == 2) {
        posn = int_of_substring(cmd[0]);
        ns   = (cmd[1].end > cmd[1].begin) ? cmd[1].begin[0] : ' ';
      } else {
        std::cerr << "warning: ignoring malformed neighbor specification: '" << p << "'" << endl;
      }
      int32_t enc = (posn << 24) | (ns & 0xFF);
      priv.neighbor_features.push_back(enc);

      p = strtok(NULL, ",");
    }
    cmd.delete_v();

    delete[] cstr;
  }

  learner* setup(vw&all, po::variables_map& vm) {
<<<<<<< HEAD
    po::options_description opts("Search Options");
    opts.add_options()
      ("search",  po::value<size_t>(), "use search-based structured prediction, argument=maximum action id or 0 for LDF")
      ("search_task",              po::value<string>(), "the search task (use \"--search_task list\" to get a list of available tasks)")
      ("search_interpolation",     po::value<string>(), "at what level should interpolation happen? [*data|policy]")
      ("search_rollout",           po::value<string>(), "how should rollouts be executed?           [policy|oracle|*mix_per_state|mix_per_roll|none]")
      ("search_rollin",            po::value<string>(), "how should past trajectories be generated? [policy|oracle|*mix_per_state|mix_per_roll]")
      
      ("search_passes_per_policy", po::value<size_t>(), "number of passes per policy (only valid for search_interpolation=policy)     [def=1]")
      ("search_beta",              po::value<float>(),  "interpolation rate for policies (only valid for search_interpolation=policy) [def=0.5]")
      
      ("search_alpha",             po::value<float>(),  "annealed beta = 1-(1-alpha)^t (only valid for search_interpolation=data)     [def=1e-10]")
      
      ("search_total_nb_policies", po::value<size_t>(), "if we are going to train the policies through multiple separate calls to vw, we need to specify this parameter and tell vw how many policies are eventually going to be trained")
      
      ("search_trained_nb_policies", po::value<size_t>(), "the number of trained policies in a file")
      
      ("search_allowed_transitions",po::value<string>(),"read file of allowed transitions [def: all transitions are allowed]")
      ("search_subsample_time",    po::value<float>(),  "instead of training at all timesteps, use a subset. if value in (0,1), train on a random v%. if v>=1, train on precisely v steps per example")
      ("search_neighbor_features", po::value<string>(), "copy features from neighboring lines. argument looks like: '-1:a,+2' meaning copy previous line namespace a and next next line from namespace _unnamed_, where ',' separates them")
      ("search_rollout_num_steps", po::value<size_t>(), "how many calls of \"loss\" before we stop really predicting on rollouts and switch to oracle (def: 0 means \"infinite\")")
      ("search_history_length",    po::value<size_t>(), "some tasks allow you to specify how much history their depend on; specify that here [def: 1]")
      
      ("search_no_caching",                             "turn off the built-in caching ability (makes things slower, but technically more safe)")
      ("search_beam",              po::value<size_t>(), "use beam search (arg = beam size, default 0 = no beam)")
      ("search_kbest",             po::value<size_t>(), "size of k-best list to produce (must be <= beam size)")
      ;
    vm = add_options(all, opts);
    if (!vm.count("search"))
      return NULL;
    
=======
    search& sch = calloc_or_die<search>();
    sch.priv = new search_private();
    search_initialize(&all, sch);
    search_private& priv = *sch.priv;

    po::options_description search_opts("Search Options");
    search_opts.add_options()
        ("search_task",              po::value<string>(), "the search task (use \"--search_task list\" to get a list of available tasks)")
        ("search_interpolation",     po::value<string>(), "at what level should interpolation happen? [*data|policy]")
        ("search_rollout",           po::value<string>(), "how should rollouts be executed?           [policy|oracle|*mix_per_state|mix_per_roll|none]")
        ("search_rollin",            po::value<string>(), "how should past trajectories be generated? [policy|oracle|*mix_per_state|mix_per_roll]")

        ("search_passes_per_policy", po::value<size_t>(), "number of passes per policy (only valid for search_interpolation=policy)     [def=1]")
        ("search_beta",              po::value<float>(),  "interpolation rate for policies (only valid for search_interpolation=policy) [def=0.5]")

        ("search_alpha",             po::value<float>(),  "annealed beta = 1-(1-alpha)^t (only valid for search_interpolation=data)     [def=1e-10]")

        ("search_total_nb_policies", po::value<size_t>(), "if we are going to train the policies through multiple separate calls to vw, we need to specify this parameter and tell vw how many policies are eventually going to be trained")

        ("search_trained_nb_policies", po::value<size_t>(), "the number of trained policies in a file")

        ("search_allowed_transitions",po::value<string>(),"read file of allowed transitions [def: all transitions are allowed]")
        ("search_subsample_time",    po::value<float>(),  "instead of training at all timesteps, use a subset. if value in (0,1), train on a random v%. if v>=1, train on precisely v steps per example")
        ("search_neighbor_features", po::value<string>(), "copy features from neighboring lines. argument looks like: '-1:a,+2' meaning copy previous line namespace a and next next line from namespace _unnamed_, where ',' separates them")
        ("search_rollout_num_steps", po::value<size_t>(), "how many calls of \"loss\" before we stop really predicting on rollouts and switch to oracle (def: 0 means \"infinite\")")
        ("search_history_length",    po::value<size_t>(), "some tasks allow you to specify how much history their depend on; specify that here [def: 1]")

        ("search_no_caching",                             "turn off the built-in caching ability (makes things slower, but technically more safe)")
        ("search_beam",              po::value<size_t>(), "use beam search (arg = beam size, default 0 = no beam)")
        ("search_kbest",             po::value<size_t>(), "size of k-best list to produce (must be <= beam size)")
        ;

>>>>>>> d3495ca3
    bool has_hook_task = false;
    for (size_t i=0; i<all.args.size()-1; i++)
      if (all.args[i] == "--search_task" && all.args[i+1] == "hook")
        has_hook_task = true;
    if (has_hook_task)
      for (int i = (int)all.args.size()-2; i >= 0; i--)
        if (all.args[i] == "--search_task" && all.args[i+1] != "hook")
          all.args.erase(all.args.begin() + i, all.args.begin() + i + 2);
    
    search* sch = calloc_or_die<search>();
    sch->priv = new search_private();
    search_initialize(&all, *sch);
    search_private& priv = *sch->priv;

    std::string task_string;
    std::string interpolation_string = "data";
    std::string rollout_string = "mix_per_state";
    std::string rollin_string = "mix_per_state";

    check_option<string>(task_string, all, vm, "search_task", false, string_equal,
                         "warning: specified --search_task different than the one loaded from regressor. using loaded value of: ",
                         "error: you must specify a task using --search_task");
      
    check_option<string>(interpolation_string, all, vm, "search_interpolation", false, string_equal,
                         "warning: specified --search_interpolation different than the one loaded from regressor. using loaded value of: ", "");

    if (vm.count("search_passes_per_policy"))       priv.passes_per_policy    = vm["search_passes_per_policy"].as<size_t>();

    if (vm.count("search_alpha"))                   priv.alpha                = vm["search_alpha"            ].as<float>();
    if (vm.count("search_beta"))                    priv.beta                 = vm["search_beta"             ].as<float>();

    if (vm.count("search_subsample_time"))          priv.subsample_timesteps  = vm["search_subsample_time"].as<float>();
    if (vm.count("search_no_caching"))              priv.no_caching           = true;
    if (vm.count("search_rollout_num_steps"))       priv.rollout_num_steps    = vm["search_rollout_num_steps"].as<size_t>();

    if (vm.count("search_beam"))
      priv.beam = new Beam::beam<action_prefix>(vm["search_beam"].as<size_t>());  // TODO: pruning, kbest, equivalence testing
    else
      priv.beam = NULL;

    priv.kbest = 1;
    if (vm.count("search_kbest")) {
      priv.kbest = max(1, vm["search_kbest"].as<size_t>());
      if (priv.kbest > priv.beam->get_beam_size()) {
        cerr << "warning: kbest set greater than beam size; shrinking back to " << priv.beam->get_beam_size() << endl;
        priv.kbest = priv.beam->get_beam_size();
      }
    }
    
    priv.A = vm["search"].as<size_t>();

    string neighbor_features_string;
    check_option<string>(neighbor_features_string, all, vm, "search_neighbor_features", false, string_equal,
                         "warning: you specified a different feature structure with --search_neighbor_features than the one loaded from predictor. using loaded value of: ", "");
    parse_neighbor_features(neighbor_features_string, sch);

    if (interpolation_string.compare("data") == 0) { // run as dagger
      priv.adaptive_beta = true;
      priv.allow_current_policy = true;
      priv.passes_per_policy = all.numpasses;
      if (priv.current_policy > 1) priv.current_policy = 1;
    } else if (interpolation_string.compare("policy") == 0) {
    } else {
      std::cerr << "error: --search_interpolation must be 'data' or 'policy'" << endl;
      throw exception();
    }

    if (vm.count("search_rollout")) rollout_string = vm["search_rollout"].as<string>();
    if (vm.count("search_rollin" )) rollin_string  = vm["search_rollin" ].as<string>();
    
    if      (rollout_string.compare("policy") == 0)          priv.rollout_method = POLICY;
    else if (rollout_string.compare("oracle") == 0)          priv.rollout_method = ORACLE;
    else if (rollout_string.compare("mix_per_state") == 0)   priv.rollout_method = MIX_PER_STATE;
    else if (rollout_string.compare("mix_per_roll") == 0)    priv.rollout_method = MIX_PER_ROLL;
    else if (rollout_string.compare("none") == 0)          { priv.rollout_method = NO_ROLLOUT; priv.no_caching = true; cerr << "no rollout!" << endl; }
    else {
      std::cerr << "error: --search_rollout must be 'policy', 'oracle', 'mix_per_state', 'mix_per_roll' or 'none'" << endl;
      throw exception();
    }

    if      (rollin_string.compare("policy") == 0)         priv.rollin_method = POLICY;
    else if (rollin_string.compare("oracle") == 0)         priv.rollin_method = ORACLE;
    else if (rollin_string.compare("mix_per_state") == 0)  priv.rollin_method = MIX_PER_STATE;
    else if (rollin_string.compare("mix_per_roll") == 0)   priv.rollin_method = MIX_PER_ROLL;
    else {
      std::cerr << "error: --search_rollin must be 'policy', 'oracle', 'mix_per_state' or 'mix_per_roll'" << endl;
      throw exception();
    }
    
    check_option<size_t>(priv.A, all, vm, "search", false, size_equal,
                         "warning: you specified a different number of actions through --search than the one loaded from predictor. using loaded value of: ", "");

    check_option<size_t>(priv.history_length, all, vm, "search_history_length", false, size_equal,
                         "warning: you specified a different history length through --search_history_length than the one loaded from predictor. using loaded value of: ", "");
    
    //check if the base learner is contextual bandit, in which case, we dont rollout all actions.
    priv.allowed_actions_cache = &calloc_or_die<polylabel>();
    if (vm.count("cb")) {
      priv.cb_learner = true;
      CB::cb_label.default_label(priv.allowed_actions_cache);
    } else {
      priv.cb_learner = false;
      CS::cs_label.default_label(priv.allowed_actions_cache);
    }

    //if we loaded a regressor with -i option, --search_trained_nb_policies contains the number of trained policies in the file
    // and --search_total_nb_policies contains the total number of policies in the file
    if (vm.count("search_total_nb_policies"))
      priv.total_number_of_policies = (uint32_t)vm["search_total_nb_policies"].as<size_t>();

    ensure_param(priv.beta , 0.0, 1.0, 0.5, "warning: search_beta must be in (0,1); resetting to 0.5");
    ensure_param(priv.alpha, 0.0, 1.0, 1e-10f, "warning: search_alpha must be in (0,1); resetting to 1e-10");

    //compute total number of policies we will have at end of training
    // we add current_policy for cases where we start from an initial set of policies loaded through -i option
    uint32_t tmp_number_of_policies = priv.current_policy;
    if( all.training )
      tmp_number_of_policies += (int)ceil(((float)all.numpasses) / ((float)priv.passes_per_policy));

    //the user might have specified the number of policies that will eventually be trained through multiple vw calls,
    //so only set total_number_of_policies to computed value if it is larger
    cdbg << "current_policy=" << priv.current_policy << " tmp_number_of_policies=" << tmp_number_of_policies << " total_number_of_policies=" << priv.total_number_of_policies << endl;
    if( tmp_number_of_policies > priv.total_number_of_policies ) {
      priv.total_number_of_policies = tmp_number_of_policies;
      if( priv.current_policy > 0 ) //we loaded a file but total number of policies didn't match what is needed for training
        std::cerr << "warning: you're attempting to train more classifiers than was allocated initially. Likely to cause bad performance." << endl;
    }

    //current policy currently points to a new policy we would train
    //if we are not training and loaded a bunch of policies for testing, we need to subtract 1 from current policy
    //so that we only use those loaded when testing (as run_prediction is called with allow_current to true)
    if( !all.training && priv.current_policy > 0 )
      priv.current_policy--;

    std::stringstream ss1, ss2;
    ss1 << priv.current_policy;           VW::cmd_string_replace_value(all.file_options,"--search_trained_nb_policies", ss1.str());
    ss2 << priv.total_number_of_policies; VW::cmd_string_replace_value(all.file_options,"--search_total_nb_policies",   ss2.str());

    cdbg << "search current_policy = " << priv.current_policy << " total_number_of_policies = " << priv.total_number_of_policies << endl;

    if (task_string.compare("list") == 0) {
      std::cerr << endl << "available search tasks:" << endl;
      for (search_task** mytask = all_tasks; *mytask != NULL; mytask++)
        std::cerr << "  " << (*mytask)->task_name << endl;
      std::cerr << endl;
      exit(0);
    }
    for (search_task** mytask = all_tasks; *mytask != NULL; mytask++)
      if (task_string.compare((*mytask)->task_name) == 0) {
        priv.task = *mytask;
        sch.task_name = (*mytask)->task_name;
        break;
      }
    if (priv.task == NULL) {
      if (! vm.count("help")) {
        std::cerr << "fail: unknown task for --search_task '" << task_string << "'; use --search_task list to get a list" << endl;
        throw exception();
      }
    }
    all.p->emptylines_separate_examples = true;

    // default to OAA labels unless the task wants to override this (which they can do in initialize)
    all.p->lp = MC::mc_label;
    if (priv.task)
      priv.task->initialize(sch, priv.A, vm);

    if (vm.count("search_allowed_transitions"))     read_allowed_transitions((action)priv.A, vm["search_allowed_transitions"].as<string>().c_str());
    
    // set up auto-history if they want it
    if (priv.auto_condition_features) {
      handle_condition_options(all, priv.acset, vm);

      // turn off auto-condition if it's irrelevant
      if (((priv.acset.max_bias_ngram_length == 0) && (priv.acset.max_quad_ngram_length == 0)) ||
          (priv.acset.feature_value == 0.f)) {
        std::cerr << "warning: turning off AUTO_CONDITION_FEATURES because settings make it useless" << endl;
        priv.auto_condition_features = false;
      }
    }

    if (!priv.allow_current_policy) // if we're not dagger
      all.check_holdout_every_n_passes = priv.passes_per_policy;

    all.searchstr = &sch;

    priv.start_clock_time = clock();

<<<<<<< HEAD
    if (!vm.count("csoaa") && !vm.count("csoaa_ldf") && !vm.count("wap_ldf") && !vm.count("cb"))
      vm.insert(pair<string,po::variable_value>(string("csoaa"),vm["search"]));
    learner* base = setup_base(all,vm);
    
    learner* l = new learner(sch, base, priv.total_number_of_policies);
=======
    learner* l = new learner(&sch, all.l, priv.total_number_of_policies);
>>>>>>> d3495ca3
    l->set_learn<search, search_predict_or_learn<true> >();
    l->set_predict<search, search_predict_or_learn<false> >();
    l->set_finish_example<search,finish_example>();
    l->set_end_examples<search,end_examples>();
    l->set_finish<search,search_finish>();
    l->set_end_pass<search,end_pass>();

    return l;
  }

  float action_hamming_loss(action a, const action* A, size_t sz) {
    if (sz == 0) return 0.;   // latent variables have zero loss
    for (size_t i=0; i<sz; i++)
      if (a == A[i]) return 0.;
    return 1.;
  }
  
  // the interface:
  bool search::is_ldf() { return this->priv->is_ldf; }

  action search::predict(example& ec, ptag mytag, const action* oracle_actions, size_t oracle_actions_cnt, const ptag* condition_on, const char* condition_on_names, const action* allowed_actions, size_t allowed_actions_cnt, size_t learner_id) {
    action a = search_predict(*this->priv, &ec, 1, mytag, oracle_actions, oracle_actions_cnt, condition_on, condition_on_names, allowed_actions, allowed_actions_cnt, learner_id);
    if (priv->beam) priv->current_trajectory.push_back(a);
    if (priv->state == INIT_TEST) priv->test_action_sequence.push_back(a);
    if (mytag != 0) push_at(priv->ptag_to_action, a, mytag);
    if (this->priv->auto_hamming_loss)
      loss(action_hamming_loss(a, oracle_actions, oracle_actions_cnt));
    cdbg << "predict returning " << a << endl;
    return a;
  }

  action search::predictLDF(example* ecs, size_t ec_cnt, ptag mytag, const action* oracle_actions, size_t oracle_actions_cnt, const ptag* condition_on, const char* condition_on_names, size_t learner_id) {
    action a = search_predict(*this->priv, ecs, ec_cnt, mytag, oracle_actions, oracle_actions_cnt, condition_on, condition_on_names, NULL, 0, learner_id);
    if (priv->beam) priv->current_trajectory.push_back(a);
    if (priv->state == INIT_TEST) priv->test_action_sequence.push_back(a);
    if ((mytag != 0) && ecs[a].l.cs.costs.size() > 0)
      push_at(priv->ptag_to_action, ecs[a].l.cs.costs[0].class_index, mytag);
    if (this->priv->auto_hamming_loss)
      loss(action_hamming_loss(a, oracle_actions, oracle_actions_cnt));
    cdbg << "predict returning " << a << endl;
    return a;
  }

  void search::loss(float loss) { search_declare_loss(*this->priv, loss); }

  bool search::predictNeedsExample() { return search_predictNeedsExample(*this->priv); }
  
  stringstream& search::output() {
    if      (!this->priv->should_produce_string    ) return *(this->priv->bad_string_stream);
    else if ( this->priv->state == GET_TRUTH_STRING) return *(this->priv->truth_string);
    else                                             return *(this->priv->pred_string);
  }

  void  search::set_options(uint32_t opts) {
    if (this->priv->state != INITIALIZE) {
      std::cerr << "error: task cannot set options except in initialize function!" << endl;
      throw exception();
    }
    if ((opts & AUTO_CONDITION_FEATURES) != 0) this->priv->auto_condition_features = true;
    if ((opts & AUTO_HAMMING_LOSS)       != 0) this->priv->auto_hamming_loss = true;
    if ((opts & EXAMPLES_DONT_CHANGE)    != 0) this->priv->examples_dont_change = true;
    if ((opts & IS_LDF)                  != 0) this->priv->is_ldf = true;
  }

  void search::set_label_parser(label_parser&lp, bool (*is_test)(void*)) {
    if (this->priv->state != INITIALIZE) {
      std::cerr << "error: task cannot set label parser except in initialize function!" << endl;
      throw exception();
    }
    this->priv->all->p->lp = lp;
    this->priv->label_is_test = is_test;
  }

  void search::get_test_action_sequence(vector<action>& V) {
    V.clear();
    for (size_t i=0; i<this->priv->test_action_sequence.size(); i++)
      V.push_back(this->priv->test_action_sequence[i]);
  }

  
  void search::set_num_learners(size_t num_learners) { this->priv->num_learners = num_learners; }
  void search::add_program_options(po::variables_map& vm, po::options_description& opts) { vm = add_options( *this->priv->all, opts ); }

  size_t search::get_mask() { return this->priv->all->reg.weight_mask;}
  size_t search::get_stride_shift() { return this->priv->all->reg.stride_shift;}
  uint32_t search::get_history_length() { return (uint32_t)this->priv->history_length; }
  
  // predictor implementation
  predictor::predictor(search& sch, ptag my_tag) : is_ldf(false), my_tag(my_tag), ec(NULL), ec_cnt(0), ec_alloced(false), oracle_is_pointer(false), allowed_is_pointer(false), learner_id(0), sch(sch) { 
    oracle_actions = v_init<action>(); 
    condition_on_tags = v_init<ptag>();
    condition_on_names = v_init<char>();
    allowed_actions = v_init<action>();
  }

  void predictor::free_ec() {
    if (ec_alloced) {
      if (is_ldf)
        for (size_t i=0; i<ec_cnt; i++)
          dealloc_example(CS::cs_label.delete_label, ec[i]);
      else
        dealloc_example(NULL, *ec);
      free(ec);
    }
  }
  
  predictor::~predictor() {
    if (! oracle_is_pointer) oracle_actions.delete_v();
    if (! allowed_is_pointer) allowed_actions.delete_v();
    free_ec();
    condition_on_tags.delete_v();
    condition_on_names.delete_v();
  }

  predictor& predictor::set_input(example&input_example) {
    free_ec();
    is_ldf = false;
    ec = &input_example;
    ec_cnt = 1;
    ec_alloced = false;
    return *this;
  }

  predictor& predictor::set_input(example*input_example, size_t input_length) {
    free_ec();
    is_ldf = true;
    ec = input_example;
    ec_cnt = input_length;
    ec_alloced = false;
    return *this;
  }

  void predictor::set_input_length(size_t input_length) {
    is_ldf = true;
    if (ec_alloced) ec = (example*)realloc(ec, input_length * sizeof(example));
    else            ec = (example*)calloc(input_length, sizeof(example));
    ec_cnt = input_length;
    ec_alloced = true;
  }
  void predictor::set_input_at(size_t posn, example&ex) {
    if (!ec_alloced) { std::cerr << "call to set_input_at without previous call to set_input_length" << endl; throw exception(); }
    if (posn >= ec_cnt) { std::cerr << "call to set_input_at with too large a position" << endl; throw exception(); }
    VW::copy_example_data(false, ec+posn, &ex, CS::cs_label.label_size, CS::cs_label.copy_label); // TODO: the false is "audit"
  }
  
  void predictor::make_new_pointer(v_array<action>& A, size_t new_size) {
    size_t old_size      = A.size();
    action* old_pointer  = A.begin;
    A.begin     = calloc_or_die<action>(new_size);
    A.end       = A.begin + new_size;
    A.end_array = A.end;
    memcpy(A.begin, old_pointer, old_size * sizeof(action));
  }

  predictor& predictor::add_to(v_array<action>& A, bool& A_is_ptr, action a, bool clear_first) {
    if (A_is_ptr) { // we need to make our own memory
      if (clear_first)
        A.end = A.begin;
      size_t new_size = clear_first ? 1 : (A.size() + 1);
      make_new_pointer(A, new_size);
      A_is_ptr = false;
      A[new_size-1] = a;
    } else { // we've already allocated our own memory
      if (clear_first) A.erase();
      A.push_back(a);
    }
    return *this;
  }    

  predictor& predictor::add_to(v_array<action>&A, bool& A_is_ptr, action*a, size_t action_count, bool clear_first) {
    size_t old_size = A.size();
    if (old_size > 0) {
      if (A_is_ptr) { // we need to make our own memory
        if (clear_first) {
          A.end = A.begin;
          old_size = 0;
        }
        size_t new_size = old_size + action_count;
        make_new_pointer(A, new_size);
        A_is_ptr = false;
        memcpy(A.begin + old_size, a, action_count * sizeof(action));
      } else { // we already have our own memory
        if (clear_first) A.erase();
        push_many<action>(A, a, action_count);
      }
    } else { // old_size == 0, clear_first is irrelevant
      if (! A_is_ptr)
        A.delete_v(); // avoid memory leak

      A.begin = a;
      A.end   = a + action_count;
      A.end_array = A.end;
      A_is_ptr = true;
    }
    return *this;
  }

  predictor& predictor::erase_oracles() { if (oracle_is_pointer) oracle_actions.end = oracle_actions.begin; else oracle_actions.erase(); return *this; }
  predictor& predictor::add_oracle(action a) { return add_to(oracle_actions, oracle_is_pointer, a, false); }
  predictor& predictor::add_oracle(action*a, size_t action_count) { return add_to(oracle_actions, oracle_is_pointer, a, action_count, false); }
  predictor& predictor::add_oracle(v_array<action>& a) { return add_to(oracle_actions, oracle_is_pointer, a.begin, a.size(), false); }
  
  predictor& predictor::set_oracle(action a) { return add_to(oracle_actions, oracle_is_pointer, a, true); }
  predictor& predictor::set_oracle(action*a, size_t action_count) { return add_to(oracle_actions, oracle_is_pointer, a, action_count, true); }
  predictor& predictor::set_oracle(v_array<action>& a) { return add_to(oracle_actions, oracle_is_pointer, a.begin, a.size(), true); }

  predictor& predictor::erase_alloweds() { if (allowed_is_pointer) allowed_actions.end = allowed_actions.begin; else allowed_actions.erase(); return *this; }
  predictor& predictor::add_allowed(action a) { return add_to(allowed_actions, allowed_is_pointer, a, false); }
  predictor& predictor::add_allowed(action*a, size_t action_count) { return add_to(allowed_actions, allowed_is_pointer, a, action_count, false); }
  predictor& predictor::add_allowed(v_array<action>& a) { return add_to(allowed_actions, allowed_is_pointer, a.begin, a.size(), false); }
  
  predictor& predictor::set_allowed(action a) { return add_to(allowed_actions, allowed_is_pointer, a, true); }
  predictor& predictor::set_allowed(action*a, size_t action_count) { return add_to(allowed_actions, allowed_is_pointer, a, action_count, true); }
  predictor& predictor::set_allowed(v_array<action>& a) { return add_to(allowed_actions, allowed_is_pointer, a.begin, a.size(), true); }
  
  predictor& predictor::add_condition(ptag tag, char name) { condition_on_tags.push_back(tag); condition_on_names.push_back(name); return *this; }
  predictor& predictor::set_condition(ptag tag, char name) { condition_on_tags.erase(); condition_on_names.erase(); return add_condition(tag, name); }

  predictor& predictor::add_condition_range(ptag hi, ptag count, char name0) {
    if (count == 0) return *this;
    for (ptag i=0; i<count; i++) {
      if (i > hi) break;
      char name = name0 + i;
      condition_on_tags.push_back(hi-i);
      condition_on_names.push_back(name);
    }
    return *this;
  }
  predictor& predictor::set_condition_range(ptag hi, ptag count, char name0) { condition_on_tags.erase(); condition_on_names.erase(); return add_condition_range(hi, count, name0); }

  predictor& predictor::set_learner_id(size_t id) { learner_id = id; return *this; }

  predictor& predictor::set_tag(ptag tag) { my_tag = tag; return *this; }

  action predictor::predict() {
    const action* orA = oracle_actions.size() == 0 ? NULL : oracle_actions.begin;
    const ptag*   cOn = condition_on_names.size() == 0 ? NULL : condition_on_tags.begin;
    const char*   cNa = NULL;
    if (condition_on_names.size() > 0) {
      condition_on_names.push_back((char)0);  // null terminate
      cNa = condition_on_names.begin;
    }
    const action* alA = (allowed_actions.size() == 0) ? NULL : allowed_actions.begin;
    action p = is_ldf ? sch.predictLDF(ec, ec_cnt, my_tag, orA, oracle_actions.size(), cOn, cNa, learner_id)
                      : sch.predict(*ec, my_tag, orA, oracle_actions.size(), cOn, cNa, alA, allowed_actions.size(), learner_id);

    if (condition_on_names.size() > 0)
      condition_on_names.pop();  // un-null-terminate
    return p;
  }
}

// ./vw --search 5 -k -c --search_task sequence -d test_seq --passes 10 -f test_seq.model --holdout_off
// ./vw -i test_seq.model -t -d test_seq --search_beam 2 -p /dev/stdout -r /dev/stdout

// ./vw --search 5 --csoaa_ldf m -k -c --search_task sequence_demoldf -d test_seq --passes 10 -f test_seq.model --holdout_off --search_history_length 0
// ./vw -i test_seq.model -t -d test_seq -p /dev/stdout -r /dev/stdout


// TODO: raw predictions in LDF mode<|MERGE_RESOLUTION|>--- conflicted
+++ resolved
@@ -1765,7 +1765,6 @@
   }
 
   learner* setup(vw&all, po::variables_map& vm) {
-<<<<<<< HEAD
     po::options_description opts("Search Options");
     opts.add_options()
       ("search",  po::value<size_t>(), "use search-based structured prediction, argument=maximum action id or 0 for LDF")
@@ -1796,41 +1795,7 @@
     vm = add_options(all, opts);
     if (!vm.count("search"))
       return NULL;
-    
-=======
-    search& sch = calloc_or_die<search>();
-    sch.priv = new search_private();
-    search_initialize(&all, sch);
-    search_private& priv = *sch.priv;
-
-    po::options_description search_opts("Search Options");
-    search_opts.add_options()
-        ("search_task",              po::value<string>(), "the search task (use \"--search_task list\" to get a list of available tasks)")
-        ("search_interpolation",     po::value<string>(), "at what level should interpolation happen? [*data|policy]")
-        ("search_rollout",           po::value<string>(), "how should rollouts be executed?           [policy|oracle|*mix_per_state|mix_per_roll|none]")
-        ("search_rollin",            po::value<string>(), "how should past trajectories be generated? [policy|oracle|*mix_per_state|mix_per_roll]")
-
-        ("search_passes_per_policy", po::value<size_t>(), "number of passes per policy (only valid for search_interpolation=policy)     [def=1]")
-        ("search_beta",              po::value<float>(),  "interpolation rate for policies (only valid for search_interpolation=policy) [def=0.5]")
-
-        ("search_alpha",             po::value<float>(),  "annealed beta = 1-(1-alpha)^t (only valid for search_interpolation=data)     [def=1e-10]")
-
-        ("search_total_nb_policies", po::value<size_t>(), "if we are going to train the policies through multiple separate calls to vw, we need to specify this parameter and tell vw how many policies are eventually going to be trained")
-
-        ("search_trained_nb_policies", po::value<size_t>(), "the number of trained policies in a file")
-
-        ("search_allowed_transitions",po::value<string>(),"read file of allowed transitions [def: all transitions are allowed]")
-        ("search_subsample_time",    po::value<float>(),  "instead of training at all timesteps, use a subset. if value in (0,1), train on a random v%. if v>=1, train on precisely v steps per example")
-        ("search_neighbor_features", po::value<string>(), "copy features from neighboring lines. argument looks like: '-1:a,+2' meaning copy previous line namespace a and next next line from namespace _unnamed_, where ',' separates them")
-        ("search_rollout_num_steps", po::value<size_t>(), "how many calls of \"loss\" before we stop really predicting on rollouts and switch to oracle (def: 0 means \"infinite\")")
-        ("search_history_length",    po::value<size_t>(), "some tasks allow you to specify how much history their depend on; specify that here [def: 1]")
-
-        ("search_no_caching",                             "turn off the built-in caching ability (makes things slower, but technically more safe)")
-        ("search_beam",              po::value<size_t>(), "use beam search (arg = beam size, default 0 = no beam)")
-        ("search_kbest",             po::value<size_t>(), "size of k-best list to produce (must be <= beam size)")
-        ;
-
->>>>>>> d3495ca3
+
     bool has_hook_task = false;
     for (size_t i=0; i<all.args.size()-1; i++)
       if (all.args[i] == "--search_task" && all.args[i+1] == "hook")
@@ -1840,10 +1805,10 @@
         if (all.args[i] == "--search_task" && all.args[i+1] != "hook")
           all.args.erase(all.args.begin() + i, all.args.begin() + i + 2);
     
-    search* sch = calloc_or_die<search>();
-    sch->priv = new search_private();
-    search_initialize(&all, *sch);
-    search_private& priv = *sch->priv;
+    search& sch = calloc_or_die<search>();
+    sch.priv = new search_private();
+    search_initialize(&all, sch);
+    search_private& priv = *sch.priv;
 
     std::string task_string;
     std::string interpolation_string = "data";
@@ -2018,15 +1983,11 @@
 
     priv.start_clock_time = clock();
 
-<<<<<<< HEAD
     if (!vm.count("csoaa") && !vm.count("csoaa_ldf") && !vm.count("wap_ldf") && !vm.count("cb"))
       vm.insert(pair<string,po::variable_value>(string("csoaa"),vm["search"]));
     learner* base = setup_base(all,vm);
     
-    learner* l = new learner(sch, base, priv.total_number_of_policies);
-=======
     learner* l = new learner(&sch, all.l, priv.total_number_of_policies);
->>>>>>> d3495ca3
     l->set_learn<search, search_predict_or_learn<true> >();
     l->set_predict<search, search_predict_or_learn<false> >();
     l->set_finish_example<search,finish_example>();
