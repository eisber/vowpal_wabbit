/*
Copyright (c) by respective owners including Yahoo!, Microsoft, and
individual contributors. All rights reserved.  Released under a BSD (revised)
license as described in the file LICENSE.
 */
#include <float.h>
#include <string.h>
#include <math.h>
#include "vw.h"
#include "rand48.h"
#include "reductions.h"
#include "gd.h" // for GD::foreach_feature
#include "search_sequencetask.h"
#include "search_multiclasstask.h"
#include "search_dep_parser.h"
#include "search_entityrelationtask.h"
#include "search_hooktask.h"
#include "search_graph.h"
#include "csoaa.h"
#include "beam.h"

using namespace LEARNER;
using namespace std;
namespace CS = COST_SENSITIVE;
namespace MC = MULTICLASS;

namespace Search {
  search_task* all_tasks[] = { &SequenceTask::task,
                               &SequenceSpanTask::task,
                               &ArgmaxTask::task,
                               &SequenceTask_DemoLDF::task,
                               &MulticlassTask::task,
                               &DepParserTask::task,
                               &EntityRelationTask::task,
                               &HookTask::task,
                               &GraphTask::task,
                               NULL };   // must NULL terminate!

  const bool PRINT_UPDATE_EVERY_EXAMPLE =0;
  const bool PRINT_UPDATE_EVERY_PASS =0;
  const bool PRINT_CLOCK_TIME =0;

  string   neighbor_feature_space("neighbor");
  string   condition_feature_space("search_condition");

  uint32_t AUTO_CONDITION_FEATURES = 1, AUTO_HAMMING_LOSS = 2, EXAMPLES_DONT_CHANGE = 4, IS_LDF = 8;
  enum SearchState { INITIALIZE, INIT_TEST, INIT_TRAIN, LEARN, GET_TRUTH_STRING };
  enum RollMethod { POLICY, ORACLE, MIX_PER_STATE, MIX_PER_ROLL, NO_ROLLOUT };

  // a data structure to hold conditioning information
  struct prediction {
    ptag    me;     // the id of the current prediction (the one being memoized)
    size_t  cnt;    // how many variables are we conditioning on?
    ptag*   tags;   // which variables are they?
    action* acts;   // and which actions were taken at each?
    uint32_t hash;  // a hash of the above
  };

  // parameters for auto-conditioning
  struct auto_condition_settings {
    size_t max_bias_ngram_length;   // add a "bias" feature for each ngram up to and including this length. eg., if it's 1, then you get a single feature for each conditional
    size_t max_quad_ngram_length;   // add bias *times* input features for each ngram up to and including this length
    float  feature_value;           // how much weight should the conditional features get?
  };

  typedef v_array<action> action_prefix;
  
  struct search_private {
    vw* all;

    bool auto_condition_features;  // do you want us to automatically add conditioning features?
    bool auto_hamming_loss;        // if you're just optimizing hamming loss, we can do it for you!
    bool examples_dont_change;     // set to true if you don't do any internal example munging
    bool is_ldf;                   // user declared ldf
    
    v_array<int32_t> neighbor_features; // ugly encoding of neighbor feature requirements
    auto_condition_settings acset; // settings for auto-conditioning
    size_t history_length;         // value of --search_history_length, used by some tasks, default 1
    
    size_t A;                      // total number of actions, [1..A]; 0 means ldf
    size_t num_learners;           // total number of learners;
    bool cb_learner;               // do contextual bandit learning on action (was "! rollout_all_actions" which was confusing)
    SearchState state;             // current state of learning
    size_t learn_learner_id;       // we allow user to use different learners for different states
    int mix_per_roll_policy;       // for MIX_PER_ROLL, we need to choose a policy to use; this is where it's stored (-2 means "not selected yet")
    bool no_caching;               // turn off caching
    size_t rollout_num_steps;      // how many calls of "loss" before we stop really predicting on rollouts and switch to oracle (0 means "infinite")
    bool (*label_is_test)(void*);  // tell me if the label data from an example is test
    
    size_t t;                      // current search step
    size_t T;                      // length of root trajectory
    v_array<example> learn_ec_copy;// copy of example(s) at learn_t
    example* learn_ec_ref;         // reference to example at learn_t, when there's no example munging
    size_t learn_ec_ref_cnt;       // how many are there (for LDF mode only; otherwise 1)
    v_array<ptag> learn_condition_on;      // a copy of the tags used for conditioning at the training position
    v_array<action> learn_condition_on_act;// the actions taken
    v_array<char>   learn_condition_on_names;// the names of the actions
    v_array<action> learn_allowed_actions; // which actions were allowed at training time?
    v_array<action> ptag_to_action;// tag to action mapping for conditioning
    vector<action> test_action_sequence; // if test-mode was run, what was the corresponding action sequence; it's a vector cuz we might expose it to the library
    action learn_oracle_action;    // store an oracle action for debugging purposes
    
    polylabel* allowed_actions_cache;
    
    size_t loss_declared_cnt;      // how many times did run declare any loss (implicitly or explicitly)?
    v_array<action> train_trajectory; // the training trajectory
    v_array<action> current_trajectory;  // the current trajectory; only used in beam search mode
    size_t learn_t;                // what time step are we learning on?
    size_t learn_a_idx;            // what action index are we trying?
    bool done_with_all_actions;    // set to true when there are no more learn_a_idx to go

    float test_loss;               // loss incurred when run INIT_TEST
    float learn_loss;              // loss incurred when run LEARN
    float train_loss;              // loss incurred when run INIT_TRAIN
    
    bool last_example_was_newline; // used so we know when a block of examples has passed
    bool hit_new_pass;             // have we hit a new pass?

    // if we're printing to stderr we need to remember if we've printed the header yet
    // (i.e., we do this if we're driving)
    bool printed_output_header;

    // various strings for different search states
    bool should_produce_string;
    stringstream *pred_string;
    stringstream *truth_string;
    stringstream *bad_string_stream;

    // parameters controlling interpolation
    float  beta;                   // interpolation rate
    float  alpha;                  // parameter used to adapt beta for dagger (see above comment), should be in (0,1)

    RollMethod rollout_method;     // 0=policy, 1=oracle, 2=mix_per_state, 3=mix_per_roll
    RollMethod rollin_method;
    float subsample_timesteps;     // train at every time step or just a (random) subset?

    bool   allow_current_policy;   // should the current policy be used for training? true for dagger
    bool   adaptive_beta;          // used to implement dagger-like algorithms. if true, beta = 1-(1-alpha)^n after n updates, and policy is mixed with oracle as \pi' = (1-beta)\pi^* + beta \pi
    size_t passes_per_policy;      // if we're not in dagger-mode, then we need to know how many passes to train a policy

    uint32_t current_policy;       // what policy are we training right now?

    // various statistics for reporting
    size_t num_features;
    uint32_t total_number_of_policies;
    size_t read_example_last_id;
    size_t passes_since_new_policy;
    size_t read_example_last_pass;
    size_t total_examples_generated;
    size_t total_predictions_made;
    size_t total_cache_hits;

    vector<example*> ec_seq;  // the collected examples
    v_hashmap<unsigned char*, action> cache_hash_map;
    
    // for foreach_feature temporary storage for conditioning
    uint32_t dat_new_feature_idx;
    example* dat_new_feature_ec;
    stringstream dat_new_feature_audit_ss;
    size_t dat_new_feature_namespace;
    string* dat_new_feature_feature_space;
    float dat_new_feature_value;

    // to reduce memory allocation
    string rawOutputString;
    stringstream* rawOutputStringStream;
    CS::label ldf_test_label;
    v_array<action> condition_on_actions;
    v_array< pair<size_t,size_t> > timesteps;
    v_array<float> learn_losses;
    
    LEARNER::base_learner* base_learner;
    clock_t start_clock_time;

    example*empty_example;

    Beam::beam< action_prefix > *beam;
    size_t kbest;            // size of kbest list; 1 just means 1best
    float beam_initial_cost; // when we're doing a subsequent run, how much do we initially pay?
    action_prefix beam_actions; // on non-initial beam runs, what prefix of actions should we take?
    float beam_total_cost;
    
    search_task* task;    // your task!
  };

  string   audit_feature_space("conditional");
  uint32_t conditional_constant = 8290743;
  
  int random_policy(search_private& priv, bool allow_current, bool allow_optimal, bool advance_prng=true) {
    if (priv.beta >= 1) {
      if (allow_current) return (int)priv.current_policy;
      if (priv.current_policy > 0) return (((int)priv.current_policy)-1);
      if (allow_optimal) return -1;
      std::cerr << "internal error (bug): no valid policies to choose from!  defaulting to current" << std::endl;
      return (int)priv.current_policy;
    }

    int num_valid_policies = (int)priv.current_policy + allow_optimal + allow_current;
    int pid = -1;

    if (num_valid_policies == 0) {
      std::cerr << "internal error (bug): no valid policies to choose from!  defaulting to current" << std::endl;
      return (int)priv.current_policy;
    } else if (num_valid_policies == 1)
      pid = 0;
    else if (num_valid_policies == 2)
      pid = (advance_prng ? frand48() : frand48_noadvance()) >= priv.beta;
    else {
      // SPEEDUP this up in the case that beta is small!
      float r = (advance_prng ? frand48() : frand48_noadvance());
      pid = 0;

      if (r > priv.beta) {
        r -= priv.beta;
        while ((r > 0) && (pid < num_valid_policies-1)) {
          pid ++;
          r -= priv.beta * powf(1.f - priv.beta, (float)pid);
        }
      }
    }
    // figure out which policy pid refers to
    if (allow_optimal && (pid == num_valid_policies-1))
      return -1; // this is the optimal policy

    pid = (int)priv.current_policy - pid;
    if (!allow_current)
      pid--;

    return pid;
  }

  int select_learner(search_private& priv, int policy, size_t learner_id) {
    if (policy<0) return policy;  // optimal policy
    else          return (int) (policy*priv.num_learners+learner_id);
  }


  bool should_print_update(vw& all, bool hit_new_pass=false) {
    //uncomment to print out final loss after all examples processed
    //commented for now so that outputs matches make test
    //if( parser_done(all.p)) return true;
    
    if (PRINT_UPDATE_EVERY_EXAMPLE) return true;
    if (PRINT_UPDATE_EVERY_PASS && hit_new_pass) return true;
    return (all.sd->weighted_examples >= all.sd->dump_interval) && !all.quiet && !all.bfgs;
  }

  
  bool might_print_update(vw& all) {
    // basically do should_print_update but check me and the next
    // example because of off-by-ones

    if (PRINT_UPDATE_EVERY_EXAMPLE) return true;
    if (PRINT_UPDATE_EVERY_PASS) return true;  // SPEEDUP: make this better
    return (all.sd->weighted_examples + 1. >= all.sd->dump_interval) && !all.quiet && !all.bfgs;
  }

  bool must_run_test(vw&all, vector<example*>ec, bool is_test_ex) {
    return
        (all.final_prediction_sink.size() > 0) ||   // if we have to produce output, we need to run this
        might_print_update(all) ||                  // if we have to print and update to stderr
        (all.raw_prediction > 0) ||                 // we need raw predictions
        // or:
        //   it's not quiet AND
        //     current_pass == 0
        //     OR holdout is off
        //     OR it's a test example
        ( //   (! all.quiet) &&  // had to disable this because of library mode!
          (! is_test_ex) &&
          ( all.holdout_set_off ||                    // no holdout
            ec[0]->test_only ||
            (all.current_pass == 0)                   // we need error rates for progressive cost
            ) )
        ;
  }

  void clear_seq(vw&all, search_private& priv) {
    if (priv.ec_seq.size() > 0)
      for (size_t i=0; i < priv.ec_seq.size(); i++)
        VW::finish_example(all, priv.ec_seq[i]);
    priv.ec_seq.clear();
  }

  float safediv(float a,float b) { if (b == 0.f) return 0.f; else return (a/b); }

  void to_short_string(string in, size_t max_len, char*out) {
    for (size_t i=0; i<max_len; i++)
      out[i] = ((i >= in.length()) || (in[i] == '\n') || (in[i] == '\t')) ? ' ' : in[i];

    if (in.length() > max_len) {
      out[max_len-2] = '.';
      out[max_len-1] = '.';
    }
    out[max_len] = 0;
  }

  void number_to_natural(size_t big, char* c) {
    if      (big > 9999999999) sprintf(c, "%dg", (int)(big / 1000000000));
    else if (big >    9999999) sprintf(c, "%dm", (int)(big /    1000000));
    else if (big >       9999) sprintf(c, "%dk", (int)(big /       1000));
    else                       sprintf(c, "%d",  (int)(big));
  }
  
  void print_update(search_private& priv) {
    vw& all = *priv.all;
    if (!priv.printed_output_header && !all.quiet) {
      const char * header_fmt = "%-10s %-10s %8s%24s %22s %5s %5s  %7s  %7s  %7s  %-8s\n";
      fprintf(stderr, header_fmt, "average", "since", "instance", "current true",  "current predicted", "cur",  "cur", "predic", "cache", "examples", "");
      fprintf(stderr, header_fmt, "loss",    "last",  "counter",  "output prefix",  "output prefix",    "pass", "pol", "made",    "hits",  "gener", "beta");
      std::cerr.precision(5);
      priv.printed_output_header = true;
    }

    if (!should_print_update(all, priv.hit_new_pass))
      return;

    char true_label[21];
    char pred_label[21];
    to_short_string(priv.truth_string->str(), 20, true_label);
    to_short_string(priv.pred_string->str() , 20, pred_label);

    float avg_loss = 0.;
    float avg_loss_since = 0.;
    bool use_heldout_loss = (!all.holdout_set_off && all.current_pass >= 1) && (all.sd->weighted_holdout_examples > 0);
    if (use_heldout_loss) {
      avg_loss       = safediv((float)all.sd->holdout_sum_loss, (float)all.sd->weighted_holdout_examples);
      avg_loss_since = safediv((float)all.sd->holdout_sum_loss_since_last_dump, (float)all.sd->weighted_holdout_examples_since_last_dump);

      all.sd->weighted_holdout_examples_since_last_dump = 0;
      all.sd->holdout_sum_loss_since_last_dump = 0.0;
    } else {
      avg_loss       = safediv((float)all.sd->sum_loss, (float)all.sd->weighted_examples);
      avg_loss_since = safediv((float)all.sd->sum_loss_since_last_dump, (float) (all.sd->weighted_examples - all.sd->old_weighted_examples));
    }

    char inst_cntr[9];  number_to_natural(all.sd->example_number, inst_cntr);
    char total_pred[8]; number_to_natural(priv.total_predictions_made, total_pred);
    char total_cach[8]; number_to_natural(priv.total_cache_hits, total_cach);
    char total_exge[8]; number_to_natural(priv.total_examples_generated, total_exge);
    
    fprintf(stderr, "%-10.6f %-10.6f %8s  [%s] [%s] %5d %5d  %7s  %7s  %7s  %-8f",
            avg_loss,
            avg_loss_since,
            inst_cntr,
            true_label,
            pred_label,
            (int)priv.read_example_last_pass,
            (int)priv.current_policy,
            total_pred,
            total_cach,
            total_exge,
            priv.beta);

    if (PRINT_CLOCK_TIME) {
      size_t num_sec = (size_t)(((float)(clock() - priv.start_clock_time)) / CLOCKS_PER_SEC);
      fprintf(stderr, " %15lusec", num_sec);
    }

    if (use_heldout_loss)
      fprintf(stderr, " h");

    fprintf(stderr, "\n");
    fflush(stderr);
    all.sd->update_dump_interval(all.progress_add, all.progress_arg);
  }

  void add_new_feature(search_private& priv, float val, uint32_t idx) {
    size_t mask = priv.all->reg.weight_mask;
    size_t ss   = priv.all->reg.stride_shift;
    size_t idx2 = ((idx & mask) >> ss) & mask;
    feature f = { val * priv.dat_new_feature_value,
                  (uint32_t) (((priv.dat_new_feature_idx + idx2) << ss) ) };
    priv.dat_new_feature_ec->atomics[priv.dat_new_feature_namespace].push_back(f);
    priv.dat_new_feature_ec->sum_feat_sq[priv.dat_new_feature_namespace] += f.x * f.x;
    if (priv.all->audit) {
      audit_data a = { NULL, NULL, f.weight_index, f.x, true };
      a.space   = calloc_or_die<char>(priv.dat_new_feature_feature_space->length()+1);
      a.feature = calloc_or_die<char>(priv.dat_new_feature_audit_ss.str().length() + 32);
      strcpy(a.space, priv.dat_new_feature_feature_space->c_str());
      int num = sprintf(a.feature, "fid=%lu_", (idx & mask) >> ss);
      strcpy(a.feature+num, priv.dat_new_feature_audit_ss.str().c_str());
      priv.dat_new_feature_ec->audit_features[priv.dat_new_feature_namespace].push_back(a);
    }
  }

  void del_features_in_top_namespace(search_private& priv, example& ec, size_t ns) {
    if ((ec.indices.size() == 0) || (ec.indices.last() != ns)) {
      std::cerr << "internal error (bug): expecting top namespace to be '" << ns << "' but it was ";
      if (ec.indices.size() == 0) std::cerr << "empty";
      else std::cerr << (size_t)ec.indices.last();
      std::cerr << endl;
      throw exception();
    }
    ec.num_features -= ec.atomics[ns].size();
    ec.total_sum_feat_sq -= ec.sum_feat_sq[ns];
    ec.sum_feat_sq[ns] = 0;
    ec.indices.decr();
    ec.atomics[ns].erase();
    if (priv.all->audit) {
      for (size_t i=0; i<ec.audit_features[ns].size(); i++)
        if (ec.audit_features[ns][i].alloced) {
          free(ec.audit_features[ns][i].space);
          free(ec.audit_features[ns][i].feature);
        }
      ec.audit_features[ns].erase();
    }
  }
  
  void add_neighbor_features(search_private& priv) {
    vw& all = *priv.all;
    if (priv.neighbor_features.size() == 0) return;

    for (size_t n=0; n<priv.ec_seq.size(); n++) {  // iterate over every example in the sequence
      example& me = *priv.ec_seq[n];
      for (size_t n_id=0; n_id < priv.neighbor_features.size(); n_id++) {
        int32_t offset = priv.neighbor_features[n_id] >> 24;
        size_t  ns     = priv.neighbor_features[n_id] & 0xFF;

        priv.dat_new_feature_ec = &me;
        priv.dat_new_feature_value = 1.;
        priv.dat_new_feature_idx = priv.neighbor_features[n_id] * 13748127;
        priv.dat_new_feature_namespace = neighbor_namespace;
        if (priv.all->audit) {
          priv.dat_new_feature_feature_space = &neighbor_feature_space;
          priv.dat_new_feature_audit_ss.str("");
          priv.dat_new_feature_audit_ss << '@' << ((offset > 0) ? '+' : '-') << (char)(abs(offset) + '0');
          if (ns != ' ') priv.dat_new_feature_audit_ss << (char)ns;
        }

        //cerr << "n=" << n << " offset=" << offset << endl;
        if ((offset < 0) && (n < (uint32_t)(-offset))) // add <s> feature
          add_new_feature(priv, 1., 925871901 << priv.all->reg.stride_shift);
        else if (n + offset >= priv.ec_seq.size()) // add </s> feature
          add_new_feature(priv, 1., 3824917 << priv.all->reg.stride_shift);
        else { // this is actually a neighbor
          example& other = *priv.ec_seq[n + offset];
          GD::foreach_feature<search_private,add_new_feature>(all.reg.weight_vector, all.reg.weight_mask, other.atomics[ns].begin, other.atomics[ns].end, priv, me.ft_offset);
        }
      }

      size_t sz = me.atomics[neighbor_namespace].size();
      if ((sz > 0) && (me.sum_feat_sq[neighbor_namespace] > 0.)) {
        me.indices.push_back(neighbor_namespace);
        me.total_sum_feat_sq += me.sum_feat_sq[neighbor_namespace];
        me.num_features += sz;
      } else {
        me.atomics[neighbor_namespace].erase();
        if (priv.all->audit) me.audit_features[neighbor_namespace].erase();
    }
    }
  }

  void del_neighbor_features(search_private& priv) {
    if (priv.neighbor_features.size() == 0) return;
    for (size_t n=0; n<priv.ec_seq.size(); n++)
      del_features_in_top_namespace(priv, *priv.ec_seq[n], neighbor_namespace);
  }

  void reset_search_structure(search_private& priv) {
    // NOTE: make sure do NOT reset priv.learn_a_idx
    priv.t = 0;
    priv.loss_declared_cnt = 0;
    priv.done_with_all_actions = false;
    priv.test_loss = 0.;
    priv.learn_loss = 0.;
    priv.train_loss = 0.;
    priv.num_features = 0;
    priv.should_produce_string = false;
    priv.mix_per_roll_policy = -2;
    if (priv.adaptive_beta) {
      float x = - log1pf(- priv.alpha) * (float)priv.total_examples_generated;
      static const float log_of_2 = (float)0.6931471805599453;
      priv.beta = (x <= log_of_2) ? -expm1f(-x) : (1-expf(-x)); // numerical stability
      //float priv_beta = 1.f - powf(1.f - priv.alpha, (float)priv.total_examples_generated);
      //assert( fabs(priv_beta - priv.beta) < 1e-2 );
      if (priv.beta > 1) priv.beta = 1;
    }
    priv.ptag_to_action.erase();
    if (priv.beam)
      priv.current_trajectory.erase();
    
    if (! priv.cb_learner) { // was: if rollout_all_actions
      uint32_t seed = (uint32_t)(priv.read_example_last_id * 147483 + 4831921) * 2147483647;
      msrand48(seed);
    }
  }

  void search_declare_loss(search_private& priv, float loss) {
    priv.loss_declared_cnt++;
    switch (priv.state) {
      case INIT_TEST:  priv.test_loss  += loss; break;
      case INIT_TRAIN: priv.train_loss += loss; break;
      case LEARN:
        if ((priv.rollout_num_steps == 0) || (priv.loss_declared_cnt <= priv.rollout_num_steps))
          priv.learn_loss += loss;
        break;
      default: break; // get rid of the warning about missing cases (danger!)
    }
  }


  template<class T> void cdbg_print_array(string str, v_array<T>& A) { cdbg << str << " = ["; for (size_t i=0; i<A.size(); i++) cdbg << " " << A[i]; cdbg << " ]" << endl; }
  template<class T> void cerr_print_array(string str, v_array<T>& A) { cerr << str << " = ["; for (size_t i=0; i<A.size(); i++) cerr << " " << A[i]; cerr << " ]" << endl; }
  
  
  size_t random(size_t max) { return (size_t)(frand48() * (float)max); }
  template<class T> bool array_contains(T target, const T*A, size_t n) {
    if (A == NULL) return false;
    for (size_t i=0; i<n; i++)
      if (A[i] == target) return true;
    return false;
  }
    
  action choose_oracle_action(search_private& priv, size_t ec_cnt, const action* oracle_actions, size_t oracle_actions_cnt, const action* allowed_actions, size_t allowed_actions_cnt, bool add_alternatives_to_beam) {
    action ret = ( oracle_actions_cnt > 0) ?  oracle_actions[random(oracle_actions_cnt )] :
                 (allowed_actions_cnt > 0) ? allowed_actions[random(allowed_actions_cnt)] :
                 priv.is_ldf ? (action)random(ec_cnt) :
                 (action)(1 + random(priv.A));
    cdbg << "choose_oracle_action from oracle_actions = ["; for (size_t i=0; i<oracle_actions_cnt; i++) cdbg << " " << oracle_actions[i]; cdbg << " ], ret=" << ret << endl;
    if (add_alternatives_to_beam) {
      size_t A = priv.is_ldf ? ec_cnt : (priv.A+1);
      float*alternative_costs = calloc_or_die<float>( A );
      for (size_t i = 0; i < A; i++) alternative_costs[i] = priv.beam_initial_cost + 1. + 1e-10;
      if (oracle_actions_cnt > 1)
        for (size_t i=0; i<oracle_actions_cnt; i++)
          alternative_costs[ oracle_actions[i] ] -= 1.;

      if (allowed_actions_cnt != 0) throw exception(); // TODO implement this

      size_t new_len = priv.current_trajectory.size() + 1;
      for (size_t i = priv.is_ldf ? 0 : 1; i < A; i++) {
        if (i == ret) continue;

        action_prefix* px = new action_prefix;
        *px = v_init<action>();
        px->resize(new_len+1);
        px->end = px->begin + new_len + 1;
        memcpy(px->begin, priv.current_trajectory.begin, sizeof(action) * (new_len-1));
        px->begin[new_len-1] = i;
        *((float*)(px->begin+new_len)) = alternative_costs[i];
        uint32_t px_hash = uniform_hash(px->begin, sizeof(action) * new_len, 3419);
        cdbg_print_array<action>("oracle insertA", *px);
        if (! priv.beam->insert(px, alternative_costs[i], px_hash)) {
          px->delete_v();  // SPEEDUP: could be more efficient by reusing for next action
          delete px;
        }
      }

      free(alternative_costs);
        

        /*        
      // first, insert all the oracle actions (other than ret)
      size_t new_len = priv.current_trajectory.size() + 1;
      if (oracle_actions_cnt > 1)
        for (size_t i=0; i<oracle_actions_cnt; i++)
          if (oracle_actions[i] != ret) {
<<<<<<< HEAD
            float delta_cost = priv.beam_initial_cost + 1e-6;
            action_prefix* px = new action_prefix;
            *px = v_init<action>();
=======
            float delta_cost = priv.beam_initial_cost + 1e-6f;
            action_prefix* px = new v_array<action>;
>>>>>>> a18ed1d1
            px->resize(new_len+1);
            px->end = px->begin + new_len + 1;
            memcpy(px->begin, priv.current_trajectory.begin, sizeof(action) * (new_len-1));
            px->begin[new_len-1] = oracle_actions[i];
            *((float*)(px->begin+new_len)) = delta_cost;
            uint32_t px_hash = uniform_hash(px->begin, sizeof(action) * new_len, 3419);
            cdbg_print_array<action>("oracle insertA", *px);
            if (! priv.beam->insert(px, delta_cost, px_hash)) {
              px->delete_v();  // SPEEDUP: could be more efficient by reusing for next action
              delete px;
            }
          }
      // now add all the non-oracle actions (other than ret)
      size_t top = (allowed_actions_cnt > 0) ? allowed_actions_cnt : ec_cnt;
      for (size_t i = 0; i < top; i++) {
        size_t a = (allowed_actions_cnt > 0) ? allowed_actions[i] : i;
        if (a == ret) continue;
<<<<<<< HEAD
        if (array_contains<action>(a, oracle_actions, oracle_actions_cnt)) continue;
        float delta_cost = priv.beam_initial_cost + 1. + 1e-6;  // TODO: why is this the right cost?
        action_prefix* px = new action_prefix;
        *px = v_init<action>();
=======
        if (array_contains<action>((action)a, oracle_actions, oracle_actions_cnt)) continue;
        float delta_cost = priv.beam_initial_cost + 1.f + 1e-6f;  // TODO: why is this the right cost?
        action_prefix* px = new v_array<action>;
>>>>>>> a18ed1d1
        px->resize(new_len + 1);
        px->end = px->begin + new_len + 1;
        memcpy(px->begin, priv.current_trajectory.begin, sizeof(action) * (new_len-1));
        px->begin[new_len-1] = (action)a;
        *((float*)(px->begin+new_len)) = delta_cost;
        uint32_t px_hash = uniform_hash(px->begin, sizeof(action) * new_len, 3419);
        cdbg_print_array("oracle insertB", *px);
        if (! priv.beam->insert(px, delta_cost, px_hash)) {
          px->delete_v();  // SPEEDUP: could be more efficient by reusing for next action
          delete px;
        }
      }
        */
    }
    return ret;
  }

  void add_example_conditioning(search_private& priv, example& ec, const ptag* condition_on, size_t condition_on_cnt, const char* condition_on_names, const action* condition_on_actions) {
    if (condition_on_cnt == 0) return;

    uint32_t extra_offset=0;
    if (priv.is_ldf) 
      if (ec.l.cs.costs.size() > 0)
        extra_offset = 3849017 * ec.l.cs.costs[0].class_index;
    
    size_t I = condition_on_cnt;
    size_t N = max(priv.acset.max_bias_ngram_length, priv.acset.max_quad_ngram_length);
    for (size_t i=0; i<I; i++) { // position in conditioning
      uint32_t fid = 71933 + 8491087 * extra_offset;
      if (priv.all->audit) {
        priv.dat_new_feature_audit_ss.str("");
        priv.dat_new_feature_audit_ss.clear();
        priv.dat_new_feature_feature_space = &condition_feature_space;
      }

      for (size_t n=0; n<N; n++) { // length of ngram
        if (i + n >= I) break; // no more ngrams
        // we're going to add features for the ngram condition_on_actions[i .. i+N]
        char name = condition_on_names[i+n];
        fid = fid * 328901 + 71933 * ((condition_on_actions[i+n] + 349101) * (name + 38490137));

        priv.dat_new_feature_ec  = &ec;
        priv.dat_new_feature_idx = fid * quadratic_constant;
        priv.dat_new_feature_namespace = conditioning_namespace;
        priv.dat_new_feature_value = priv.acset.feature_value;

        if (priv.all->audit) {
          if (n > 0) priv.dat_new_feature_audit_ss << ',';
          if ((33 <= name) && (name <= 126)) priv.dat_new_feature_audit_ss << name;
          else priv.dat_new_feature_audit_ss << '#' << (int)name;
          priv.dat_new_feature_audit_ss << '=' << condition_on_actions[i+n];
        }
        
        // add the single bias feature
        if (n < priv.acset.max_bias_ngram_length)
          add_new_feature(priv, 1., 4398201 << priv.all->reg.stride_shift);

        // add the quadratic features
        if (n < priv.acset.max_quad_ngram_length)
          GD::foreach_feature<search_private,uint32_t,add_new_feature>(*priv.all, ec, priv);
      }
    }

    size_t sz = ec.atomics[conditioning_namespace].size();
    if ((sz > 0) && (ec.sum_feat_sq[conditioning_namespace] > 0.)) {
      ec.indices.push_back(conditioning_namespace);
      ec.total_sum_feat_sq += ec.sum_feat_sq[conditioning_namespace];
      ec.num_features += sz;
    } else {
      ec.atomics[conditioning_namespace].erase();
      if (priv.all->audit) ec.audit_features[conditioning_namespace].erase();
    }
  }

  void del_example_conditioning(search_private& priv, example& ec) {
    if ((ec.indices.size() > 0) && (ec.indices.last() == conditioning_namespace))
      del_features_in_top_namespace(priv, ec, conditioning_namespace);
  }
  
  size_t cs_get_costs_size(bool isCB, polylabel& ld) {
    return isCB ? ld.cb.costs.size()
                : ld.cs.costs.size();
  }

  uint32_t cs_get_cost_index(bool isCB, polylabel& ld, size_t k) {
    return isCB ? ld.cb.costs[k].action
                : ld.cs.costs[k].class_index;
  }

  float cs_get_cost_partial_prediction(bool isCB, polylabel& ld, size_t k) {
    return isCB ? ld.cb.costs[k].partial_prediction
                : ld.cs.costs[k].partial_prediction;
  }

  void cs_costs_erase(bool isCB, polylabel& ld) {
    if (isCB) ld.cb.costs.erase();
    else      ld.cs.costs.erase();
  }

  void cs_costs_resize(bool isCB, polylabel& ld, size_t new_size) {
    if (isCB) ld.cb.costs.resize(new_size);
    else      ld.cs.costs.resize(new_size);
  }

  void cs_cost_push_back(bool isCB, polylabel& ld, uint32_t index, float value) {
    if (isCB) { CB::cb_class cost = { value, index, 0., 0. }; ld.cb.costs.push_back(cost); }
    else      { CS::wclass   cost = { value, index, 0., 0. }; ld.cs.costs.push_back(cost); }
  }
  
  polylabel& allowed_actions_to_ld(search_private& priv, size_t ec_cnt, const action* allowed_actions, size_t allowed_actions_cnt) {
    bool isCB = priv.cb_learner;
    polylabel& ld = *priv.allowed_actions_cache;
    uint32_t num_costs = (uint32_t)cs_get_costs_size(isCB, ld);

    if (priv.is_ldf) {  // LDF version easier
      if (num_costs > ec_cnt)
        cs_costs_resize(isCB, ld, ec_cnt);
      else if (num_costs < ec_cnt)
        for (action k = num_costs; k < ec_cnt; k++)
          cs_cost_push_back(isCB, ld, k, FLT_MAX);
      
    } else { // non-LDF version
      if ((allowed_actions == NULL) || (allowed_actions_cnt == 0)) { // any action is allowed
        if (num_costs != priv.A) {  // if there are already A-many actions, they must be the right ones, unless the user did something stupid like putting duplicate allowed_actions...
          cs_costs_erase(isCB, ld);
          for (action k = 0; k < priv.A; k++)
            cs_cost_push_back(isCB, ld, k+1, FLT_MAX);  //+1 because MC is 1-based
        }
      } else { // we need to peek at allowed_actions
        cs_costs_erase(isCB, ld);
        for (size_t i = 0; i < allowed_actions_cnt; i++)
          cs_cost_push_back(isCB, ld, allowed_actions[i], FLT_MAX);
      }
    }

    return ld;
  }

  void allowed_actions_to_losses(search_private& priv, size_t ec_cnt, const action* allowed_actions, size_t allowed_actions_cnt, const action* oracle_actions, size_t oracle_actions_cnt, v_array<float>& losses) {
    if (priv.is_ldf)  // LDF version easier
      for (action k=0; k<ec_cnt; k++)
        losses.push_back( array_contains<action>(k, oracle_actions, oracle_actions_cnt) ? 0.f : 1.f );
    else { // non-LDF
      if ((allowed_actions == NULL) || (allowed_actions_cnt == 0))  // any action is allowed
        for (action k=1; k<=priv.A; k++)
          losses.push_back( array_contains<action>(k, oracle_actions, oracle_actions_cnt) ? 0.f : 1.f );
      else
        for (size_t i=0; i<allowed_actions_cnt; i++) {
          action k = allowed_actions[i];
          losses.push_back( array_contains<action>(k, oracle_actions, oracle_actions_cnt) ? 0.f : 1.f );
        }
    }
  }
  
  action single_prediction_notLDF(search_private& priv, example& ec, int policy, const action* allowed_actions, size_t allowed_actions_cnt) {
    vw& all = *priv.all;
    polylabel old_label = ec.l;
    ec.l = allowed_actions_to_ld(priv, 1, allowed_actions, allowed_actions_cnt);

    priv.base_learner->predict(ec, policy);
    uint32_t act = ec.pred.multiclass;

    // in beam search mode, go through alternatives and add them as back-ups
    if (priv.beam) {
      float act_cost = 0;
      size_t K = cs_get_costs_size(priv.cb_learner, ec.l);
      for (size_t k = 0; k < K; k++)
        if (cs_get_cost_index(priv.cb_learner, ec.l, k) == act) {
          act_cost = cs_get_cost_partial_prediction(priv.cb_learner, ec.l, k);
          break;
        }

      priv.beam_total_cost += act_cost;
      size_t new_len = priv.current_trajectory.size() + 1;
      for (size_t k = 0; k < K; k++) {
        action k_act = cs_get_cost_index(priv.cb_learner, ec.l, k);
        if (k_act == act) continue;  // skip the taken action
        // TODO: delta_cost is correct for prioritizing, but not for full path cost -- for that, we cannot be subtracting off act_cost
        float delta_cost = cs_get_cost_partial_prediction(priv.cb_learner, ec.l, k) - act_cost + priv.beam_initial_cost;   // TODO: is delta_cost the right cost?
        // construct the action prefix
        action_prefix* px = new v_array<action>;
	*px = v_init<action>();
        px->resize(new_len + 1);
        px->end = px->begin + new_len + 1;
        memcpy(px->begin, priv.current_trajectory.begin, sizeof(action) * (new_len-1));
        px->begin[new_len-1] = k_act;
        *((float*)(px->begin+new_len)) = delta_cost + act_cost;
        uint32_t px_hash = uniform_hash(px->begin, sizeof(action) * new_len, 3419);
        cdbg << "inserting delta_cost=" << delta_cost << " total_cost=" << *((float*)(px->begin+new_len)) << " seq=";
        for (size_t ii=0; ii<new_len; ii++) cdbg << px->begin[ii] << ' '; cdbg << endl;
        if (! priv.beam->insert(px, delta_cost, px_hash)) {
          px->delete_v();  // SPEEDUP: could be more efficient by reusing for next action
          delete px;
        }
      }
    }
    
    // generate raw predictions if necessary
    if ((priv.state == INIT_TEST) && (all.raw_prediction > 0)) {
      priv.rawOutputStringStream->str("");
      for (size_t k = 0; k < cs_get_costs_size(priv.cb_learner, ec.l); k++) {
        if (k > 0) (*priv.rawOutputStringStream) << ' ';
        (*priv.rawOutputStringStream) << cs_get_cost_index(priv.cb_learner, ec.l, k) << ':' << cs_get_cost_partial_prediction(priv.cb_learner, ec.l, k);
      }
      all.print_text(all.raw_prediction, priv.rawOutputStringStream->str(), ec.tag);
    }
    
    ec.l = old_label;

    priv.total_predictions_made++;
    priv.num_features += ec.num_features;

    return act;
  }

  action single_prediction_LDF(search_private& priv, example* ecs, size_t ec_cnt, int policy) {
    CS::cs_label.default_label(&priv.ldf_test_label);
    CS::wclass wc = { 0., 1, 0., 0. };
    priv.ldf_test_label.costs.push_back(wc);

    // keep track of best (aka chosen) action
    float  best_prediction = 0.;
    action best_action = 0;

    size_t start_K = (priv.is_ldf && LabelDict::ec_is_example_header(ecs[0])) ? 1 : 0;

    for (action a= (uint32_t)start_K; a<ec_cnt; a++) {
      cdbg << "== single_prediction_LDF a=" << a << "==" << endl;
      if (start_K > 0)
        LabelDict::add_example_namespaces_from_example(ecs[a], ecs[0]);
        
      polylabel old_label = ecs[a].l;
      ecs[a].l.cs = priv.ldf_test_label;
      priv.base_learner->predict(ecs[a], policy);

      priv.empty_example->in_use = true;
      priv.base_learner->predict(*priv.empty_example);

      //cerr << "partial_prediction[" << a << "] = " << ecs[a].partial_prediction << endl;
      
      if ((a == start_K) || (ecs[a].partial_prediction < best_prediction)) {
        best_prediction = ecs[a].partial_prediction;
        best_action     = a;
      }
      
      priv.num_features += ecs[a].num_features;
      ecs[a].l = old_label;
      if (start_K > 0)
        LabelDict::del_example_namespaces_from_example(ecs[a], ecs[0]);
    }

    if (priv.beam) {
      priv.beam_total_cost += best_prediction;
      size_t new_len = priv.current_trajectory.size() + 1;
      for (size_t k=start_K; k<ec_cnt; k++) {
        if (k == best_action) continue;
        float delta_cost = ecs[k].partial_prediction - best_prediction + priv.beam_initial_cost;
        action_prefix* px = new v_array<action>;
	*px = v_init<action>();
        px->resize(new_len + 1);
        px->end = px->begin + new_len + 1;
        memcpy(px->begin, priv.current_trajectory.begin, sizeof(action) * (new_len-1));
        px->begin[new_len-1] = (uint32_t)k;  // TODO: k or ld[k]?
        *((float*)(px->begin+new_len)) = delta_cost + best_prediction;
        uint32_t px_hash = uniform_hash(px->begin, sizeof(action) * new_len, 3419);
        if (! priv.beam->insert(px, delta_cost, px_hash)) {
          px->delete_v();  // SPEEDUP: could be more efficient by reusing for next action
          delete px;
        }
      }
    }
    
    priv.total_predictions_made++;
    return best_action;
  }

  int choose_policy(search_private& priv, bool advance_prng=true) {
    RollMethod method = (priv.state == INIT_TEST ) ? POLICY :
                        (priv.state == LEARN     ) ? priv.rollout_method :
                        (priv.state == INIT_TRAIN) ? priv.rollin_method :
                        NO_ROLLOUT;   // this should never happen
    switch (method) {
      case POLICY:
        return random_policy(priv, priv.allow_current_policy || (priv.state == INIT_TEST), false, advance_prng);

      case ORACLE:
        return -1;

      case MIX_PER_STATE:
        return random_policy(priv, priv.allow_current_policy, true, advance_prng);

      case MIX_PER_ROLL:
        if (priv.mix_per_roll_policy == -2) // then we have to choose one!
          priv.mix_per_roll_policy = random_policy(priv, priv.allow_current_policy, true, advance_prng);
        return priv.mix_per_roll_policy;

    case NO_ROLLOUT:
    default:
        std::cerr << "internal error (bug): trying to rollin or rollout with NO_ROLLOUT" << endl;
        throw exception();
    }
  }
  template<class T>
  void ensure_size(v_array<T>& A, size_t sz) {
    if ((size_t)(A.end_array - A.begin) < sz) 
      A.resize(sz*2+1, true);
    A.end = A.begin + sz;
  }

  template<class T> void push_at(v_array<T>& v, T item, size_t pos) {
    if (v.size() > pos)
      v.begin[pos] = item;
    else {
      if (v.end_array > v.begin + pos) {
        // there's enough memory, just not enough filler
        v.begin[pos] = item;
        v.end = v.begin + pos + 1;
      } else {
        // there's not enough memory
        v.resize(2 * pos + 3, true);
        v.begin[pos] = item;
        v.end = v.begin + pos + 1;
      }
    }
  }
  
  void record_action(search_private& priv, ptag mytag, action a) {
    if (mytag == 0) return;
    push_at(priv.ptag_to_action, a, mytag);
  }

  bool cached_item_equivalent(unsigned char*& A, unsigned char*& B) {
    size_t sz_A = *A;
    size_t sz_B = *B;
    if (sz_A != sz_B) return false;
    return memcmp(A, B, sz_A) == 0;
  }

  void free_key(unsigned char* mem, action a) { free(mem); }
  void clear_cache_hash_map(search_private& priv) {
    priv.cache_hash_map.iter(free_key);
    priv.cache_hash_map.clear();
  }
  
  // returns true if found and do_store is false. if do_store is true, always returns true.
  bool cached_action_store_or_find(search_private& priv, ptag mytag, const ptag* condition_on, const char* condition_on_names, const action* condition_on_actions, size_t condition_on_cnt, int policy, size_t learner_id, action &a, bool do_store) {
    if (priv.no_caching) return do_store;
    if (mytag == 0) return do_store; // don't attempt to cache when tag is zero

    size_t sz  = sizeof(size_t) + sizeof(ptag) + sizeof(int) + sizeof(size_t) + sizeof(size_t) + condition_on_cnt * (sizeof(ptag) + sizeof(action) + sizeof(char));
    if (sz % 4 != 0) sz = 4 * (sz / 4 + 1); // make sure sz aligns to 4 so that uniform_hash does the right thing

    unsigned char* item = calloc_or_die<unsigned char>(sz);
    unsigned char* here = item;
    *here = (unsigned char)sz; here += sizeof(size_t);
    *here = mytag;             here += sizeof(ptag);
    *here = policy;            here += sizeof(int);
    *here = (unsigned char)learner_id;        here += sizeof(size_t);
    *here = (unsigned char)condition_on_cnt;  here += (unsigned char)sizeof(size_t);
    for (size_t i=0; i<condition_on_cnt; i++) {
      *here = condition_on[i];         here += sizeof(ptag);
      *here = condition_on_actions[i]; here += sizeof(action);
      *here = condition_on_names[i];   here += sizeof(char);  // SPEEDUP: should we align this at 4?
    }
    uint32_t hash = uniform_hash(item, sz, 3419);

    if (do_store) {
      priv.cache_hash_map.put(item, hash, a);
      return true;
    } else { // its a find
      a = priv.cache_hash_map.get(item, hash);
      free(item);
      return a != (action)-1;
    }
  }

  void generate_training_example(search_private& priv, v_array<float>& losses, bool add_conditioning=true) {
    // should we really subtract out min-loss?
    float min_loss = FLT_MAX, max_loss = -FLT_MAX;
    size_t num_min = 0;
    for (size_t i=0; i<losses.size(); i++) {
      if (losses[i] < min_loss) { min_loss = losses[i]; num_min = 1; }
      else if (losses[i] == min_loss) num_min++;
      if (losses[i] > max_loss) { max_loss = losses[i]; }
    }
    
    int learner = select_learner(priv, priv.current_policy, priv.learn_learner_id);
    
    if (!priv.is_ldf) {   // not LDF
      // since we're not LDF, it should be the case that ec_ref_cnt == 1
      // and learn_ec_ref[0] is a pointer to a single example
      assert(priv.learn_ec_ref_cnt == 1);
      assert(priv.learn_ec_ref != NULL);

      polylabel labels = allowed_actions_to_ld(priv, priv.learn_ec_ref_cnt, priv.learn_allowed_actions.begin, priv.learn_allowed_actions.size());
      cdbg_print_array("learn_allowed_actions", priv.learn_allowed_actions);
      //bool any_gt_1 = false;
      for (size_t i=0; i<losses.size(); i++) {
        losses[i] = losses[i] - min_loss;  // TODO: in BEAM mode, subtracting off min_loss seems like a bad idea
        if (priv.cb_learner) labels.cb.costs[i].cost = losses[i];
        else                 labels.cs.costs[i].x    = losses[i];
      }

      example& ec = priv.learn_ec_ref[0];
      polylabel old_label = ec.l;
      ec.l = labels;
      ec.in_use = true;
      if (add_conditioning) add_example_conditioning(priv, ec, priv.learn_condition_on.begin, priv.learn_condition_on.size(), priv.learn_condition_on_names.begin, priv.learn_condition_on_act.begin);
      priv.base_learner->learn(ec, learner);
      if (add_conditioning) del_example_conditioning(priv, ec);
      ec.l = old_label;
      priv.total_examples_generated++;
    } else {              // is  LDF
      assert(losses.size() == priv.learn_ec_ref_cnt);
      size_t start_K = (priv.is_ldf && LabelDict::ec_is_example_header(priv.learn_ec_ref[0])) ? 1 : 0;
      for (action a= (uint32_t)start_K; a<priv.learn_ec_ref_cnt; a++) {
        example& ec = priv.learn_ec_ref[a];

        CS::label& lab = ec.l.cs;
        if (lab.costs.size() == 0) {
          CS::wclass wc = { 0., 1, 0., 0. };
          lab.costs.push_back(wc);
        }
        lab.costs[0].x = losses[a] - min_loss;
        //cerr << "cost[" << a << "] = " << losses[a] << " - " << min_loss << " = " << lab.costs[0].x << endl;
        ec.in_use = true;
        if (add_conditioning) add_example_conditioning(priv, ec, priv.learn_condition_on.begin, priv.learn_condition_on.size(), priv.learn_condition_on_names.begin, priv.learn_condition_on_act.begin);
        priv.base_learner->learn(ec, learner);
        cdbg << "generate_training_example called learn on action a=" << a << ", costs.size=" << lab.costs.size() << " ec=" << &ec << endl;
        priv.total_examples_generated++;
      }
      priv.base_learner->learn(*priv.empty_example, learner);
      cdbg << "generate_training_example called learn on empty_example" << endl;

      for (action a= (uint32_t)start_K; a<priv.learn_ec_ref_cnt; a++) {
        example& ec = priv.learn_ec_ref[a];
        if (add_conditioning) 
          del_example_conditioning(priv, ec);
      }
    }
  }

  bool search_predictNeedsExample(search_private& priv) {
    // this is basically copied from the logic of search_predict()
    switch (priv.state) {
      case INITIALIZE: return false;
      case GET_TRUTH_STRING: return false;
      case INIT_TEST:
        if (priv.beam && (priv.t < priv.beam_actions.size()))
          return false;
        return true;
      case INIT_TRAIN:
        if (priv.beam && (priv.t < priv.beam_actions.size()))
          return false;
        break;
      case LEARN:
        if (priv.t < priv.learn_t) return false;
        if (priv.t == priv.learn_t) return true;  // SPEEDUP: we really only need it on the last learn_a, but this is hard to know...
        // t > priv.learn_t
        if ((priv.rollout_num_steps > 0) && (priv.loss_declared_cnt >= priv.rollout_num_steps)) return false; // skipping
        break;
    }

    int pol = choose_policy(priv, false); // choose a policy but don't advance prng
    return (pol != -1);
  }
  
  // note: ec_cnt should be 1 if we are not LDF
  action search_predict(search_private& priv, example* ecs, size_t ec_cnt, ptag mytag, const action* oracle_actions, size_t oracle_actions_cnt, const ptag* condition_on, const char* condition_on_names, const action* allowed_actions, size_t allowed_actions_cnt, size_t learner_id) {
    size_t condition_on_cnt = condition_on_names ? strlen(condition_on_names) : 0;
    size_t t = priv.t;
    priv.t++;

    // make sure parameters come in pairs correctly
    assert((oracle_actions  == NULL) == (oracle_actions_cnt  == 0));
    assert((condition_on    == NULL) == (condition_on_names  == NULL));
    assert((allowed_actions == NULL) == (allowed_actions_cnt == 0));
    
    // if we're just after the string, choose an oracle action
    if (priv.state == GET_TRUTH_STRING)
      return choose_oracle_action(priv, ec_cnt, oracle_actions, oracle_actions_cnt, allowed_actions, allowed_actions_cnt, false);

    // if we're in LEARN mode and before learn_t, return the train action
    if ((priv.state == LEARN) && (t < priv.learn_t)) {
      assert(t < priv.train_trajectory.size());
      return priv.train_trajectory[t];
    }

    if (priv.beam && (t < priv.beam_actions.size()) && ((priv.state == INIT_TEST) || (priv.state == INIT_TRAIN))) {
      if (priv.state == INIT_TRAIN) priv.train_trajectory.push_back( priv.beam_actions[t] );
      return priv.beam_actions[t];
    }

    // for LDF, # of valid actions is ec_cnt; otherwise it's either allowed_actions_cnt or A
    size_t valid_action_cnt = priv.is_ldf ? ec_cnt :
                              (allowed_actions_cnt > 0) ? allowed_actions_cnt : priv.A;

    // if we're in LEARN mode and _at_ learn_t, then:
    //   - choose the next action
    //   - decide if we're done
    //   - if we are, then copy/mark the example ref
    if ((priv.state == LEARN) && (t == priv.learn_t)) {
      action a = (action)priv.learn_a_idx;
      priv.loss_declared_cnt = 0;
      
      priv.learn_a_idx++;
      priv.learn_loss = 0.;  // don't include "past cost"

      // check to see if we're done with available actions
      if (priv.learn_a_idx >= valid_action_cnt) {
        priv.done_with_all_actions = true;
        priv.learn_learner_id = learner_id;

        // set reference or copy example(s)
        if (oracle_actions_cnt > 0) priv.learn_oracle_action = oracle_actions[0];
        priv.learn_ec_ref_cnt = ec_cnt;
        if (priv.examples_dont_change)
          priv.learn_ec_ref = ecs;
        else {
          size_t label_size = priv.is_ldf ? sizeof(CS::label) : sizeof(MC::label_t);
          void (*label_copy_fn)(void*,void*) = priv.is_ldf ? CS::cs_label.copy_label : NULL;
          
          ensure_size(priv.learn_ec_copy, ec_cnt);
          for (size_t i=0; i<ec_cnt; i++) 
            VW::copy_example_data(priv.all->audit, priv.learn_ec_copy.begin+i, ecs+i, label_size, label_copy_fn);

          priv.learn_ec_ref = priv.learn_ec_copy.begin;
        }

        // copy conditioning stuff and allowed actions
        if (priv.auto_condition_features) {
          ensure_size(priv.learn_condition_on,     condition_on_cnt);
          ensure_size(priv.learn_condition_on_act, condition_on_cnt);

          priv.learn_condition_on.end = priv.learn_condition_on.begin + condition_on_cnt;   // allow .size() to be used in lieu of _cnt

          memcpy(priv.learn_condition_on.begin, condition_on, condition_on_cnt * sizeof(ptag));
          
          for (size_t i=0; i<condition_on_cnt; i++)
            push_at(priv.learn_condition_on_act, ((1 <= condition_on[i]) && (condition_on[i] < priv.ptag_to_action.size())) ? priv.ptag_to_action[condition_on[i]] : 0, i);

          if (condition_on_names == NULL) {
            ensure_size(priv.learn_condition_on_names, 1);
            priv.learn_condition_on_names[0] = 0;
          } else {
            ensure_size(priv.learn_condition_on_names, strlen(condition_on_names)+1);
            strcpy(priv.learn_condition_on_names.begin, condition_on_names);
          }
        }

        ensure_size(priv.learn_allowed_actions, allowed_actions_cnt);
        memcpy(priv.learn_allowed_actions.begin, allowed_actions, allowed_actions_cnt*sizeof(action));
        cdbg_print_array("in LEARN, learn_allowed_actions", priv.learn_allowed_actions);
      }

      assert((allowed_actions_cnt == 0) || (a < allowed_actions_cnt));
      return (allowed_actions_cnt > 0) ? allowed_actions[a] : priv.is_ldf ? a : (a+1);
    }

    if ((priv.state == LEARN) && (t > priv.learn_t) && (priv.rollout_num_steps > 0) && (priv.loss_declared_cnt >= priv.rollout_num_steps)) {
      cdbg << "... skipping" << endl;
      if (priv.is_ldf) return 0;
      else if (allowed_actions_cnt > 0) return allowed_actions[0];
      else return 1;
    }

    
    if ((priv.state == INIT_TRAIN) ||
        (priv.state == INIT_TEST) ||
        ((priv.state == LEARN) && (t > priv.learn_t))) {
      // we actually need to run the policy
      
      int policy = choose_policy(priv);
      action a;

      cdbg << "executing policy " << policy << endl;
      
      bool gte_here = (priv.state == INIT_TRAIN) && (priv.rollout_method == NO_ROLLOUT) && (oracle_actions_cnt > 0);
      
      if (policy == -1)
        a = choose_oracle_action(priv, ec_cnt, oracle_actions, oracle_actions_cnt, allowed_actions, allowed_actions_cnt, priv.beam && (priv.state != INIT_TEST));

      if ((policy >= 0) || gte_here) {
        int learner = select_learner(priv, policy, learner_id);

        ensure_size(priv.condition_on_actions, condition_on_cnt);
        for (size_t i=0; i<condition_on_cnt; i++)
          priv.condition_on_actions[i] = ((1 <= condition_on[i]) && (condition_on[i] < priv.ptag_to_action.size())) ? priv.ptag_to_action[condition_on[i]] : 0;

        if (cached_action_store_or_find(priv, mytag, condition_on, condition_on_names, priv.condition_on_actions.begin, condition_on_cnt, policy, learner_id, a, false))
          // if this succeeded, 'a' has the right action
          priv.total_cache_hits++;
        else { // we need to predict, and then cache
          size_t start_K = (priv.is_ldf && LabelDict::ec_is_example_header(ecs[0])) ? 1 : 0;
          if (priv.auto_condition_features)
            for (size_t n=start_K; n<ec_cnt; n++)
              add_example_conditioning(priv, ecs[n], condition_on, condition_on_cnt, condition_on_names, priv.condition_on_actions.begin);

          if (policy >= 0)   // only make a prediction if we're going to use the output
            a = priv.is_ldf ? single_prediction_LDF(priv, ecs, ec_cnt, learner)
                            : single_prediction_notLDF(priv, *ecs, learner, allowed_actions, allowed_actions_cnt);
          
          if (gte_here) {
            cdbg << "INIT_TRAIN, NO_ROLLOUT, at least one oracle_actions" << endl;
            // we can generate a training example _NOW_ because we're not doing rollouts
            v_array<float> losses = v_init<float>(); // SPEEDUP: move this to data structure
            allowed_actions_to_losses(priv, ec_cnt, allowed_actions, allowed_actions_cnt, oracle_actions, oracle_actions_cnt, losses);
            cdbg_print_array("losses", losses);
            priv.learn_ec_ref = ecs;
            priv.learn_ec_ref_cnt = ec_cnt;
            ensure_size(priv.learn_allowed_actions, allowed_actions_cnt);
            memcpy(priv.learn_allowed_actions.begin, allowed_actions, allowed_actions_cnt * sizeof(action));
            generate_training_example(priv, losses, false);
            losses.delete_v();
          }
          
          if (priv.auto_condition_features)
            for (size_t n=start_K; n<ec_cnt; n++)
              del_example_conditioning(priv, ecs[n]);

          cached_action_store_or_find(priv, mytag, condition_on, condition_on_names, priv.condition_on_actions.begin, condition_on_cnt, policy, learner_id, a, true);
        }
      }

      if (priv.state == INIT_TRAIN)
        priv.train_trajectory.push_back(a); // note the action for future reference
      
      return a;
    }

    std::cerr << "error: predict called in unknown state" << endl;
    throw exception();
  }
  
  inline bool cmp_size_t(const size_t a, const size_t b) { return a < b; }
  inline bool cmp_size_t_pair(const pair<size_t,size_t>& a, const pair<size_t,size_t>& b) { return ((a.first == b.first) && (a.second < b.second)) || (a.first < b.first); }
  void get_training_timesteps(search_private& priv, v_array< pair<size_t,size_t> >& timesteps) {  // timesteps are pairs of (beam elem, t) where beam elem == 0 means "default" for non-beam search
    timesteps.erase();
    
    // if there's no subsampling to do, just return [0,T)
    if (priv.subsample_timesteps <= 0)
      for (size_t t=0; t<priv.T; t++)
        timesteps.push_back(pair<size_t,size_t>(0,t));

    // if subsample in (0,1) then pick steps with that probability, but ensuring there's at least one!
    else if (priv.subsample_timesteps < 1) {
      for (size_t t=0; t<priv.T; t++)
        if (frand48() <= priv.subsample_timesteps)
          timesteps.push_back(pair<size_t,size_t>(0,t));

      if (timesteps.size() == 0) // ensure at least one
        timesteps.push_back(pair<size_t,size_t>(0,(size_t)(frand48() * priv.T)));
    }

    // finally, if subsample >= 1, then pick (int) that many uniformly at random without replacement; could use an LFSR but why? :P
    else {
      while ((timesteps.size() < (size_t)priv.subsample_timesteps) &&
             (timesteps.size() < priv.T)) {
        size_t t = (size_t)(frand48() * (float)priv.T);
        if (! v_array_contains(timesteps, pair<size_t,size_t>(0,t)))
          timesteps.push_back(pair<size_t,size_t>(0,t));
      }
      std::sort(timesteps.begin, timesteps.end, cmp_size_t_pair);
    }
  }

  void get_training_timesteps_beam(search_private& priv, Beam::beam< pair<action_prefix*, string> >& final_beam, v_array< pair<size_t,size_t> >& timesteps) {
    timesteps.erase();
    if (priv.subsample_timesteps <= 0) {
      size_t id = 0;
      for (Beam::beam_element< pair<action_prefix*, string> >* item = final_beam.begin(); item != final_beam.end(); ++item) {
        //cerr << id << " " << item->active << " " << item->data->first->size() << endl;
        if (item->active)
          for (size_t t=0; t<item->data->first->size(); t++)
            timesteps.push_back( pair<size_t,size_t>( id, t ) );
        id ++;
      }
    } else {
      std::cerr << "error: cannot do subsampling of timesteps with beam search yet!" << endl;
      throw exception();
    }
  }
  
  void free_action_prefix(action_prefix* px) {
    px->delete_v();
    delete px;
  }

  void free_action_prefix_string_pair(pair<action_prefix*,string>* p) {
    p->first->delete_v();
    delete p->first;
    delete p;
  }
  
  void final_beam_insert(search_private&priv, Beam::beam< pair<action_prefix*,string> >& beam, float cost, SearchState state) {
    action_prefix* final = new action_prefix;  // TODO: can we memcpy/push_many?
    *final = v_init<action>();
    cdbg << "final_beam_insert: cost=" << cost << ", len=" << ((state == INIT_TEST) ? priv.test_action_sequence.size() : priv.train_trajectory.size()) << endl;
    if (state == INIT_TEST)
      for (size_t i=0; i<priv.test_action_sequence.size(); i++) final->push_back(priv.test_action_sequence[i]);
    else if (state == INIT_TRAIN)
      for (size_t i=0; i<priv.train_trajectory.size(); i++) final->push_back(priv.train_trajectory[i]);
    cdbg << "  --> ["; for (size_t i=0; i<final->size(); i++) cdbg << " " << final->get(i); cdbg << " ]" << endl;
    pair<action_prefix*,string>* p = priv.should_produce_string ? new pair<action_prefix*,string>(final, priv.pred_string->str()) : new pair<action_prefix*,string>(final, "");
    uint32_t final_hash = uniform_hash(final->begin, sizeof(action)*final->size(), 3419);
    if (!beam.insert(p, cost, final_hash)) {
      final->delete_v();
      delete final;
      delete p;
    }
  }
  
  Beam::beam< pair<action_prefix*, string> >* beam_predict(search& sch, SearchState state) {
    search_private& priv = *sch.priv;
    vw&all = *priv.all;
    bool old_no_caching = priv.no_caching;   // caching is incompatible with generating beam rollouts
    priv.no_caching = true;

    priv.beam->erase(free_action_prefix);
    clear_cache_hash_map(priv);

    reset_search_structure(priv);
    priv.beam_actions.erase();
    priv.state = state;
    priv.should_produce_string = (state == INIT_TEST) && (might_print_update(all) || (all.final_prediction_sink.size() > 0) || (all.raw_prediction > 0));

    // do the initial prediction
    priv.beam_initial_cost = 0.;
    priv.beam_total_cost = 0.;
    if      (state == INIT_TEST)  priv.test_action_sequence.clear();
    else if (state == INIT_TRAIN) priv.train_trajectory.erase();
    if (priv.should_produce_string) priv.pred_string->str("");
    priv.task->run(sch, priv.ec_seq);
    if (all.raw_prediction > 0) all.print_text(all.raw_prediction, "end of initial beam prediction", priv.ec_seq[0]->tag);

    size_t final_size = (state == INIT_TEST) ? max(1, priv.kbest) : max(1, priv.beam->get_beam_size()); // at training time, use beam size
    //cerr << "final_size = " << final_size << endl;
    
    Beam::beam< pair<action_prefix*, string> >* final_beam = new Beam::beam< pair<action_prefix*, string> >(final_size);
    final_beam_insert(priv, *final_beam, priv.beam_total_cost, state);
    
    for (size_t beam_run=1; beam_run<priv.beam->get_beam_size(); beam_run++) {
      cdbg << "beam_run=" << beam_run << endl;
      priv.beam->compact(free_action_prefix);
      Beam::beam_element<action_prefix>* item = priv.beam->pop_best_item();
      if (item != NULL) {
        reset_search_structure(priv);
        priv.beam_actions.erase();
        priv.state = state;
        priv.should_produce_string = (state == INIT_TEST) && (might_print_update(all) || (all.final_prediction_sink.size() > 0) || (all.raw_prediction > 0));
        if (priv.should_produce_string) priv.pred_string->str("");
        priv.beam_initial_cost = *((float*)(item->data->begin+item->data->size()-1));
        priv.beam_total_cost   = priv.beam_initial_cost;
        push_many(priv.beam_actions, item->data->begin, item->data->size() - 1);
        cdbg_print_array("beam_actions", priv.beam_actions);
        if      (state == INIT_TEST)  priv.test_action_sequence.clear();
        else if (state == INIT_TRAIN) priv.train_trajectory.erase();
        priv.task->run(sch, priv.ec_seq);
        if (all.raw_prediction > 0) all.print_text(all.raw_prediction, "end of next beam prediction", priv.ec_seq[0]->tag);
        final_beam_insert(priv, *final_beam, priv.beam_total_cost, state);
      }
    }

    final_beam->compact(free_action_prefix_string_pair);
    Beam::beam_element< pair<action_prefix*,string> >* best = final_beam->begin();
    while ((best != final_beam->end()) && !best->active) ++best;
    if (best != final_beam->end()) {
      // store in beam_actions the actions for this so that subsequent calls to ->_run() produce it!
      priv.beam_actions.erase();
      push_many(priv.beam_actions, best->data->first->begin, best->data->first->size());
    }

    // TODO: only if test?
    if (all.final_prediction_sink.begin != all.final_prediction_sink.end) {  // need to produce prediction output
      v_array<char> new_tag = v_init<char>();
      for (; best != final_beam->end(); ++best)
        if (best->active) {
          new_tag.erase();
          new_tag.resize(50, true);
          int len = sprintf(new_tag.begin, "%-10.6f\t", best->cost);
          new_tag.end = new_tag.begin + len;
          push_many(new_tag, priv.ec_seq[0]->tag.begin, priv.ec_seq[0]->tag.size());
          for (int* sink = all.final_prediction_sink.begin; sink != all.final_prediction_sink.end; ++sink)
            all.print_text((int)*sink, best->data->second, new_tag);
        }
      for (int* sink = all.final_prediction_sink.begin; sink != all.final_prediction_sink.end; ++sink)      
        all.print_text((int)*sink, "", priv.ec_seq[0]->tag);
      new_tag.delete_v();
    }

    priv.no_caching = old_no_caching;
    return final_beam;
  }
  
  template <bool is_learn>
  void train_single_example(search& sch, bool is_test_ex) {
    search_private& priv = *sch.priv;
    vw&all = *priv.all;
    bool ran_test = false;  // we must keep track so that even if we skip test, we still update # of examples seen

    clear_cache_hash_map(priv);
    Beam::beam< pair<action_prefix*, string> >* final_beam = NULL;
    
    // do an initial test pass to compute output (and loss)
    if (must_run_test(all, priv.ec_seq, is_test_ex)) {
      cdbg << "======================================== INIT TEST (" << priv.current_policy << "," << priv.read_example_last_pass << ") ========================================" << endl;

      ran_test = true;
      
      if (priv.beam) {
        final_beam = beam_predict(sch, INIT_TEST);
        final_beam->erase(free_action_prefix_string_pair);
        delete final_beam;
      }

      // SPEEDUP: in the case of beam, we could skip some of this...
      // do the prediction
      reset_search_structure(priv);
      priv.state = INIT_TEST;
      priv.should_produce_string = might_print_update(all) || (all.final_prediction_sink.size() > 0) || (all.raw_prediction > 0);
      priv.pred_string->str("");
      priv.test_action_sequence.clear();
      priv.task->run(sch, priv.ec_seq);

      // accumulate loss
      if (! is_test_ex) 
	all.sd->update(priv.ec_seq[0]->test_only, priv.test_loss, 1.f, priv.num_features);
      
      // generate output
      if (!priv.beam)
        for (int* sink = all.final_prediction_sink.begin; sink != all.final_prediction_sink.end; ++sink)
          all.print_text((int)*sink, priv.pred_string->str(), priv.ec_seq[0]->tag);

      if (all.raw_prediction > 0)
        all.print_text(all.raw_prediction, "", priv.ec_seq[0]->tag);
    }

    // if we're not training, then we're done!
    if ((!is_learn) || is_test_ex || priv.ec_seq[0]->test_only || (!priv.all->training))
      return;

    // SPEEDUP: if the oracle was never called, we can skip this!
    
    // do a pass over the data allowing oracle
    cdbg << "======================================== INIT TRAIN (" << priv.current_policy << "," << priv.read_example_last_pass << ") ========================================" << endl;
    //cerr << "training" << endl;
    final_beam = NULL;
    if (priv.beam)
      final_beam = beam_predict(sch, INIT_TRAIN);

    reset_search_structure(priv);
    priv.state = INIT_TRAIN;
    priv.train_trajectory.erase();  // this is where we'll store the training sequence
    priv.task->run(sch, priv.ec_seq);

    if (!ran_test) {  // was  && !priv.ec_seq[0]->test_only) { but we know it's not test_only
      all.sd->weighted_examples += 1.f;
      all.sd->total_features += priv.num_features;
      all.sd->sum_loss += priv.test_loss;
      all.sd->sum_loss_since_last_dump += priv.test_loss;
      all.sd->example_number++;
    }
    
    // if there's nothing to train on, we're done!
    if ((priv.loss_declared_cnt == 0) || (priv.t == 0) || (priv.rollout_method == NO_ROLLOUT)) {// TODO: make sure NO_ROLLOUT works with beam!
      if (priv.beam) {
        final_beam->erase(free_action_prefix_string_pair);
        delete final_beam;
      }
      return;
    }
    
    // otherwise, we have some learn'in to do!      
    cdbg << "======================================== LEARN (" << priv.current_policy << "," << priv.read_example_last_pass << ") ========================================" << endl;
    priv.T = priv.t;
    if (priv.beam) get_training_timesteps_beam(priv, *final_beam, priv.timesteps);
    else           get_training_timesteps(priv, priv.timesteps);
    priv.learn_losses.erase();
    size_t last_beam_id = 0;
    for (size_t tid=0; tid<priv.timesteps.size(); tid++) {
      size_t bid = priv.timesteps[tid].first;
      cdbg << "timestep = " << priv.timesteps[tid].first << "." << priv.timesteps[tid].second << " [" << tid << "/" << priv.timesteps.size() << "]" << endl;
      if (bid != last_beam_id) {
        priv.train_trajectory.erase();
        push_many(priv.train_trajectory, final_beam->begin()[bid].data->first->begin, final_beam->begin()[bid].data->first->size());
      }
      cdbg_print_array<action>("train_trajectory", priv.train_trajectory);
      
      priv.learn_a_idx = 0;
      priv.done_with_all_actions = false;
      // for each action, roll out to get a loss
      while (! priv.done_with_all_actions) {
        reset_search_structure(priv);
        priv.beam_actions.erase();
        priv.state = LEARN;
        priv.learn_t = priv.timesteps[tid].second;
        cdbg << "learn_t = " << priv.learn_t << ", learn_a_idx = " << priv.learn_a_idx << endl;
        priv.task->run(sch, priv.ec_seq);
        priv.learn_losses.push_back( priv.learn_loss );  // SPEEDUP: should we just put this in a CS structure from the get-go?
        cdbg_print_array("learn_losses", priv.learn_losses);
      }
      // now we can make a training example
      generate_training_example(priv, priv.learn_losses);
      if (! priv.examples_dont_change)
        for (size_t n=0; n<priv.learn_ec_copy.size(); n++) {
          if (sch.priv->is_ldf) CS::cs_label.delete_label(&priv.learn_ec_copy[n].l.cs);
          else                  MC::mc_label.delete_label(&priv.learn_ec_copy[n].l.multi);
        }
      priv.learn_losses.erase();
    }
    if (priv.beam) {
      final_beam->erase(free_action_prefix_string_pair);
      delete final_beam;
    }
  }
    
  
  template <bool is_learn>
  void do_actual_learning(vw&all, search& sch) {
    search_private& priv = *sch.priv;

    if (priv.ec_seq.size() == 0)
      return;  // nothing to do :)

    bool is_test_ex = false;
    for (size_t i=0; i<priv.ec_seq.size(); i++)
      if (priv.label_is_test(&priv.ec_seq[i]->l)) { is_test_ex = true; break; }
    
    if (priv.task->run_setup) priv.task->run_setup(sch, priv.ec_seq);
    
    // if we're going to have to print to the screen, generate the "truth" string
    cdbg << "======================================== GET TRUTH STRING (" << priv.current_policy << "," << priv.read_example_last_pass << ") ========================================" << endl;
    if (might_print_update(all)) {
      if (is_test_ex)
        priv.truth_string->str("**test**");
      else {
        reset_search_structure(*sch.priv);
        priv.beam_actions.erase();
        priv.state = GET_TRUTH_STRING;
        priv.should_produce_string = true;
        priv.truth_string->str("");
        priv.task->run(sch, priv.ec_seq);
      }
    }

    add_neighbor_features(priv);
    train_single_example<is_learn>(sch, is_test_ex);
    del_neighbor_features(priv);

    if (priv.task->run_takedown) priv.task->run_takedown(sch, priv.ec_seq);
  }

  template <bool is_learn>
  void search_predict_or_learn(search& sch, base_learner& base, example& ec) {
    search_private& priv = *sch.priv;
    vw* all = priv.all;
    priv.base_learner = &base;
    bool is_real_example = true;

    if (example_is_newline(ec) || priv.ec_seq.size() >= all->p->ring_size - 2) {
      if (priv.ec_seq.size() >= all->p->ring_size - 2) // -2 to give some wiggle room
        std::cerr << "warning: length of sequence at " << ec.example_counter << " exceeds ring size; breaking apart" << std::endl;

      do_actual_learning<is_learn>(*all, sch);

      priv.hit_new_pass = false;
      priv.last_example_was_newline = true;
      is_real_example = false;
    } else {
      if (priv.last_example_was_newline)
        priv.ec_seq.clear();
      priv.ec_seq.push_back(&ec);
      priv.last_example_was_newline = false;
    }

    if (is_real_example)
      priv.read_example_last_id = ec.example_counter;
  }

  void end_pass(search& sch) {
    search_private& priv = *sch.priv;
    vw* all = priv.all;
    priv.hit_new_pass = true;
    priv.read_example_last_pass++;
    priv.passes_since_new_policy++;

    if (priv.passes_since_new_policy >= priv.passes_per_policy) {
      priv.passes_since_new_policy = 0;
      if(all->training)
        priv.current_policy++;
      if (priv.current_policy > priv.total_number_of_policies) {
        std::cerr << "internal error (bug): too many policies; not advancing" << std::endl;
        priv.current_policy = priv.total_number_of_policies;
      }
      //reset search_trained_nb_policies in options_from_file so it is saved to regressor file later
      std::stringstream ss;
      ss << priv.current_policy;
      VW::cmd_string_replace_value(all->file_options,"--search_trained_nb_policies", ss.str());
    }
  }

  void finish_example(vw& all, search& sch, example& ec) {
    if (ec.end_pass || example_is_newline(ec) || sch.priv->ec_seq.size() >= all.p->ring_size - 2) {
      print_update(*sch.priv);
      VW::finish_example(all, &ec);
      clear_seq(all, *sch.priv);
    }
  }

  void end_examples(search& sch) {
    search_private& priv = *sch.priv;
    vw* all    = priv.all;

    do_actual_learning<true>(*all, sch);

    if( all->training ) {
      std::stringstream ss1;
      std::stringstream ss2;
      ss1 << ((priv.passes_since_new_policy == 0) ? priv.current_policy : (priv.current_policy+1));
      //use cmd_string_replace_value in case we already loaded a predictor which had a value stored for --search_trained_nb_policies
      VW::cmd_string_replace_value(all->file_options,"--search_trained_nb_policies", ss1.str());
      ss2 << priv.total_number_of_policies;
      //use cmd_string_replace_value in case we already loaded a predictor which had a value stored for --search_total_nb_policies
      VW::cmd_string_replace_value(all->file_options,"--search_total_nb_policies", ss2.str());
    }
  }

  bool mc_label_is_test(void* lab) {
	  if (MC::label_is_test((MC::label_t*)lab) > 0)
		  return true;
	  else
		  return false;
  }
  
  void search_initialize(vw* all, search& sch) {
    search_private& priv = *sch.priv;
    priv.all = all;
    
    priv.auto_condition_features = false;
    priv.auto_hamming_loss = false;
    priv.examples_dont_change = false;
    priv.is_ldf = false;

    priv.label_is_test = mc_label_is_test;
    
    priv.A = 1;
    priv.num_learners = 1;
    priv.cb_learner = false;
    priv.state = INITIALIZE;
    priv.learn_learner_id = 0;
    priv.mix_per_roll_policy = -2;

    priv.t = 0;
    priv.T = 0;
    priv.learn_ec_ref = NULL;
    priv.learn_ec_ref_cnt = 0;
    //priv.allowed_actions_cache = NULL;
    
    priv.loss_declared_cnt = 0;
    priv.learn_t = 0;
    priv.learn_a_idx = 0;
    priv.done_with_all_actions = false;

    priv.test_loss = 0.;
    priv.learn_loss = 0.;
    priv.train_loss = 0.;
    
    priv.last_example_was_newline = false;
    priv.hit_new_pass = false;

    priv.printed_output_header = false;

    priv.should_produce_string = false;
    priv.pred_string  = new stringstream();
    priv.truth_string = new stringstream();
    priv.bad_string_stream = new stringstream();
    priv.bad_string_stream->clear(priv.bad_string_stream->badbit);
        
    priv.beta = 0.5;
    priv.alpha = 1e-10f;

    priv.rollout_method = MIX_PER_ROLL;
    priv.rollin_method  = MIX_PER_ROLL;
    priv.subsample_timesteps = 0.;
    
    priv.allow_current_policy = true;
    priv.adaptive_beta = true;
    priv.passes_per_policy = 1;     //this should be set to the same value as --passes for dagger

    priv.current_policy = 0;

    priv.num_features = 0;
    priv.total_number_of_policies = 1;
    priv.read_example_last_id = 0;
    priv.passes_per_policy = 0;
    priv.read_example_last_pass = 0;
    priv.total_examples_generated = 0;
    priv.total_predictions_made = 0;
    priv.total_cache_hits = 0;

    priv.history_length = 1;
    priv.acset.max_bias_ngram_length = 1;
    priv.acset.max_quad_ngram_length = 0;
    priv.acset.feature_value = 1.;

    priv.cache_hash_map.set_default_value((action)-1);
    priv.cache_hash_map.set_equivalent(cached_item_equivalent);
    
    priv.task = NULL;
    sch.task_data = NULL;

    priv.empty_example = alloc_examples(sizeof(CS::label), 1);
    CS::cs_label.default_label(&priv.empty_example->l.cs);
    priv.empty_example->in_use = true;

    priv.rawOutputStringStream = new stringstream(priv.rawOutputString);
  }

  void search_finish(search& sch) {
    search_private& priv = *sch.priv;
    cdbg << "search_finish" << endl;

    clear_cache_hash_map(priv);

    delete priv.truth_string;
    delete priv.pred_string;
    delete priv.bad_string_stream;
    priv.neighbor_features.delete_v();
    priv.timesteps.delete_v();
    priv.learn_losses.delete_v();
    priv.condition_on_actions.delete_v();
    priv.learn_allowed_actions.delete_v();
    priv.ldf_test_label.costs.delete_v();
    
    if (priv.beam) {
      priv.beam->erase(free_action_prefix);
      delete priv.beam;
    }
    priv.beam_actions.delete_v();
    
    if (priv.cb_learner)
      priv.allowed_actions_cache->cb.costs.delete_v();
    else
      priv.allowed_actions_cache->cs.costs.delete_v();

    priv.train_trajectory.delete_v();
    priv.current_trajectory.delete_v();
    priv.ptag_to_action.delete_v();
    
    dealloc_example(CS::cs_label.delete_label, *(priv.empty_example));
    free(priv.empty_example);

    priv.ec_seq.clear();

    // destroy copied examples if we needed them
    if (! priv.examples_dont_change) {
      void (*delete_label)(void*) = priv.is_ldf ? CS::cs_label.delete_label : MC::mc_label.delete_label;
      for(example*ec = priv.learn_ec_copy.begin; ec!=priv.learn_ec_copy.end; ++ec)
        dealloc_example(delete_label, *ec);
      priv.learn_ec_copy.delete_v();
    }
    priv.learn_condition_on_names.delete_v();
    priv.learn_condition_on.delete_v();
    priv.learn_condition_on_act.delete_v();
    
    if (priv.task->finish != NULL) {
      priv.task->finish(sch);
    }

    free(priv.allowed_actions_cache);
    delete priv.rawOutputStringStream;
    delete sch.priv;
  }

  void ensure_param(float &v, float lo, float hi, float def, const char* string) {
    if ((v < lo) || (v > hi)) {
      std::cerr << string << endl;
      v = def;
    }
  }

  bool string_equal(string a, string b) { return a.compare(b) == 0; }
  bool float_equal(float a, float b) { return fabs(a-b) < 1e-6; }
  bool uint32_equal(uint32_t a, uint32_t b) { return a==b; }
  bool size_equal(size_t a, size_t b) { return a==b; }

  template<class T> void check_option(T& ret, vw&all, po::variables_map& vm, const char* opt_name, bool default_to_cmdline, bool(*equal)(T,T), const char* mismatch_error_string, const char* required_error_string) {
    if (vm.count(opt_name)) {
      ret = vm[opt_name].as<T>();
      *all.file_options << " --" << opt_name << " " << ret;
    } else if (strlen(required_error_string)>0) {
      std::cerr << required_error_string << endl;
      if (! vm.count("help"))
        throw exception();
    }
  }

  void check_option(bool& ret, vw&all, po::variables_map& vm, const char* opt_name, bool default_to_cmdline, const char* mismatch_error_string) {
    if (vm.count(opt_name)) {
      ret = true;
      *all.file_options << " --" << opt_name;
    } else
      ret = false;
  }

  void handle_condition_options(vw& vw, auto_condition_settings& acset) {
    new_options(vw, "Search Auto-conditioning Options")
      ("search_max_bias_ngram_length",   po::value<size_t>(), "add a \"bias\" feature for each ngram up to and including this length. eg., if it's 1 (default), then you get a single feature for each conditional")
      ("search_max_quad_ngram_length",   po::value<size_t>(), "add bias *times* input features for each ngram up to and including this length (def: 0)")
      ("search_condition_feature_value", po::value<float> (), "how much weight should the conditional features get? (def: 1.)");
    add_options(vw);

    po::variables_map& vm = vw.vm;

    check_option<size_t>(acset.max_bias_ngram_length, vw, vm, "search_max_bias_ngram_length", false, size_equal,
                         "warning: you specified a different value for --search_max_bias_ngram_length than the one loaded from regressor. proceeding with loaded value: ", "");

    check_option<size_t>(acset.max_quad_ngram_length, vw, vm, "search_max_quad_ngram_length", false, size_equal,
                         "warning: you specified a different value for --search_max_quad_ngram_length than the one loaded from regressor. proceeding with loaded value: ", "");

    check_option<float> (acset.feature_value, vw, vm, "search_condition_feature_value", false, float_equal,
                         "warning: you specified a different value for --search_condition_feature_value than the one loaded from regressor. proceeding with loaded value: ", "");
  }

  v_array<CS::label> read_allowed_transitions(action A, const char* filename) {
    FILE *f = fopen(filename, "r");
    if (f == NULL) {
      std::cerr << "error: could not read file " << filename << " (" << strerror(errno) << "); assuming all transitions are valid" << endl;
      throw exception();
    }

    bool* bg = (bool*)malloc((A+1)*(A+1) * sizeof(bool));
    int rd,from,to,count=0;
    while ((rd = fscanf(f, "%d:%d", &from, &to)) > 0) {
      if ((from < 0) || (from > (int)A)) { std::cerr << "warning: ignoring transition from " << from << " because it's out of the range [0," << A << "]" << endl; }
      if ((to   < 0) || (to   > (int)A)) { std::cerr << "warning: ignoring transition to "   << to   << " because it's out of the range [0," << A << "]" << endl; }
      bg[from * (A+1) + to] = true;
      count++;
    }
    fclose(f);

    v_array<CS::label> allowed = v_init<CS::label>();

    for (size_t from=0; from<A; from++) {
      v_array<CS::wclass> costs = v_init<CS::wclass>();

      for (size_t to=0; to<A; to++)
        if (bg[from * (A+1) + to]) {
          CS::wclass c = { FLT_MAX, (action)to, 0., 0. };
          costs.push_back(c);
        }

      CS::label ld = { costs };
      allowed.push_back(ld);
    }
    free(bg);

    std::cerr << "read " << count << " allowed transitions from " << filename << endl;

    return allowed;
  }


  void parse_neighbor_features(string& nf_string, search&sch) {
    search_private& priv = *sch.priv;
    priv.neighbor_features.erase();
    size_t len = nf_string.length();
    if (len == 0) return;

    char * cstr = new char [len+1];
    strcpy(cstr, nf_string.c_str());

    char * p = strtok(cstr, ",");
    v_array<substring> cmd = v_init<substring>();
    while (p != 0) {
      cmd.erase();
      substring me = { p, p+strlen(p) };
      tokenize(':', me, cmd, true);

      int32_t posn = 0;
      char ns = ' ';
      if (cmd.size() == 1) {
        posn = int_of_substring(cmd[0]);
        ns   = ' ';
      } else if (cmd.size() == 2) {
        posn = int_of_substring(cmd[0]);
        ns   = (cmd[1].end > cmd[1].begin) ? cmd[1].begin[0] : ' ';
      } else {
        std::cerr << "warning: ignoring malformed neighbor specification: '" << p << "'" << endl;
      }
      int32_t enc = (posn << 24) | (ns & 0xFF);
      priv.neighbor_features.push_back(enc);

      p = strtok(NULL, ",");
    }
    cmd.delete_v();

    delete[] cstr;
  }

  base_learner* setup(vw&all) {
    if (missing_option<size_t, false>(all, "search", 
				      "Use learning to search, argument=maximum action id or 0 for LDF"))
      return NULL;
    new_options(all, "Search Options")
      ("search_task",              po::value<string>(), "the search task (use \"--search_task list\" to get a list of available tasks)")
      ("search_interpolation",     po::value<string>(), "at what level should interpolation happen? [*data|policy]")
      ("search_rollout",           po::value<string>(), "how should rollouts be executed?           [policy|oracle|*mix_per_state|mix_per_roll|none]")
      ("search_rollin",            po::value<string>(), "how should past trajectories be generated? [policy|oracle|*mix_per_state|mix_per_roll]")
      
      ("search_passes_per_policy", po::value<size_t>(), "number of passes per policy (only valid for search_interpolation=policy)     [def=1]")
      ("search_beta",              po::value<float>(),  "interpolation rate for policies (only valid for search_interpolation=policy) [def=0.5]")
      
      ("search_alpha",             po::value<float>(),  "annealed beta = 1-(1-alpha)^t (only valid for search_interpolation=data)     [def=1e-10]")
      
      ("search_total_nb_policies", po::value<size_t>(), "if we are going to train the policies through multiple separate calls to vw, we need to specify this parameter and tell vw how many policies are eventually going to be trained")
      
      ("search_trained_nb_policies", po::value<size_t>(), "the number of trained policies in a file")
      
      ("search_allowed_transitions",po::value<string>(),"read file of allowed transitions [def: all transitions are allowed]")
      ("search_subsample_time",    po::value<float>(),  "instead of training at all timesteps, use a subset. if value in (0,1), train on a random v%. if v>=1, train on precisely v steps per example")
      ("search_neighbor_features", po::value<string>(), "copy features from neighboring lines. argument looks like: '-1:a,+2' meaning copy previous line namespace a and next next line from namespace _unnamed_, where ',' separates them")
      ("search_rollout_num_steps", po::value<size_t>(), "how many calls of \"loss\" before we stop really predicting on rollouts and switch to oracle (def: 0 means \"infinite\")")
      ("search_history_length",    po::value<size_t>(), "some tasks allow you to specify how much history their depend on; specify that here [def: 1]")
      
      ("search_no_caching",                             "turn off the built-in caching ability (makes things slower, but technically more safe)")
      ("search_beam",              po::value<size_t>(), "use beam search (arg = beam size, default 0 = no beam)")
      ("search_kbest",             po::value<size_t>(), "size of k-best list to produce (must be <= beam size)")
      ;
    add_options(all);
    po::variables_map& vm = all.vm;

    bool has_hook_task = false;
    for (size_t i=0; i<all.args.size()-1; i++)
      if (all.args[i] == "--search_task" && all.args[i+1] == "hook")
        has_hook_task = true;
    if (has_hook_task)
      for (int i = (int)all.args.size()-2; i >= 0; i--)
        if (all.args[i] == "--search_task" && all.args[i+1] != "hook")
          all.args.erase(all.args.begin() + i, all.args.begin() + i + 2);
    
    search& sch = calloc_or_die<search>();
    sch.priv = new search_private();
    search_initialize(&all, sch);
    search_private& priv = *sch.priv;

    std::string task_string;
    std::string interpolation_string = "data";
    std::string rollout_string = "mix_per_state";
    std::string rollin_string = "mix_per_state";

    check_option<string>(task_string, all, vm, "search_task", false, string_equal,
                         "warning: specified --search_task different than the one loaded from regressor. using loaded value of: ",
                         "error: you must specify a task using --search_task");
      
    check_option<string>(interpolation_string, all, vm, "search_interpolation", false, string_equal,
                         "warning: specified --search_interpolation different than the one loaded from regressor. using loaded value of: ", "");

    if (vm.count("search_passes_per_policy"))       priv.passes_per_policy    = vm["search_passes_per_policy"].as<size_t>();

    if (vm.count("search_alpha"))                   priv.alpha                = vm["search_alpha"            ].as<float>();
    if (vm.count("search_beta"))                    priv.beta                 = vm["search_beta"             ].as<float>();

    if (vm.count("search_subsample_time"))          priv.subsample_timesteps  = vm["search_subsample_time"].as<float>();
    if (vm.count("search_no_caching"))              priv.no_caching           = true;
    if (vm.count("search_rollout_num_steps"))       priv.rollout_num_steps    = vm["search_rollout_num_steps"].as<size_t>();

    if (vm.count("search_beam"))
      priv.beam = new Beam::beam<action_prefix>(vm["search_beam"].as<size_t>());  // TODO: pruning, kbest, equivalence testing
    else
      priv.beam = NULL;

    priv.kbest = 1;
    if (vm.count("search_kbest")) {
      priv.kbest = max(1, vm["search_kbest"].as<size_t>());
      if (priv.kbest > priv.beam->get_beam_size()) {
        std::cerr << "warning: kbest set greater than beam size; shrinking back to " << priv.beam->get_beam_size() << endl;
        priv.kbest = priv.beam->get_beam_size();
      }
    }
    
    priv.A = vm["search"].as<size_t>();

    string neighbor_features_string;
    check_option<string>(neighbor_features_string, all, vm, "search_neighbor_features", false, string_equal,
                         "warning: you specified a different feature structure with --search_neighbor_features than the one loaded from predictor. using loaded value of: ", "");
    parse_neighbor_features(neighbor_features_string, sch);

    if (interpolation_string.compare("data") == 0) { // run as dagger
      priv.adaptive_beta = true;
      priv.allow_current_policy = true;
      priv.passes_per_policy = all.numpasses;
      if (priv.current_policy > 1) priv.current_policy = 1;
    } else if (interpolation_string.compare("policy") == 0) {
    } else {
      std::cerr << "error: --search_interpolation must be 'data' or 'policy'" << endl;
      throw exception();
    }

    if (vm.count("search_rollout")) rollout_string = vm["search_rollout"].as<string>();
    if (vm.count("search_rollin" )) rollin_string  = vm["search_rollin" ].as<string>();
    
    if      (rollout_string.compare("policy") == 0)          priv.rollout_method = POLICY;
    else if (rollout_string.compare("oracle") == 0)          priv.rollout_method = ORACLE;
    else if (rollout_string.compare("mix_per_state") == 0)   priv.rollout_method = MIX_PER_STATE;
    else if (rollout_string.compare("mix_per_roll") == 0)    priv.rollout_method = MIX_PER_ROLL;
    else if (rollout_string.compare("none") == 0)          { priv.rollout_method = NO_ROLLOUT; priv.no_caching = true; std::cerr << "no rollout!" << endl; }
    else {
      std::cerr << "error: --search_rollout must be 'policy', 'oracle', 'mix_per_state', 'mix_per_roll' or 'none'" << endl;
      throw exception();
    }

    if      (rollin_string.compare("policy") == 0)         priv.rollin_method = POLICY;
    else if (rollin_string.compare("oracle") == 0)         priv.rollin_method = ORACLE;
    else if (rollin_string.compare("mix_per_state") == 0)  priv.rollin_method = MIX_PER_STATE;
    else if (rollin_string.compare("mix_per_roll") == 0)   priv.rollin_method = MIX_PER_ROLL;
    else {
      std::cerr << "error: --search_rollin must be 'policy', 'oracle', 'mix_per_state' or 'mix_per_roll'" << endl;
      throw exception();
    }
    
    check_option<size_t>(priv.A, all, vm, "search", false, size_equal,
                         "warning: you specified a different number of actions through --search than the one loaded from predictor. using loaded value of: ", "");

    check_option<size_t>(priv.history_length, all, vm, "search_history_length", false, size_equal,
                         "warning: you specified a different history length through --search_history_length than the one loaded from predictor. using loaded value of: ", "");
    
    //check if the base learner is contextual bandit, in which case, we dont rollout all actions.
    priv.allowed_actions_cache = &calloc_or_die<polylabel>();
    if (vm.count("cb")) {
      priv.cb_learner = true;
      CB::cb_label.default_label(priv.allowed_actions_cache);
    } else {
      priv.cb_learner = false;
      CS::cs_label.default_label(priv.allowed_actions_cache);
    }

    //if we loaded a regressor with -i option, --search_trained_nb_policies contains the number of trained policies in the file
    // and --search_total_nb_policies contains the total number of policies in the file
    if (vm.count("search_total_nb_policies"))
      priv.total_number_of_policies = (uint32_t)vm["search_total_nb_policies"].as<size_t>();

    ensure_param(priv.beta , 0.0, 1.0, 0.5, "warning: search_beta must be in (0,1); resetting to 0.5");
    ensure_param(priv.alpha, 0.0, 1.0, 1e-10f, "warning: search_alpha must be in (0,1); resetting to 1e-10");

    //compute total number of policies we will have at end of training
    // we add current_policy for cases where we start from an initial set of policies loaded through -i option
    uint32_t tmp_number_of_policies = priv.current_policy;
    if( all.training )
      tmp_number_of_policies += (int)ceil(((float)all.numpasses) / ((float)priv.passes_per_policy));

    //the user might have specified the number of policies that will eventually be trained through multiple vw calls,
    //so only set total_number_of_policies to computed value if it is larger
    cdbg << "current_policy=" << priv.current_policy << " tmp_number_of_policies=" << tmp_number_of_policies << " total_number_of_policies=" << priv.total_number_of_policies << endl;
    if( tmp_number_of_policies > priv.total_number_of_policies ) {
      priv.total_number_of_policies = tmp_number_of_policies;
      if( priv.current_policy > 0 ) //we loaded a file but total number of policies didn't match what is needed for training
        std::cerr << "warning: you're attempting to train more classifiers than was allocated initially. Likely to cause bad performance." << endl;
    }

    //current policy currently points to a new policy we would train
    //if we are not training and loaded a bunch of policies for testing, we need to subtract 1 from current policy
    //so that we only use those loaded when testing (as run_prediction is called with allow_current to true)
    if( !all.training && priv.current_policy > 0 )
      priv.current_policy--;

    std::stringstream ss1, ss2;
    ss1 << priv.current_policy;           VW::cmd_string_replace_value(all.file_options,"--search_trained_nb_policies", ss1.str());
    ss2 << priv.total_number_of_policies; VW::cmd_string_replace_value(all.file_options,"--search_total_nb_policies",   ss2.str());

    cdbg << "search current_policy = " << priv.current_policy << " total_number_of_policies = " << priv.total_number_of_policies << endl;

    if (task_string.compare("list") == 0) {
      std::cerr << endl << "available search tasks:" << endl;
      for (search_task** mytask = all_tasks; *mytask != NULL; mytask++)
        std::cerr << "  " << (*mytask)->task_name << endl;
      std::cerr << endl;
      exit(0);
    }
    for (search_task** mytask = all_tasks; *mytask != NULL; mytask++)
      if (task_string.compare((*mytask)->task_name) == 0) {
        priv.task = *mytask;
        sch.task_name = (*mytask)->task_name;
        break;
      }
    if (priv.task == NULL) {
      if (! vm.count("help")) {
        std::cerr << "fail: unknown task for --search_task '" << task_string << "'; use --search_task list to get a list" << endl;
        throw exception();
      }
    }
    all.p->emptylines_separate_examples = true;

    if (count(all.args.begin(), all.args.end(),"--csoaa") == 0 
	&& count(all.args.begin(), all.args.end(),"--csoaa_ldf") == 0 
	&& count(all.args.begin(), all.args.end(),"--wap_ldf") == 0 
	&&  count(all.args.begin(), all.args.end(),"--cb") == 0)
      {
	all.args.push_back("--csoaa");
	stringstream ss;
	ss << vm["search"].as<size_t>();
	all.args.push_back(ss.str());
      }
    base_learner* base = setup_base(all);
    
    // default to OAA labels unless the task wants to override this (which they can do in initialize)
    all.p->lp = MC::mc_label;
    if (priv.task)
      priv.task->initialize(sch, priv.A, vm);

    if (vm.count("search_allowed_transitions"))     read_allowed_transitions((action)priv.A, vm["search_allowed_transitions"].as<string>().c_str());
    
    // set up auto-history if they want it
    if (priv.auto_condition_features) {
      handle_condition_options(all, priv.acset);

      // turn off auto-condition if it's irrelevant
      if (((priv.acset.max_bias_ngram_length == 0) && (priv.acset.max_quad_ngram_length == 0)) ||
          (priv.acset.feature_value == 0.f)) {
        std::cerr << "warning: turning off AUTO_CONDITION_FEATURES because settings make it useless" << endl;
        priv.auto_condition_features = false;
      }
    }

    if (!priv.allow_current_policy) // if we're not dagger
      all.check_holdout_every_n_passes = priv.passes_per_policy;

    all.searchstr = &sch;

    priv.start_clock_time = clock();

    learner<search>& l = init_learner(&sch, base, 
				      search_predict_or_learn<true>, 
				      search_predict_or_learn<false>, 
				      priv.total_number_of_policies);
    l.set_finish_example(finish_example);
    l.set_end_examples(end_examples);
    l.set_finish(search_finish);
    l.set_end_pass(end_pass);

    return make_base(l);
  }

  float action_hamming_loss(action a, const action* A, size_t sz) {
    if (sz == 0) return 0.;   // latent variables have zero loss
    for (size_t i=0; i<sz; i++)
      if (a == A[i]) return 0.;
    return 1.;
  }
  
  // the interface:
  bool search::is_ldf() { return this->priv->is_ldf; }

  action search::predict(example& ec, ptag mytag, const action* oracle_actions, size_t oracle_actions_cnt, const ptag* condition_on, const char* condition_on_names, const action* allowed_actions, size_t allowed_actions_cnt, size_t learner_id) {
    action a = search_predict(*this->priv, &ec, 1, mytag, oracle_actions, oracle_actions_cnt, condition_on, condition_on_names, allowed_actions, allowed_actions_cnt, learner_id);
    if (priv->beam) priv->current_trajectory.push_back(a);
    if (priv->state == INIT_TEST) priv->test_action_sequence.push_back(a);
    if (mytag != 0) push_at(priv->ptag_to_action, a, mytag);
    if (this->priv->auto_hamming_loss)
      loss(action_hamming_loss(a, oracle_actions, oracle_actions_cnt));
    cdbg << "predict returning " << a << endl;
    return a;
  }

  action search::predictLDF(example* ecs, size_t ec_cnt, ptag mytag, const action* oracle_actions, size_t oracle_actions_cnt, const ptag* condition_on, const char* condition_on_names, size_t learner_id) {
    action a = search_predict(*this->priv, ecs, ec_cnt, mytag, oracle_actions, oracle_actions_cnt, condition_on, condition_on_names, NULL, 0, learner_id);
    if (priv->beam) priv->current_trajectory.push_back(a);
    if (priv->state == INIT_TEST) priv->test_action_sequence.push_back(a);
    if ((mytag != 0) && ecs[a].l.cs.costs.size() > 0)
      push_at(priv->ptag_to_action, ecs[a].l.cs.costs[0].class_index, mytag);
    if (this->priv->auto_hamming_loss)
      loss(action_hamming_loss(a, oracle_actions, oracle_actions_cnt));
    cdbg << "predict returning " << a << endl;
    return a;
  }

  void search::loss(float loss) { search_declare_loss(*this->priv, loss); }

  bool search::predictNeedsExample() { return search_predictNeedsExample(*this->priv); }
  
  stringstream& search::output() {
    if      (!this->priv->should_produce_string    ) return *(this->priv->bad_string_stream);
    else if ( this->priv->state == GET_TRUTH_STRING) return *(this->priv->truth_string);
    else                                             return *(this->priv->pred_string);
  }

  void  search::set_options(uint32_t opts) {
    if (this->priv->state != INITIALIZE) {
      std::cerr << "error: task cannot set options except in initialize function!" << endl;
      throw exception();
    }
    if ((opts & AUTO_CONDITION_FEATURES) != 0) this->priv->auto_condition_features = true;
    if ((opts & AUTO_HAMMING_LOSS)       != 0) this->priv->auto_hamming_loss = true;
    if ((opts & EXAMPLES_DONT_CHANGE)    != 0) this->priv->examples_dont_change = true;
    if ((opts & IS_LDF)                  != 0) this->priv->is_ldf = true;
  }

  void search::set_label_parser(label_parser&lp, bool (*is_test)(void*)) {
    if (this->priv->state != INITIALIZE) {
      std::cerr << "error: task cannot set label parser except in initialize function!" << endl;
      throw exception();
    }
    this->priv->all->p->lp = lp;
    this->priv->label_is_test = is_test;
  }

  void search::get_test_action_sequence(vector<action>& V) {
    V.clear();
    for (size_t i=0; i<this->priv->test_action_sequence.size(); i++)
      V.push_back(this->priv->test_action_sequence[i]);
  }

  
  void search::set_num_learners(size_t num_learners) { this->priv->num_learners = num_learners; }
  void search::add_program_options(po::variables_map& vw, po::options_description& opts) { add_options( *this->priv->all, opts ); }

  size_t search::get_mask() { return this->priv->all->reg.weight_mask;}
  size_t search::get_stride_shift() { return this->priv->all->reg.stride_shift;}
  uint32_t search::get_history_length() { return (uint32_t)this->priv->history_length; }

  vw& search::get_vw_pointer_unsafe() { return *this->priv->all; }
  
  // predictor implementation
  predictor::predictor(search& sch, ptag my_tag) : is_ldf(false), my_tag(my_tag), ec(NULL), ec_cnt(0), ec_alloced(false), oracle_is_pointer(false), allowed_is_pointer(false), learner_id(0), sch(sch) { 
    oracle_actions = v_init<action>(); 
    condition_on_tags = v_init<ptag>();
    condition_on_names = v_init<char>();
    allowed_actions = v_init<action>();
  }

  void predictor::free_ec() {
    if (ec_alloced) {
      if (is_ldf)
        for (size_t i=0; i<ec_cnt; i++)
          dealloc_example(CS::cs_label.delete_label, ec[i]);
      else
        dealloc_example(NULL, *ec);
      free(ec);
    }
  }
  
  predictor::~predictor() {
    if (! oracle_is_pointer) oracle_actions.delete_v();
    if (! allowed_is_pointer) allowed_actions.delete_v();
    free_ec();
    condition_on_tags.delete_v();
    condition_on_names.delete_v();
  }

  predictor& predictor::set_input(example&input_example) {
    free_ec();
    is_ldf = false;
    ec = &input_example;
    ec_cnt = 1;
    ec_alloced = false;
    return *this;
  }

  predictor& predictor::set_input(example*input_example, size_t input_length) {
    free_ec();
    is_ldf = true;
    ec = input_example;
    ec_cnt = input_length;
    ec_alloced = false;
    return *this;
  }

  void predictor::set_input_length(size_t input_length) {
    is_ldf = true;
    if (ec_alloced) ec = (example*)realloc(ec, input_length * sizeof(example));
    else            ec = calloc_or_die<example>(input_length);
    ec_cnt = input_length;
    ec_alloced = true;
  }
  void predictor::set_input_at(size_t posn, example&ex) {
    if (!ec_alloced) { std::cerr << "call to set_input_at without previous call to set_input_length" << endl; throw exception(); }
    if (posn >= ec_cnt) { std::cerr << "call to set_input_at with too large a position" << endl; throw exception(); }
    VW::copy_example_data(false, ec+posn, &ex, CS::cs_label.label_size, CS::cs_label.copy_label); // TODO: the false is "audit"
  }
  
  void predictor::make_new_pointer(v_array<action>& A, size_t new_size) {
    size_t old_size      = A.size();
    action* old_pointer  = A.begin;
    A.begin     = calloc_or_die<action>(new_size);
    A.end       = A.begin + new_size;
    A.end_array = A.end;
    memcpy(A.begin, old_pointer, old_size * sizeof(action));
  }

  predictor& predictor::add_to(v_array<action>& A, bool& A_is_ptr, action a, bool clear_first) {
    if (A_is_ptr) { // we need to make our own memory
      if (clear_first)
        A.end = A.begin;
      size_t new_size = clear_first ? 1 : (A.size() + 1);
      make_new_pointer(A, new_size);
      A_is_ptr = false;
      A[new_size-1] = a;
    } else { // we've already allocated our own memory
      if (clear_first) A.erase();
      A.push_back(a);
    }
    return *this;
  }    

  predictor& predictor::add_to(v_array<action>&A, bool& A_is_ptr, action*a, size_t action_count, bool clear_first) {
    size_t old_size = A.size();
    if (old_size > 0) {
      if (A_is_ptr) { // we need to make our own memory
        if (clear_first) {
          A.end = A.begin;
          old_size = 0;
        }
        size_t new_size = old_size + action_count;
        make_new_pointer(A, new_size);
        A_is_ptr = false;
        memcpy(A.begin + old_size, a, action_count * sizeof(action));
      } else { // we already have our own memory
        if (clear_first) A.erase();
        push_many<action>(A, a, action_count);
      }
    } else { // old_size == 0, clear_first is irrelevant
      if (! A_is_ptr)
        A.delete_v(); // avoid memory leak

      A.begin = a;
      A.end   = a + action_count;
      A.end_array = A.end;
      A_is_ptr = true;
    }
    return *this;
  }

  predictor& predictor::erase_oracles() { if (oracle_is_pointer) oracle_actions.end = oracle_actions.begin; else oracle_actions.erase(); return *this; }
  predictor& predictor::add_oracle(action a) { return add_to(oracle_actions, oracle_is_pointer, a, false); }
  predictor& predictor::add_oracle(action*a, size_t action_count) { return add_to(oracle_actions, oracle_is_pointer, a, action_count, false); }
  predictor& predictor::add_oracle(v_array<action>& a) { return add_to(oracle_actions, oracle_is_pointer, a.begin, a.size(), false); }
  
  predictor& predictor::set_oracle(action a) { return add_to(oracle_actions, oracle_is_pointer, a, true); }
  predictor& predictor::set_oracle(action*a, size_t action_count) { return add_to(oracle_actions, oracle_is_pointer, a, action_count, true); }
  predictor& predictor::set_oracle(v_array<action>& a) { return add_to(oracle_actions, oracle_is_pointer, a.begin, a.size(), true); }

  predictor& predictor::erase_alloweds() { if (allowed_is_pointer) allowed_actions.end = allowed_actions.begin; else allowed_actions.erase(); return *this; }
  predictor& predictor::add_allowed(action a) { return add_to(allowed_actions, allowed_is_pointer, a, false); }
  predictor& predictor::add_allowed(action*a, size_t action_count) { return add_to(allowed_actions, allowed_is_pointer, a, action_count, false); }
  predictor& predictor::add_allowed(v_array<action>& a) { return add_to(allowed_actions, allowed_is_pointer, a.begin, a.size(), false); }
  
  predictor& predictor::set_allowed(action a) { return add_to(allowed_actions, allowed_is_pointer, a, true); }
  predictor& predictor::set_allowed(action*a, size_t action_count) { return add_to(allowed_actions, allowed_is_pointer, a, action_count, true); }
  predictor& predictor::set_allowed(v_array<action>& a) { return add_to(allowed_actions, allowed_is_pointer, a.begin, a.size(), true); }
  
  predictor& predictor::add_condition(ptag tag, char name) { condition_on_tags.push_back(tag); condition_on_names.push_back(name); return *this; }
  predictor& predictor::set_condition(ptag tag, char name) { condition_on_tags.erase(); condition_on_names.erase(); return add_condition(tag, name); }

  predictor& predictor::add_condition_range(ptag hi, ptag count, char name0) {
    if (count == 0) return *this;
    for (ptag i=0; i<count; i++) {
      if (i > hi) break;
      char name = name0 + i;
      condition_on_tags.push_back(hi-i);
      condition_on_names.push_back(name);
    }
    return *this;
  }
  predictor& predictor::set_condition_range(ptag hi, ptag count, char name0) { condition_on_tags.erase(); condition_on_names.erase(); return add_condition_range(hi, count, name0); }

  predictor& predictor::set_learner_id(size_t id) { learner_id = id; return *this; }

  predictor& predictor::set_tag(ptag tag) { my_tag = tag; return *this; }

  action predictor::predict() {
    const action* orA = oracle_actions.size() == 0 ? NULL : oracle_actions.begin;
    const ptag*   cOn = condition_on_names.size() == 0 ? NULL : condition_on_tags.begin;
    const char*   cNa = NULL;
    if (condition_on_names.size() > 0) {
      condition_on_names.push_back((char)0);  // null terminate
      cNa = condition_on_names.begin;
    }
    const action* alA = (allowed_actions.size() == 0) ? NULL : allowed_actions.begin;
    action p = is_ldf ? sch.predictLDF(ec, ec_cnt, my_tag, orA, oracle_actions.size(), cOn, cNa, learner_id)
                      : sch.predict(*ec, my_tag, orA, oracle_actions.size(), cOn, cNa, alA, allowed_actions.size(), learner_id);

    if (condition_on_names.size() > 0)
      condition_on_names.pop();  // un-null-terminate
    return p;
  }
}

// ./vw --search 5 -k -c --search_task sequence -d test_seq --passes 10 -f test_seq.model --holdout_off
// ./vw -i test_seq.model -t -d test_seq --search_beam 2 -p /dev/stdout -r /dev/stdout

// ./vw --search 5 --csoaa_ldf m -k -c --search_task sequence_demoldf -d test_seq --passes 10 -f test_seq.model --holdout_off --search_history_length 0
// ./vw -i test_seq.model -t -d test_seq -p /dev/stdout -r /dev/stdout

// ./vw --search 5 -k -c --search_task sequence -d test_seq --passes 10 -f test_seq.model --holdout_off --search_beam 2



// TODO: raw predictions in LDF mode

// TODO: there's a bug in which if holdout is on, loss isn't computed properly<|MERGE_RESOLUTION|>--- conflicted
+++ resolved
@@ -555,14 +555,9 @@
       if (oracle_actions_cnt > 1)
         for (size_t i=0; i<oracle_actions_cnt; i++)
           if (oracle_actions[i] != ret) {
-<<<<<<< HEAD
             float delta_cost = priv.beam_initial_cost + 1e-6;
             action_prefix* px = new action_prefix;
             *px = v_init<action>();
-=======
-            float delta_cost = priv.beam_initial_cost + 1e-6f;
-            action_prefix* px = new v_array<action>;
->>>>>>> a18ed1d1
             px->resize(new_len+1);
             px->end = px->begin + new_len + 1;
             memcpy(px->begin, priv.current_trajectory.begin, sizeof(action) * (new_len-1));
@@ -580,16 +575,10 @@
       for (size_t i = 0; i < top; i++) {
         size_t a = (allowed_actions_cnt > 0) ? allowed_actions[i] : i;
         if (a == ret) continue;
-<<<<<<< HEAD
         if (array_contains<action>(a, oracle_actions, oracle_actions_cnt)) continue;
         float delta_cost = priv.beam_initial_cost + 1. + 1e-6;  // TODO: why is this the right cost?
         action_prefix* px = new action_prefix;
         *px = v_init<action>();
-=======
-        if (array_contains<action>((action)a, oracle_actions, oracle_actions_cnt)) continue;
-        float delta_cost = priv.beam_initial_cost + 1.f + 1e-6f;  // TODO: why is this the right cost?
-        action_prefix* px = new v_array<action>;
->>>>>>> a18ed1d1
         px->resize(new_len + 1);
         px->end = px->begin + new_len + 1;
         memcpy(px->begin, priv.current_trajectory.begin, sizeof(action) * (new_len-1));
