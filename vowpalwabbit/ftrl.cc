--- conflicted
+++ resolved
@@ -276,16 +276,11 @@
       b.early_stop_thres = vm["early_terminate"].as< size_t>();
   }
 
-<<<<<<< HEAD
   learner<ftrl>& l = init_learner(&b, learn_ptr, 1 << all.stride_shift);
-  l.set_predict(predict);
-=======
-  learner<ftrl>& l = init_learner(&b, learn_ptr, 1 << all.reg.stride_shift);
   if (all.audit || all.hash_inv)
     l.set_predict(predict<true>);
   else
     l.set_predict(predict<false>);
->>>>>>> 1e30d14c
   l.set_sensitivity(sensitivity);
   if (all.audit || all.hash_inv)
     l.set_multipredict(multipredict<true>);
