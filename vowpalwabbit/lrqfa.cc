--- conflicted
+++ resolved
@@ -52,7 +52,6 @@
         unsigned int lfd_id = lrq.field_id[left];
         unsigned int rfd_id = lrq.field_id[right];
         for (unsigned int lfn = 0; lfn < lrq.orig_size[left]; ++lfn)
-<<<<<<< HEAD
           { features& fs = ec.feature_space[left];
             float lfx = fs.values[lfn];
             uint64_t lindex = fs.indicies[lfn];
@@ -81,34 +80,6 @@
                         new_feature_buffer << right << '^'
                                            << rfs.space_names[rfn].get()->second << '^'
                                            << n1;
-=======
-        { features& fs = ec.feature_space[left];
-          float lfx = fs.values[lfn];
-          uint64_t lindex = fs.indicies[lfn];
-          weight_parameters::iterator iter = w.begin();
-          for (unsigned int n = 1; n <= k; ++n)
-          { uint64_t lwindex = (uint64_t)(lindex + ((rfd_id*k+n) << all.weights.stride_shift())); // a feature has k weights in each field
-            (&(*iter))[lindex] += ((rfd_id*k + n) & w.mask()); //TODO: get ride of mask()
-            // perturb away from saddle point at (0, 0)
-            if (is_learn && !example_is_test(ec) && (&(*iter))[lindex] == 0)
-            { (&(*iter))[lindex] = cheesyrand(lwindex) * 0.5f / sqrtk;
-            }
-
-            for (unsigned int rfn = 0; rfn < lrq.orig_size[right]; ++rfn)
-            { features& rfs = ec.feature_space[right];
-              //                    feature* rf = ec.atomics[right].begin + rfn;
-              // NB: ec.ft_offset added by base learner
-              float rfx = rfs.values[rfn];
-              uint64_t rindex = rfs.indicies[rfn];
-              uint64_t rwindex = (uint64_t)(rindex + ((lfd_id*k+n) << all.weights.stride_shift()));
-
-              rfs.push_back((&(*iter))[lindex] * lfx * rfx, rwindex);
-              if (all.audit || all.hash_inv)
-              { std::stringstream new_feature_buffer;
-                new_feature_buffer << right << '^'
-                                   << rfs.space_names[rfn].get()->second << '^'
-                                   << n;
->>>>>>> da660640
 #ifdef _WIN32
                 char* new_space = _strdup("lrqfa");
                 char* new_feature = _strdup(new_feature_buffer.str().c_str());
