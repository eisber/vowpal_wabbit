/*
Copyright (c) by respective owners including Yahoo!, Microsoft, and
individual contributors. All rights reserved.  Released under a BSD (revised)
license as described in the file LICENSE.
 */
#include <float.h>

#include "vw.h"
#include "reductions.h"
#include "cost_sensitive.h"
#include "cb.h"
#include "cb_algs.h"
#include "simple_label.h"

using namespace LEARNER;

#define CB_TYPE_DR 0
#define CB_TYPE_DM 1
#define CB_TYPE_IPS 2

using namespace CB;

namespace CB_ALGS
{
  struct cb {
    size_t cb_type;
    COST_SENSITIVE::label cb_cs_ld; 
    float avg_loss_regressors;
    size_t nb_ex_regressors;
    float last_pred_reg;
    float last_correct_cost;
    
    float min_cost;
    float max_cost;

    cb_class* known_cost;
    vw* all;
  };
  
  bool know_all_cost_example(CB::label& ld)
  {
    if (ld.costs.size() <= 1) //this means we specified an example where all actions are possible but only specified the cost for the observed action
      return false;

    //if we specified more than 1 action for this example, i.e. either we have a limited set of possible actions, or all actions are specified
    //than check if all actions have a specified cost
    for (cb_class* cl = ld.costs.begin; cl != ld.costs.end; cl++)
      if (cl->cost == FLT_MAX)
        return false;

    return true;
  }

  bool is_test_label(CB::label& ld)
  {
    if (ld.costs.size() == 0)
      return true;
    for (size_t i=0; i<ld.costs.size(); i++)
      if (FLT_MAX != ld.costs[i].cost && ld.costs[i].probability > 0.)
        return false;
    return true;
  }
  
  inline bool observed_cost(cb_class* cl)
  {
    //cost observed for this action if it has non zero probability and cost != FLT_MAX
    return (cl != NULL && cl->cost != FLT_MAX && cl->probability > .0);
  }
  
  cb_class* get_observed_cost(CB::label& ld)
  {
    size_t i = 0;
    for (cb_class *cl = ld.costs.begin; cl != ld.costs.end; cl ++, i++)
    {
      if( observed_cost(cl) ) {
        return cl;
      }
    }
    return NULL;
  }

  void gen_cs_example_ips(vw& all, cb& c, example& ec, CB::label& ld, COST_SENSITIVE::label& cs_ld)
  {//this implements the inverse propensity score method, where cost are importance weighted by the probability of the chosen action
    //generate cost-sensitive example
    cs_ld.costs.erase();
    if( ld.costs.size() == 1) { //this is a typical example where we can perform all actions
      //in this case generate cost-sensitive example with all actions
      for(uint32_t i = 1; i <= all.sd->k; i++)
      {
        COST_SENSITIVE::wclass wc;
        wc.wap_value = 0.;
        wc.x = 0.;
        wc.class_index = i;
        wc.partial_prediction = 0.;
        wc.wap_value = 0.;
        if( c.known_cost != NULL && i == c.known_cost->action )
        {
          wc.x = c.known_cost->cost / c.known_cost->probability; //use importance weighted cost for observed action, 0 otherwise 
          //ips can be thought as the doubly robust method with a fixed regressor that predicts 0 costs for everything
          //update the loss of this regressor 
          c.nb_ex_regressors++;
          c.avg_loss_regressors += (1.0f/c.nb_ex_regressors)*( (c.known_cost->cost)*(c.known_cost->cost) - c.avg_loss_regressors );
          c.last_pred_reg = 0;
          c.last_correct_cost = c.known_cost->cost;
        }

        cs_ld.costs.push_back(wc );
      }
    }
    else { //this is an example where we can only perform a subset of the actions
      //in this case generate cost-sensitive example with only allowed actions
      for( cb_class* cl = ld.costs.begin; cl != ld.costs.end; cl++ )
      {
        COST_SENSITIVE::wclass wc;
        wc.wap_value = 0.;
        wc.x = 0.;
        wc.class_index = cl->action;
        wc.partial_prediction = 0.;
        wc.wap_value = 0.;
        if( c.known_cost != NULL && cl->action == c.known_cost->action )
        {
          wc.x = c.known_cost->cost / c.known_cost->probability; //use importance weighted cost for observed action, 0 otherwise 

          //ips can be thought as the doubly robust method with a fixed regressor that predicts 0 costs for everything
          //update the loss of this regressor 
          c.nb_ex_regressors++;
          c.avg_loss_regressors += (1.0f/c.nb_ex_regressors)*( (c.known_cost->cost)*(c.known_cost->cost) - c.avg_loss_regressors );
          c.last_pred_reg = 0;
          c.last_correct_cost = c.known_cost->cost;
        }

        cs_ld.costs.push_back( wc );
      }
    }

  }

  template <bool is_learn>
  void gen_cs_example_dm(vw& all, cb& c, example& ec, COST_SENSITIVE::label& cs_ld)
  {
    //this implements the direct estimation method, where costs are directly specified by the learned regressor.
    CB::label ld = ec.l.cb;

    float min = FLT_MAX;
    uint32_t argmin = 1;
    //generate cost sensitive example
    cs_ld.costs.erase();  
    if( ld.costs.size() == 1) { //this is a typical example where we can perform all actions
      //in this case generate cost-sensitive example with all actions  
      for(uint32_t i = 1; i <= all.sd->k; i++)
      {
        COST_SENSITIVE::wclass wc;
        wc.wap_value = 0.;
      
        //get cost prediction for this action
        wc.x = get_cost_pred<is_learn>(all, c.known_cost, ec, i, 0);
	if (wc.x < min)
	  {
	    min = wc.x;
	    argmin = i;
	  }

        wc.class_index = i;
        wc.partial_prediction = 0.;
        wc.wap_value = 0.;

        if( c.known_cost != NULL && c.known_cost->action == i ) {
          c.nb_ex_regressors++;
          c.avg_loss_regressors += (1.0f/c.nb_ex_regressors)*( (c.known_cost->cost - wc.x)*(c.known_cost->cost - wc.x) - c.avg_loss_regressors );
          c.last_pred_reg = wc.x;
          c.last_correct_cost = c.known_cost->cost;
        }

        cs_ld.costs.push_back( wc );
      }
    }
    else { //this is an example where we can only perform a subset of the actions
      //in this case generate cost-sensitive example with only allowed actions
      for( cb_class* cl = ld.costs.begin; cl != ld.costs.end; cl++ )
      {
        COST_SENSITIVE::wclass wc;
        wc.wap_value = 0.;
      
        //get cost prediction for this action
        wc.x = get_cost_pred<is_learn>(all, c.known_cost, ec, cl->action, 0);
	if (wc.x < min || (wc.x == min && cl->action < argmin))
	  {
	    min = wc.x;
	    argmin = cl->action;
	  }

        wc.class_index = cl->action;
        wc.partial_prediction = 0.;
        wc.wap_value = 0.;

        if( c.known_cost != NULL && c.known_cost->action == cl->action ) {
          c.nb_ex_regressors++;
          c.avg_loss_regressors += (1.0f/c.nb_ex_regressors)*( (c.known_cost->cost - wc.x)*(c.known_cost->cost - wc.x) - c.avg_loss_regressors );
          c.last_pred_reg = wc.x;
          c.last_correct_cost = c.known_cost->cost;
        }

        cs_ld.costs.push_back( wc );
      }
    }
    
    ec.pred.multiclass = argmin;
  }

  template <bool is_learn>
  void gen_cs_label(vw& all, cb& c, example& ec, COST_SENSITIVE::label& cs_ld, uint32_t label)
  {
    COST_SENSITIVE::wclass wc;
    wc.wap_value = 0.;
    
    //get cost prediction for this label
    wc.x = get_cost_pred<is_learn>(all, c.known_cost, ec, label, all.sd->k);
    wc.class_index = label;
    wc.partial_prediction = 0.;
    wc.wap_value = 0.;
    
    //add correction if we observed cost for this action and regressor is wrong
    if( c.known_cost != NULL && c.known_cost->action == label ) {
      c.nb_ex_regressors++;
      c.avg_loss_regressors += (1.0f/c.nb_ex_regressors)*( (c.known_cost->cost - wc.x)*(c.known_cost->cost - wc.x) - c.avg_loss_regressors );
      c.last_pred_reg = wc.x;
      c.last_correct_cost = c.known_cost->cost;
      wc.x += (c.known_cost->cost - wc.x) / c.known_cost->probability;
    }
    cs_ld.costs.push_back( wc );
  }

  template <bool is_learn>
  void gen_cs_example_dr(vw& all, cb& c, example& ec, CB::label& ld, COST_SENSITIVE::label& cs_ld)
  {//this implements the doubly robust method
    //generate cost sensitive example
    cs_ld.costs.erase();
    if( ld.costs.size() == 1) //this is a typical example where we can perform all actions
      //in this case generate cost-sensitive example with all actions
      for(uint32_t i = 1; i <= all.sd->k; i++)
	gen_cs_label<is_learn>(all, c, ec, cs_ld, i);
    else  //this is an example where we can only perform a subset of the actions
      //in this case generate cost-sensitive example with only allowed actions
      for( cb_class* cl = ld.costs.begin; cl != ld.costs.end; cl++ )
	gen_cs_label<is_learn>(all, c, ec, cs_ld, cl->action);
  }

  void cb_test_to_cs_test_label(vw& all, example& ec, COST_SENSITIVE::label& cs_ld)
  {
    CB::label ld = ec.l.cb;

    cs_ld.costs.erase();
    if(ld.costs.size() > 0)
    {
      //if this is a test example and we specified actions, this means we are only allowed to perform these actions, so copy all actions with their specified costs
      for( cb_class* cl = ld.costs.begin; cl != ld.costs.end; cl++)
      {
        COST_SENSITIVE::wclass wc;
        wc.wap_value = 0.;

        wc.x = cl->cost;
        wc.class_index = cl->action;
        wc.partial_prediction = 0.;
        wc.wap_value = 0.;
        
        cs_ld.costs.push_back(wc);
      }
    }
    else
      {
	for (uint32_t i = 0; i < all.sd->k; i++)
	  {
	    COST_SENSITIVE::wclass wc;
	    wc.wap_value = 0.;
	    
	    wc.x = FLT_MAX;
	    wc.class_index = i+1;
	    wc.partial_prediction = 0.;
	    wc.wap_value = 0.;
	    
	    cs_ld.costs.push_back(wc);
	  }
      }
  }

  template <bool is_learn>
  void predict_or_learn(cb& c, learner& base, example& ec) {
    vw* all = c.all;
    CB::label ld = ec.l.cb;

     //check if this is a test example where we just want a prediction
    if( !is_learn )
    {
      //if so just query base cost-sensitive learner
      cb_test_to_cs_test_label(*all,ec,c.cb_cs_ld);

      ec.l.cs = c.cb_cs_ld;
      base.predict(ec);
      for (size_t i=0; i<ld.costs.size(); i++)
        ld.costs[i].partial_prediction = c.cb_cs_ld.costs[i].partial_prediction;

      ec.l.cb = ld;

      return;
    }

    //now this is a training example
    c.known_cost = get_observed_cost(ld);
    c.min_cost = min (c.min_cost, c.known_cost->cost);
    c.max_cost = max (c.max_cost, c.known_cost->cost);
    
    //generate a cost-sensitive example to update classifiers
    switch(c.cb_type)
    {
      case CB_TYPE_IPS:
        gen_cs_example_ips(*all,c,ec,ld,c.cb_cs_ld);
        break;
      case CB_TYPE_DM:
        gen_cs_example_dm<is_learn>(*all,c,ec,c.cb_cs_ld);
        break;
      case CB_TYPE_DR:
        gen_cs_example_dr<is_learn>(*all,c,ec,ld,c.cb_cs_ld);
        break;
      default:
        std::cerr << "Unknown cb_type specified for contextual bandit learning: " << c.cb_type << ". Exiting." << endl;
        throw exception();
    }

    if (c.cb_type != CB_TYPE_DM)
      {
	ec.l.cs = c.cb_cs_ld;

	if (is_learn)
	  base.learn(ec);
	else
	  base.predict(ec);

        for (size_t i=0; i<ld.costs.size(); i++)
          ld.costs[i].partial_prediction = c.cb_cs_ld.costs[i].partial_prediction;
	ec.l.cb = ld;
      }
  }

  void predict_eval(cb& c, learner& base, example& ec) {
    cout << "can not use a test label for evaluation" << endl;
    throw exception();
  }

  void learn_eval(cb& c, learner& base, example& ec) {
    vw* all = c.all;
    CB_EVAL::label ld = ec.l.cb_eval;
    
    c.known_cost = get_observed_cost(ld.event);
    
    if (c.cb_type == CB_TYPE_DR)
      gen_cs_example_dr<true>(*all, c, ec, ld.event, c.cb_cs_ld);
    else //c.cb_type == CB_TYPE_IPS
      gen_cs_example_ips(*all, c, ec, ld.event, c.cb_cs_ld);
    
    for (size_t i=0; i<ld.event.costs.size(); i++)
      ld.event.costs[i].partial_prediction = c.cb_cs_ld.costs[i].partial_prediction;

    ec.l.cb_eval = ld;
  }
  
  void init_driver(cb&)
  {
    fprintf(stderr, "*estimate* *estimate*                                                avglossreg last pred  last correct\n");
  }

  void print_update(vw& all, cb& c, bool is_test, example& ec)
  {
    if (all.sd->weighted_examples >= all.sd->dump_interval && !all.quiet && !all.bfgs)
      {
        char label_buf[32];
        if (is_test)
          strcpy(label_buf," unknown");
        else
          sprintf(label_buf," known");

        if(!all.holdout_set_off && all.current_pass >= 1)
        {
          if(all.sd->holdout_sum_loss == 0. && all.sd->weighted_holdout_examples == 0.)
            fprintf(stderr, " unknown   ");
          else
	    fprintf(stderr, "%-10.6f " , all.sd->holdout_sum_loss/all.sd->weighted_holdout_examples);

          if(all.sd->holdout_sum_loss_since_last_dump == 0. && all.sd->weighted_holdout_examples_since_last_dump == 0.)
            fprintf(stderr, " unknown   ");
          else
	    fprintf(stderr, "%-10.6f " , all.sd->holdout_sum_loss_since_last_dump/all.sd->weighted_holdout_examples_since_last_dump);
        
          fprintf(stderr, "%8ld %8.1f   %s %8lu %8lu   %-10.6f %-10.6f %-10.6f h\n",
	      (long int)all.sd->example_number,
	      all.sd->weighted_examples,
	      label_buf,
              (long unsigned int)ec.pred.multiclass,
              (long unsigned int)ec.num_features,
              c.avg_loss_regressors,
              c.last_pred_reg,
              c.last_correct_cost);

          all.sd->weighted_holdout_examples_since_last_dump = 0;
          all.sd->holdout_sum_loss_since_last_dump = 0.0;
        }
        else
          fprintf(stderr, "%-10.6f %-10.6f %8ld %8.1f   %s %8lu %8lu   %-10.6f %-10.6f %-10.6f\n",
                all.sd->sum_loss/all.sd->weighted_examples,
                all.sd->sum_loss_since_last_dump / (all.sd->weighted_examples - all.sd->old_weighted_examples),
                (long int)all.sd->example_number,
                all.sd->weighted_examples,
                label_buf,
                (long unsigned int)ec.pred.multiclass,
                (long unsigned int)ec.num_features,
                c.avg_loss_regressors,
                c.last_pred_reg,
                c.last_correct_cost);
     
        all.sd->sum_loss_since_last_dump = 0.0;
        all.sd->old_weighted_examples = all.sd->weighted_examples;
	fflush(stderr);
        VW::update_dump_interval(all);
      }
  }

  void output_example(vw& all, cb& c, example& ec, CB::label& ld)
  {
    float loss = 0.;
    if (!is_test_label(ld))
      {//need to compute exact loss
	c.known_cost = get_observed_cost(ld);
        float chosen_loss = FLT_MAX;
        if( know_all_cost_example(ld) ) {
          for (cb_class *cl = ld.costs.begin; cl != ld.costs.end; cl ++) {
            if (cl->action == ec.pred.multiclass)
              chosen_loss = cl->cost;
          }
        }
        else {
          //we do not know exact cost of each action, so evaluate on generated cost-sensitive example currently stored in cb_cs_ld
          for (COST_SENSITIVE::wclass *cl = c.cb_cs_ld.costs.begin; cl != c.cb_cs_ld.costs.end; cl ++) {
            if (cl->class_index == ec.pred.multiclass)
	      {
		chosen_loss = cl->x;
		if (c.known_cost->action == ec.pred.multiclass && c.cb_type == CB_TYPE_DM) 
		  chosen_loss += (c.known_cost->cost - chosen_loss) / c.known_cost->probability;
	      }
          }
        }
        if (chosen_loss == FLT_MAX)
          cerr << "warning: cb predicted an invalid class" << endl;

        loss = chosen_loss;
      }

    if(ec.test_only)
    {
      all.sd->weighted_holdout_examples += 1.;//test weight seen
      all.sd->weighted_holdout_examples_since_last_dump += 1.;
      all.sd->weighted_holdout_examples_since_last_pass += 1.;
      all.sd->holdout_sum_loss += loss;
      all.sd->holdout_sum_loss_since_last_dump += loss;
      all.sd->holdout_sum_loss_since_last_pass += loss;//since last pass
    }
    else
    {
      all.sd->sum_loss += loss;
      all.sd->sum_loss_since_last_dump += loss;
      all.sd->weighted_examples += 1.;
      all.sd->total_features += ec.num_features;
      all.sd->example_number++;
    }

    for (size_t i = 0; i<all.final_prediction_sink.size(); i++)
      {
        int f = all.final_prediction_sink[i];
        all.print(f, (float)ec.pred.multiclass, 0, ec.tag);
      }

    print_update(all, c, is_test_label(ec.l.cb), ec);
  }

  void finish(cb& c)
  {
    c.cb_cs_ld.costs.delete_v();
  }

  void finish_example(vw& all, cb& c, example& ec)
  {
    output_example(all, c, ec, ec.l.cb);
    VW::finish_example(all, &ec);
  }

  void eval_finish_example(vw& all, cb& c, example& ec)
  {
    output_example(all, c, ec, ec.l.cb_eval.event);
    VW::finish_example(all, &ec);
  }

  learner* setup(vw& all, po::variables_map& vm)
  {
<<<<<<< HEAD
    po::options_description opts("CB options");
    opts.add_options()
      ("cb", po::value<size_t>(), "Use contextual bandit learning with <k> costs")
      ("cb_type", po::value<string>(), "contextual bandit method to use in {ips,dm,dr}")
      ("eval", "Evaluate a policy rather than optimizing.");
    vm = add_options(all, opts);
    if (!vm.count("cb"))
      return NULL;

    cb* c = calloc_or_die<cb>();

    c->all = &all;
    c->min_cost = 0.;
    c->max_cost = 1.;
=======
    cb& c = calloc_or_die<cb>();
    c.all = &all;
    c.min_cost = 0.;
    c.max_cost = 1.;
>>>>>>> d3495ca3

    uint32_t nb_actions = (uint32_t)vm["cb"].as<size_t>();

    all.file_options << " --cb " << nb_actions;

    all.sd->k = nb_actions;

    bool eval = false;
    if (vm.count("eval"))
      eval = true;

    size_t problem_multiplier = 2;//default for DR
    if (vm.count("cb_type"))
    {
      std::string type_string;

      type_string = vm["cb_type"].as<std::string>();
      all.file_options << " --cb_type " << type_string;
      
      if (type_string.compare("dr") == 0) 
	c.cb_type = CB_TYPE_DR;
      else if (type_string.compare("dm") == 0)
	{
	  if (eval)
	    {
	      cout << "direct method can not be used for evaluation --- it is biased." << endl;
	      throw exception();
	    }
	  c.cb_type = CB_TYPE_DM;
	  problem_multiplier = 1;
	}
      else if (type_string.compare("ips") == 0)
	{
	  c.cb_type = CB_TYPE_IPS;
	  problem_multiplier = 1;
	}
      else {
        std::cerr << "warning: cb_type must be in {'ips','dm','dr'}; resetting to dr." << std::endl;
        c.cb_type = CB_TYPE_DR;
      }
    }
    else {
      //by default use doubly robust
      c.cb_type = CB_TYPE_DR;
      all.file_options << " --cb_type dr";
    }

    if (eval)
      all.p->lp = CB_EVAL::cb_eval; 
    else
      all.p->lp = CB::cb_label; 

    learner* l = new learner(&c, all.l, problem_multiplier);
    if (eval)
      {
	l->set_learn<cb, learn_eval>();
	l->set_predict<cb, predict_eval>();
	l->set_finish_example<cb,eval_finish_example>(); 
      }
    else
      {
	l->set_learn<cb, predict_or_learn<true> >();
	l->set_predict<cb, predict_or_learn<false> >();
	l->set_finish_example<cb,finish_example>(); 
      }
    l->set_init_driver<cb,init_driver>();
    l->set_finish<cb,finish>();
    // preserve the increment of the base learner since we are
    // _adding_ to the number of problems rather than multiplying.
    l->increment = all.l->increment; 

    return l;
  }
}<|MERGE_RESOLUTION|>--- conflicted
+++ resolved
@@ -499,7 +499,6 @@
 
   learner* setup(vw& all, po::variables_map& vm)
   {
-<<<<<<< HEAD
     po::options_description opts("CB options");
     opts.add_options()
       ("cb", po::value<size_t>(), "Use contextual bandit learning with <k> costs")
@@ -509,17 +508,10 @@
     if (!vm.count("cb"))
       return NULL;
 
-    cb* c = calloc_or_die<cb>();
-
-    c->all = &all;
-    c->min_cost = 0.;
-    c->max_cost = 1.;
-=======
     cb& c = calloc_or_die<cb>();
     c.all = &all;
     c.min_cost = 0.;
     c.max_cost = 1.;
->>>>>>> d3495ca3
 
     uint32_t nb_actions = (uint32_t)vm["cb"].as<size_t>();
 
