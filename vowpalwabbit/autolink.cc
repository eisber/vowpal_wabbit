--- conflicted
+++ resolved
@@ -22,22 +22,12 @@
     float sum_sq = 0;
     for (size_t i = 0; i < b.d; i++)
       if (base_pred != 0.)
-<<<<<<< HEAD
 	{
-	  feature f = { base_pred, (uint32_t) (autoconstant + i < b.stride_shift) };
+          feature f = { base_pred, (uint32_t) (autoconstant + (i << b.stride_shift)) };
 	  ec.atomics[autolink_namespace].push_back(f);
 	  sum_sq += base_pred*base_pred;
 	  base_pred *= ec.l.simple.prediction;
 	}
-=======
-        {
-          // create new feature f with value = original_prediction**i
-          feature f = { base_pred, (uint32_t) (autoconstant + (i << b.stride_shift)) };
-          ec.atomics[autolink_namespace].push_back(f);
-          sum_sq += base_pred*base_pred;
-          base_pred *= ld->prediction;
-        }
->>>>>>> 0862a057
     ec.total_sum_feat_sq += sum_sq;
 
     // apply predict or learn
