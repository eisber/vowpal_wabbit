#include "reductions.h"
#include "cb_adf.h"
#include "rand48.h"
#include "bs.h"
#include "gen_cs_example.h"
#include "cb_explore.h"

using namespace LEARNER;
using namespace ACTION_SCORE;
using namespace std;
using namespace CB_ALGS;
//All exploration algorithms return a vector of id, probability tuples, sorted in order of scores. The probabilities are the probability with which each action should be replaced to the top of the list.

//tau first
#define EXPLORE_FIRST 0
//epsilon greedy
#define EPS_GREEDY 1
// bagging explorer
#define BAG_EXPLORE 2
//softmax
#define SOFTMAX 3
//cover
#define COVER 4

namespace CB_EXPLORE_ADF
{

struct cb_explore_adf
{ v_array<example*> ec_seq;
  v_array<action_score> action_probs;

  size_t explore_type;

  size_t tau;
  float epsilon;
  size_t bag_size;
  size_t cover_size;
  float lambda;
  uint64_t offset;

  bool need_to_clear;
  vw* all;
  LEARNER::base_learner* cs_ldf_learner;

  GEN_CS::cb_to_cs_adf gen_cs;
  COST_SENSITIVE::label cs_labels;
  v_array<CB::label> cb_labels;

  CB::label action_label;
  CB::label empty_label;

  COST_SENSITIVE::label cs_labels_2;

  v_array<COST_SENSITIVE::label> prepped_cs_labels;
};

template<class T> void swap(T& ele1, T& ele2)
{ T temp = ele2;
  ele2 = ele1;
  ele1 = temp;
}
template<bool is_learn>
void multiline_learn_or_predict(base_learner& base, v_array<example*>& examples, uint64_t offset, uint32_t id = 0)
{ for (example* ec : examples)
  { uint64_t old_offset = ec->ft_offset;
    ec->ft_offset = offset;
    if (is_learn)
      base.learn(*ec, id);
    else
      base.predict(*ec, id);
    ec->ft_offset = old_offset;
  }
}

example* test_adf_sequence(v_array<example*>& ec_seq)
{ uint32_t count = 0;
  example* ret = nullptr;
  for (size_t k = 0; k < ec_seq.size(); k++)
  { example *ec = ec_seq[k];

    if (ec->l.cb.costs.size() > 1)
      THROW("cb_adf: badly formatted example, only one cost can be known.");

    if (ec->l.cb.costs.size() == 1 && ec->l.cb.costs[0].cost != FLT_MAX)
    { ret = ec;
      count += 1;
    }

    if (CB::ec_is_example_header(*ec))
      if (k != 0)
        THROW("warning: example headers at position " << k << ": can only have in initial position!");
  }
  if (count == 0 || count == 1)
    return ret;
  else
    THROW("cb_adf: badly formatted example, only one line can have a cost");
}

template <bool is_learn>
void predict_or_learn_first(cb_explore_adf& data, base_learner& base, v_array<example*>& examples)
{ //Explore tau times, then act according to optimal.
  if (is_learn && data.gen_cs.known_cost.probability < 1 && test_adf_sequence(data.ec_seq) != nullptr)
    multiline_learn_or_predict<true>(base, examples, data.offset);
  else
    multiline_learn_or_predict<false>(base, examples, data.offset);

  v_array<action_score>& preds = examples[0]->pred.a_s;
  uint32_t num_actions = (uint32_t)preds.size();

  if (data.tau)
  { float prob = 1.f / (float)num_actions;
    for (size_t i = 0; i < num_actions; i++)
      preds[i].score = prob;
    data.tau--;
  }
  else
  { for (size_t i = 1; i < num_actions; i++)
      preds[i].score = 0.;
    preds[0].score = 1.0;
  }
  CB_EXPLORE::safety(preds, data.epsilon, true);
}

<<<<<<< HEAD
template <bool is_learn>
void predict_or_learn_greedy(cb_explore_adf& data, base_learner& base, v_array<example*>& examples)
{ //Explore uniform random an epsilon fraction of the time.
  if (is_learn && test_adf_sequence(data.ec_seq) != nullptr)
    multiline_learn_or_predict<true>(base, examples, data.offset);
  else
    multiline_learn_or_predict<false>(base, examples, data.offset);

  v_array<action_score>& preds = examples[0]->pred.a_s;
  uint32_t num_actions = (uint32_t)preds.size();
  float prob = data.epsilon/(float)num_actions;
  for (size_t i = 0; i < num_actions; i++)
    preds[i].score = prob;
  preds[0].score += 1.f - data.epsilon;
}
=======
  template <bool is_learn>
  void predict_or_learn_bag(cb_explore_adf& data, base_learner& base, v_array<example*>& examples)
  { //Randomize over predictions from a base set of predictors
    v_array<action_score>& preds = examples[0]->pred.a_s;
    uint32_t num_actions = (uint32_t)(examples.size() - 1);
    if (CB::ec_is_example_header(*examples[0]))
      num_actions--;

    data.action_probs.resize(num_actions);
    data.action_probs.erase();
    for (uint32_t i = 0; i < num_actions; i++)
      data.action_probs.push_back({ i,0. });
    float prob = 1.f / (float)data.bag_size;
    bool test_sequence = test_adf_sequence(data.ec_seq) == nullptr;
    for (uint32_t i = 0; i < data.bag_size; i++) 
      {
		// avoid updates to the random num generator
	uint32_t count = is_learn ? BS::weight_gen(*data.all) : 0;
	if (is_learn && count > 0 && !test_sequence)
	  multiline_learn_or_predict<true>(base, examples, data.offset, i);
	else
	  multiline_learn_or_predict<false>(base, examples, data.offset, i);
	assert(preds.size() == num_actions);
	data.action_probs[preds[0].action].score += prob;
	if (is_learn && !test_sequence)
	  for (uint32_t j = 1; j < count; j++)
	    multiline_learn_or_predict<true>(base, examples, data.offset, i);
      }
>>>>>>> 1dfa98b0

template <bool is_learn>
void predict_or_learn_bag(cb_explore_adf& data, base_learner& base, v_array<example*>& examples)
{ //Randomize over predictions from a base set of predictors
  v_array<action_score>& preds = examples[0]->pred.a_s;
  uint32_t num_actions = (uint32_t)(examples.size() - 1);
  if (CB::ec_is_example_header(*examples[0]))
    num_actions--;

  data.action_probs.resize(num_actions);
  data.action_probs.erase();
  for (uint32_t i = 0; i < num_actions; i++)
    data.action_probs.push_back({ i,0. });
  float prob = 1.f / (float)data.bag_size;
  bool test_sequence = test_adf_sequence(data.ec_seq) == nullptr;
  for (uint32_t i = 0; i < data.bag_size; i++)
  { uint32_t count = BS::weight_gen();
    if (is_learn && count > 0 && !test_sequence)
      multiline_learn_or_predict<true>(base, examples, data.offset, i);
    else
      multiline_learn_or_predict<false>(base, examples, data.offset, i);
    assert(preds.size() == num_actions);
    data.action_probs[preds[0].action].score += prob;
    if (is_learn && !test_sequence)
      for (uint32_t j = 1; j < count; j++)
        multiline_learn_or_predict<true>(base, examples, data.offset, i);
  }

  CB_EXPLORE::safety(data.action_probs, data.epsilon, true);
  qsort((void*) data.action_probs.begin(), data.action_probs.size(), sizeof(action_score), reverse_order);

  for (size_t i = 0; i < num_actions; i++)
    preds[i] = data.action_probs[i];
}

template <bool is_learn>
void predict_or_learn_cover(cb_explore_adf& data, base_learner& base, v_array<example*>& examples)
{ //Randomize over predictions from a base set of predictors
  //Use cost sensitive oracle to cover actions to form distribution.
  if (is_learn)
  { GEN_CS::gen_cs_example<false>(data.gen_cs, examples, data.cs_labels);
    multiline_learn_or_predict<true>(base, examples, data.offset);
  }
  else
  { GEN_CS::gen_cs_example_ips(examples, data.cs_labels);
    multiline_learn_or_predict<false>(base, examples, data.offset);
  }

  v_array<action_score>& preds = examples[0]->pred.a_s;
  uint32_t num_actions = (uint32_t)preds.size();

  float additive_probability = 1.f / (float)data.cover_size;
  float min_prob = data.epsilon / num_actions;
  v_array<action_score>& probs = data.action_probs;
  probs.erase();
  for(uint32_t i = 0; i < num_actions; i++)
    probs.push_back({i,0.});

  probs[preds[0].action].score += additive_probability;

  uint32_t shared = CB::ec_is_example_header(*examples[0]) ? 1 : 0;

  float norm = min_prob * num_actions + (additive_probability - min_prob);
  for (size_t i = 1; i < data.cover_size; i++)
  { //Create costs of each action based on online cover
    if (is_learn)
    { data.cs_labels_2.costs.erase();
      if (shared > 0)
        data.cs_labels_2.costs.push_back(data.cs_labels.costs[0]);
      for (uint32_t j = 0; j < num_actions; j++)
      { float pseudo_cost = data.cs_labels.costs[j+shared].x - data.epsilon * min_prob / (max(probs[j].score, min_prob) / norm);
        data.cs_labels_2.costs.push_back({pseudo_cost,j,0.,0.});
      }
      GEN_CS::call_cs_ldf<true>(*(data.cs_ldf_learner), examples, data.cb_labels, data.cs_labels_2, data.prepped_cs_labels, data.offset, i+1);
    }
    else
      GEN_CS::call_cs_ldf<false>(*(data.cs_ldf_learner), examples, data.cb_labels, data.cs_labels, data.prepped_cs_labels, data.offset, i+1);

    uint32_t action = preds[0].action;
    if (probs[action].score < min_prob)
      norm += max(0, additive_probability - (min_prob - probs[action].score));
    else
      norm += additive_probability;
    probs[action].score += additive_probability;
  }

  CB_EXPLORE::safety(data.action_probs, data.epsilon, true);

  qsort((void*) probs.begin(), probs.size(), sizeof(action_score), reverse_order);
  for (size_t i = 0; i < num_actions; i++)
    preds[i] = probs[i];
}

template <bool is_learn>
void predict_or_learn_softmax(cb_explore_adf& data, base_learner& base, v_array<example*>& examples)
{ if (is_learn && test_adf_sequence(data.ec_seq) != nullptr)
    multiline_learn_or_predict<true>(base, examples, data.offset);
  else
    multiline_learn_or_predict<false>(base, examples, data.offset);

  v_array<action_score>& preds = examples[0]->pred.a_s;
  uint32_t num_actions = (uint32_t)preds.size();
  float norm = 0.;
  float max_score = preds[0].score;

  for (size_t i = 0; i < num_actions; i++)
  { float prob = exp(data.lambda*(preds[i].score - max_score));
    preds[i].score = prob;
    norm += prob;
  }
  for (size_t i = 0; i < num_actions; i++)
    preds[i].score /= norm;
  CB_EXPLORE::safety(preds, data.epsilon, true);
}

void end_examples(cb_explore_adf& data)
{ if (data.need_to_clear)
    data.ec_seq.erase();
}

void finish(cb_explore_adf& data)
{ data.ec_seq.delete_v();
  data.action_probs.delete_v();
  data.cs_labels.costs.delete_v();
  data.cs_labels_2.costs.delete_v();
  data.cb_labels.delete_v();
  for(size_t i = 0; i < data.prepped_cs_labels.size(); i++)
    data.prepped_cs_labels[i].costs.delete_v();
  data.prepped_cs_labels.delete_v();
  data.gen_cs.pred_scores.costs.delete_v();
}


//Semantics: Currently we compute the IPS loss no matter what flags
//are specified. We print the first action and probability, based on
//ordering by scores in the final output.

void output_example(vw& all, cb_explore_adf& c, example& ec, v_array<example*>* ec_seq)
{ if (CB_ALGS::example_is_newline_not_header(ec)) return;

  size_t num_features = 0;

  float loss = 0.;
  ACTION_SCORE::action_scores preds = (*ec_seq)[0]->pred.a_s;

  for (size_t i = 0; i < (*ec_seq).size(); i++)
    if (!CB::ec_is_example_header(*(*ec_seq)[i]))
    { num_features += (*ec_seq)[i]->num_features;
    }

  all.sd->total_features += num_features;

  bool is_test = false;
  if (c.gen_cs.known_cost.probability > 0)
  { for (uint32_t i = 0; i < preds.size(); i++)
    { float l = get_unbiased_cost(&c.gen_cs.known_cost, preds[i].action);
      loss += l*preds[i].score;
    }
    all.sd->sum_loss += loss;
    all.sd->sum_loss_since_last_dump += loss;
  }
  else
    is_test = true;

  for (int sink : all.final_prediction_sink)
    print_action_score(sink, ec.pred.a_s, ec.tag);

  if (all.raw_prediction > 0)
  { string outputString;
    stringstream outputStringStream(outputString);
    v_array<CB::cb_class> costs = ec.l.cb.costs;

    for (size_t i = 0; i < costs.size(); i++)
    { if (i > 0) outputStringStream << ' ';
      outputStringStream << costs[i].action << ':' << costs[i].partial_prediction;
    }
    all.print_text(all.raw_prediction, outputStringStream.str(), ec.tag);
  }

  CB::print_update(all, is_test, ec, ec_seq, true);
}

void output_example_seq(vw& all, cb_explore_adf& data)
{ if (data.ec_seq.size() > 0)
  { all.sd->weighted_examples += 1;
    all.sd->example_number++;
    output_example(all, data, **(data.ec_seq.begin()), &(data.ec_seq));
    if (all.raw_prediction > 0)
      all.print_text(all.raw_prediction, "", data.ec_seq[0]->tag);
  }
}


void clear_seq_and_finish_examples(vw& all, cb_explore_adf& data)
{ if (data.ec_seq.size() > 0)
    for (example* ecc : data.ec_seq)
      if (ecc->in_use)
        VW::finish_example(all, ecc);
  data.ec_seq.erase();
}

void finish_multiline_example(vw& all, cb_explore_adf& data, example& ec)
{ if (data.need_to_clear)
  { if (data.ec_seq.size() > 0)
    { output_example_seq(all, data);
      CB_ADF::global_print_newline(all);
    }
    clear_seq_and_finish_examples(all, data);
    data.need_to_clear = false;
  }
}

template <bool is_learn>
void do_actual_learning(cb_explore_adf& data, base_learner& base)
{ example* label_example=test_adf_sequence(data.ec_seq);
  data.gen_cs.known_cost = CB_ADF::get_observed_cost(data.ec_seq);

  if (label_example == nullptr || !is_learn)
  { if (label_example != nullptr)//extract label
    { data.action_label = label_example->l.cb;
      label_example->l.cb = data.empty_label;
    }
    switch (data.explore_type)
    { case EXPLORE_FIRST:
        predict_or_learn_first<false>(data, base, data.ec_seq);
        break;
      case EPS_GREEDY:
        predict_or_learn_greedy<false>(data, base, data.ec_seq);
        break;
      case SOFTMAX:
        predict_or_learn_softmax<false>(data, base, data.ec_seq);
        break;
      case BAG_EXPLORE:
        predict_or_learn_bag<false>(data, base, data.ec_seq);
        break;
      case COVER:
        predict_or_learn_cover<false>(data, base, data.ec_seq);
        break;
      default:
        THROW("Unknown explorer type specified for contextual bandit learning: " << data.explore_type);
    }
    if (label_example != nullptr)	//restore label
      label_example->l.cb = data.action_label;
  }
  else
  { /*	v_array<float> temp_probs;
    temp_probs = v_init<float>();
    do_actual_learning<false>(data,base);
    for (size_t i = 0; i < data.ec_seq[0]->pred.a_s.size(); i++)
    temp_probs.push_back(data.ec_seq[0]->pred.a_s[i].score);*/

    switch (data.explore_type)
    { case EXPLORE_FIRST:
        predict_or_learn_first<is_learn>(data, base, data.ec_seq);
        break;
      case EPS_GREEDY:
        predict_or_learn_greedy<is_learn>(data, base, data.ec_seq);
        break;
      case SOFTMAX:
        predict_or_learn_softmax<is_learn>(data, base, data.ec_seq);
        break;
      case BAG_EXPLORE:
        predict_or_learn_bag<is_learn>(data, base, data.ec_seq);
        break;
      case COVER:
        predict_or_learn_cover<is_learn>(data, base, data.ec_seq);
        break;
      default:
        THROW("Unknown explorer type specified for contextual bandit learning: " << data.explore_type);
    }

    /*	for (size_t i = 0; i < temp_probs.size(); i++)
      if (temp_probs[i] != data.ec_seq[0]->pred.a_s[i].score)
        cout << "problem! " << temp_probs[i] << " != " << data.ec_seq[0]->pred.a_s[i].score << " for " << data.ec_seq[0]->pred.a_s[i].action << endl;
        temp_probs.delete_v();*/
  }
}

template <bool is_learn>
void predict_or_learn(cb_explore_adf& data, base_learner& base, example &ec)
{ vw* all = data.all;
  //data.base = &base;
  data.offset = ec.ft_offset;
  bool is_test_ec = CB::example_is_test(ec);
  bool need_to_break = VW::is_ring_example(*all, &ec) && (data.ec_seq.size() >= all->p->ring_size - 2);

  if ((CB_ALGS::example_is_newline_not_header(ec) && is_test_ec) || need_to_break)
  { data.ec_seq.push_back(&ec);
    if (data.ec_seq.size() == 1)
      cout << "Something is wrong---an example with no choice.  Do you have all 0 features? Or multiple empty lines?" << endl;
    else
      do_actual_learning<is_learn>(data, base);
    // using flag to clear, because ec_seq is used in finish_example
    data.need_to_clear = true;
  }
  else
  { if (data.need_to_clear)    // should only happen if we're NOT driving
    { data.ec_seq.erase();
      data.need_to_clear = false;
    }
    data.ec_seq.push_back(&ec);
  }
}

}


using namespace CB_EXPLORE_ADF;


base_learner* cb_explore_adf_setup(vw& all)
{ //parse and set arguments
  if (missing_option(all, true, "cb_explore_adf", "Online explore-exploit for a contextual bandit problem with multiline action dependent features"))
    return nullptr;
  new_options(all, "CB_EXPLORE_ADF options")
  ("first", po::value<size_t>(), "tau-first exploration")
  ("epsilon", po::value<float>(), "epsilon-greedy exploration")
  ("bag", po::value<size_t>(), "bagging-based exploration")
  ("cover",po::value<size_t>() ,"Online cover based exploration")
  ("softmax", "softmax exploration")
  ("lambda", po::value<float>(), "parameter for softmax");
  add_options(all);

  po::variables_map& vm = all.vm;
  cb_explore_adf& data = calloc_or_throw<cb_explore_adf>();

  data.all = &all;
  if (count(all.args.begin(), all.args.end(), "--cb_adf") == 0)
    all.args.push_back("--cb_adf");

  all.delete_prediction = delete_action_scores;

  size_t problem_multiplier = 1;
  char type_string[10];

  if (vm.count("epsilon"))
  { data.epsilon = vm["epsilon"].as<float>();
    sprintf(type_string, "%f", data.epsilon);
    *all.file_options << " --epsilon "<<type_string;
  }
  if (vm.count("cover"))
  { data.cover_size = (uint32_t)vm["cover"].as<size_t>();
    data.explore_type = COVER;
    problem_multiplier = data.cover_size+1;
    sprintf(type_string, "%lu", data.cover_size);
    *all.file_options << " --cover " << type_string;

    if (!vm.count("epsilon"))
      data.epsilon = 0.05f;
  }
  else if (vm.count("bag"))
  { data.bag_size = (uint32_t)vm["bag"].as<size_t>();
    data.explore_type = BAG_EXPLORE;
    problem_multiplier = data.bag_size;
    sprintf(type_string, "%lu", data.bag_size);
    *all.file_options << " --bag "<<type_string;
  }
  else if (vm.count("first"))
  { data.tau = (uint32_t)vm["first"].as<size_t>();
    data.explore_type = EXPLORE_FIRST;
    sprintf(type_string, "%lu", data.tau);
    *all.file_options << " --first "<<type_string;
  }
  else if (vm.count("softmax"))
  { data.lambda = 1.0;
    if (vm.count("lambda"))
      data.lambda = (float)vm["lambda"].as<float>();
    data.explore_type = SOFTMAX;
    sprintf(type_string, "%f", data.lambda);
    *all.file_options << " --softmax --lambda "<<type_string;
  }
  else if (vm.count("epsilon"))
    data.explore_type = EPS_GREEDY;
  else //epsilon
  { data.epsilon = 0.05f;
    data.explore_type = EPS_GREEDY;
  }

  base_learner* base = setup_base(all);
  all.p->lp = CB::cb_label;
  all.label_type = label_type::cb;

  learner<cb_explore_adf>& l = init_learner(&data, base, CB_EXPLORE_ADF::predict_or_learn<true>, CB_EXPLORE_ADF::predict_or_learn<false>, problem_multiplier, prediction_type::action_probs);

  //Extract from lower level reductions.
  data.gen_cs.scorer = all.scorer;
  data.cs_ldf_learner = all.cost_sensitive;
  data.gen_cs.cb_type = CB_TYPE_IPS;
  if (all.vm.count("cb_type"))
  { std::string type_string;
    type_string = all.vm["cb_type"].as<std::string>();

    if (type_string.compare("dr") == 0)
      data.gen_cs.cb_type = CB_TYPE_DR;
    else if (type_string.compare("ips") == 0)
      data.gen_cs.cb_type = CB_TYPE_IPS;
    else if (type_string.compare("mtr") == 0)
      if (vm.count("cover"))
      { cout << "warning: cover and mtr are not simultaneously supported yet, defaulting to ips" << endl;
        data.gen_cs.cb_type = CB_TYPE_IPS;
      }
      else
        data.gen_cs.cb_type = CB_TYPE_MTR;
    else
      std::cerr << "warning: cb_type must be in {'ips','dr'}; resetting to ips." << std::endl;
  }

  l.set_finish_example(CB_EXPLORE_ADF::finish_multiline_example);
  l.set_finish(CB_EXPLORE_ADF::finish);
  l.set_end_examples(CB_EXPLORE_ADF::end_examples);
  return make_base(l);
}
<|MERGE_RESOLUTION|>--- conflicted
+++ resolved
@@ -121,23 +121,22 @@
   CB_EXPLORE::safety(preds, data.epsilon, true);
 }
 
-<<<<<<< HEAD
-template <bool is_learn>
-void predict_or_learn_greedy(cb_explore_adf& data, base_learner& base, v_array<example*>& examples)
-{ //Explore uniform random an epsilon fraction of the time.
-  if (is_learn && test_adf_sequence(data.ec_seq) != nullptr)
-    multiline_learn_or_predict<true>(base, examples, data.offset);
-  else
-    multiline_learn_or_predict<false>(base, examples, data.offset);
-
-  v_array<action_score>& preds = examples[0]->pred.a_s;
-  uint32_t num_actions = (uint32_t)preds.size();
-  float prob = data.epsilon/(float)num_actions;
-  for (size_t i = 0; i < num_actions; i++)
-    preds[i].score = prob;
-  preds[0].score += 1.f - data.epsilon;
-}
-=======
+  template <bool is_learn>
+  void predict_or_learn_greedy(cb_explore_adf& data, base_learner& base, v_array<example*>& examples)
+  { //Explore uniform random an epsilon fraction of the time.
+    if (is_learn && test_adf_sequence(data.ec_seq) != nullptr)
+      multiline_learn_or_predict<true>(base, examples, data.offset);
+    else
+      multiline_learn_or_predict<false>(base, examples, data.offset);
+    
+    v_array<action_score>& preds = examples[0]->pred.a_s;
+    uint32_t num_actions = (uint32_t)preds.size();
+    float prob = data.epsilon/(float)num_actions;
+    for (size_t i = 0; i < num_actions; i++)
+      preds[i].score = prob;
+    preds[0].score += 1.f - data.epsilon;
+  }
+  
   template <bool is_learn>
   void predict_or_learn_bag(cb_explore_adf& data, base_learner& base, v_array<example*>& examples)
   { //Randomize over predictions from a base set of predictors
@@ -166,42 +165,14 @@
 	  for (uint32_t j = 1; j < count; j++)
 	    multiline_learn_or_predict<true>(base, examples, data.offset, i);
       }
->>>>>>> 1dfa98b0
-
-template <bool is_learn>
-void predict_or_learn_bag(cb_explore_adf& data, base_learner& base, v_array<example*>& examples)
-{ //Randomize over predictions from a base set of predictors
-  v_array<action_score>& preds = examples[0]->pred.a_s;
-  uint32_t num_actions = (uint32_t)(examples.size() - 1);
-  if (CB::ec_is_example_header(*examples[0]))
-    num_actions--;
-
-  data.action_probs.resize(num_actions);
-  data.action_probs.erase();
-  for (uint32_t i = 0; i < num_actions; i++)
-    data.action_probs.push_back({ i,0. });
-  float prob = 1.f / (float)data.bag_size;
-  bool test_sequence = test_adf_sequence(data.ec_seq) == nullptr;
-  for (uint32_t i = 0; i < data.bag_size; i++)
-  { uint32_t count = BS::weight_gen();
-    if (is_learn && count > 0 && !test_sequence)
-      multiline_learn_or_predict<true>(base, examples, data.offset, i);
-    else
-      multiline_learn_or_predict<false>(base, examples, data.offset, i);
-    assert(preds.size() == num_actions);
-    data.action_probs[preds[0].action].score += prob;
-    if (is_learn && !test_sequence)
-      for (uint32_t j = 1; j < count; j++)
-        multiline_learn_or_predict<true>(base, examples, data.offset, i);
-  }
-
-  CB_EXPLORE::safety(data.action_probs, data.epsilon, true);
-  qsort((void*) data.action_probs.begin(), data.action_probs.size(), sizeof(action_score), reverse_order);
-
-  for (size_t i = 0; i < num_actions; i++)
-    preds[i] = data.action_probs[i];
-}
-
+    
+    CB_EXPLORE::safety(data.action_probs, data.epsilon, true);
+    qsort((void*) data.action_probs.begin(), data.action_probs.size(), sizeof(action_score), reverse_order);
+    
+    for (size_t i = 0; i < num_actions; i++)
+      preds[i] = data.action_probs[i];
+  }
+  
 template <bool is_learn>
 void predict_or_learn_cover(cb_explore_adf& data, base_learner& base, v_array<example*>& examples)
 { //Randomize over predictions from a base set of predictors
