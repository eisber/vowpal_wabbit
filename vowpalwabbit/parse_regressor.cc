--- conflicted
+++ resolved
@@ -49,25 +49,25 @@
 
 void save_load_header(vw& all, io_buf& model_file, bool read, bool text)
 {
-    char buff[buf_size];
-    char buff2[buf_size];
-    uint32_t text_len;
-
-    if (model_file.files.size() > 0)
+  char buff[buf_size];
+  char buff2[buf_size];
+  uint32_t text_len;
+
+  if (model_file.files.size() > 0)
     {
         size_t bytes_read_write = 0;
 
-        uint32_t v_length = (uint32_t)version.to_string().length() + 1;
+		uint32_t v_length = (uint32_t)version.to_string().length() + 1;
         text_len = sprintf_s(buff, buf_size, "Version %s\n", version.to_string().c_str());
         memcpy(buff2, version.to_string().c_str(), min(v_length, buf_size));
-        if (read)
-        {
-            v_length = buf_size;
+      if (read)
+        {
+	v_length = buf_size;
         }
         bytes_read_write += bin_text_read_write_validate_eof(model_file, buff2, v_length,
-            "", read,
-            buff, text_len, text);
-        all.model_file_ver = buff2; //stord in all to check save_resume fix in gd
+			  "", read, 
+			  buff, text_len, text);
+      all.model_file_ver = buff2; //stord in all to check save_resume fix in gd
 
         VW::validate_version(all);
 
@@ -75,29 +75,22 @@
         {
             model_file.verify_hash = true;
         }
-<<<<<<< HEAD
-
-        char model = 'm';
+      
+      char model = 'm';
         bytes_read_write += bin_text_read_write_fixed_validate_eof(model_file, &model, 1,
-            "file is not a model file", read,
-            "", 0, text);
-
+				"file is not a model file", read, 
+				"", 0, text);
+      
         text_len = sprintf_s(buff, buf_size, "Min label:%f\n", all.sd->min_label);
         bytes_read_write += bin_text_read_write_fixed_validate_eof(model_file, (char*)&all.sd->min_label, sizeof(all.sd->min_label),
-            "", read,
-            buff, text_len, text);
-
-        if (read && find(all.args.begin(), all.args.end(), "--min_prediction") == all.args.end())
-        {
-            all.args.push_back("--min_prediction");
-            all.args.push_back(boost::lexical_cast<std::string>(all.sd->min_label));
-        }
-
+				"", read, 
+				buff, text_len, text);
+      
         text_len = sprintf_s(buff, buf_size, "Max label:%f\n", all.sd->max_label);
         bytes_read_write += bin_text_read_write_fixed_validate_eof(model_file, (char*)&all.sd->max_label, sizeof(all.sd->max_label),
-            "", read,
-            buff, text_len, text);
-
+				"", read, 
+				buff, text_len, text);
+      
         VW::validate_min_max_label(all);
 
         if (read && find(all.args.begin(), all.args.end(), "--max_prediction") == all.args.end())
@@ -107,279 +100,240 @@
         }
 
         text_len = sprintf_s(buff, buf_size, "bits:%d\n", (int)all.num_bits);
-        uint32_t local_num_bits = all.num_bits;
+      uint32_t local_num_bits = all.num_bits;
         bytes_read_write += bin_text_read_write_fixed_validate_eof(model_file, (char *)&local_num_bits, sizeof(local_num_bits),
-            "", read,
-            buff, text_len, text);
-
-        if (read && find(all.args.begin(), all.args.end(), "--bit_precision") == all.args.end())
-        {
-            all.args.push_back("--bit_precision");
-            all.args.push_back(boost::lexical_cast<std::string>(local_num_bits));
-        }
+				"", read, 
+				buff, text_len, text);
+
+		if (read && find(all.args.begin(), all.args.end(), "--bit_precision") == all.args.end())
+		{
+			all.args.push_back("--bit_precision");
+			all.args.push_back(boost::lexical_cast<std::string>(local_num_bits));
+		}
 
         VW::validate_default_bits(all, local_num_bits);
 
-        all.default_bits = false;
-        all.num_bits = local_num_bits;
-
-        VW::validate_num_bits(all);
-
-        if (all.model_file_ver < VERSION_FILE_WITH_INTERACTIONS_IN_FO)
-=======
-	
-	char model = 'm';
-	bin_text_read_write_fixed(model_file, &model, 1,
-					  "file is not a model file", read, 
-				  "", 0, text);
-	
-        text_len = sprintf_s(buff, buf_size, "Min label:%f\n", all.sd->min_label);
-	bin_text_read_write_fixed(model_file, (char*)&all.sd->min_label, sizeof(all.sd->min_label),
-				  "", read, 
-				  buff, text_len, text);
-	
-	text_len = sprintf_s(buff, buf_size, "Max label:%f\n", all.sd->max_label);
-	bin_text_read_write_fixed(model_file, (char*)&all.sd->max_label, sizeof(all.sd->max_label),
-				  "", read, 
-				  buff, text_len, text);
-	
-	text_len = sprintf_s(buff, buf_size, "bits:%d\n", (int)all.num_bits);
-	uint32_t local_num_bits = all.num_bits;
-	bin_text_read_write_fixed(model_file, (char *)&local_num_bits, sizeof(local_num_bits),
-				  "", read, 
-					  buff, text_len, text);
-	
-	if (read && find(all.args.begin(), all.args.end(), "--bit_precision") == all.args.end())
-	  {
-	    all.args.push_back("--bit_precision");
-	    all.args.push_back(boost::lexical_cast<std::string>(local_num_bits));
-	  }
-	
-	if (all.default_bits != true && all.num_bits != local_num_bits)
-	  {
-	    THROW("-b bits mismatch: command-line " << all.num_bits << " != " << local_num_bits << " stored in model");
-	  }
-		
       all.default_bits = false;
       all.num_bits = local_num_bits;
       
+        VW::validate_num_bits(all);
+
       if (all.model_file_ver < VERSION_FILE_WITH_INTERACTIONS_IN_FO)
->>>>>>> 7013ecb7
     { // -q, --cubic and --interactions are saved in vw::file_options
-            uint32_t pair_len = (uint32_t)all.pairs.size();
+          uint32_t pair_len = (uint32_t)all.pairs.size();
             text_len = sprintf_s(buff, buf_size, "%d pairs: ", (int)pair_len);
             bytes_read_write += bin_text_read_write_fixed_validate_eof(model_file, (char *)&pair_len, sizeof(pair_len),
-                "", read,
-                buff, text_len, text);
+                                    "", read,
+                                    buff, text_len, text);
 
             // TODO: validate pairs?
-            for (size_t i = 0; i < pair_len; i++)
-            {
-                char pair[3] = { 0, 0, 0 };
-                if (!read)
-                {
-                    memcpy(pair, all.pairs[i].c_str(), 2);
+          for (size_t i = 0; i < pair_len; i++)
+          {
+              char pair[3] = { 0, 0, 0 };
+              if (!read)
+              {
+                  memcpy(pair, all.pairs[i].c_str(), 2);
                     text_len = sprintf_s(buff, buf_size, "%s ", all.pairs[i].c_str());
-                }
+              }
 
                 bytes_read_write += bin_text_read_write_fixed_validate_eof(model_file, pair, 2,
-                    "", read,
-                    buff, text_len, text);
-                if (read)
-                {
-                    string temp(pair);
-                    if (count(all.pairs.begin(), all.pairs.end(), temp) == 0)
-                        all.pairs.push_back(temp);
-                }
-            }
+                                        "", read,
+                                        buff, text_len, text);
+              if (read)
+              {
+                  string temp(pair);
+                  if (count(all.pairs.begin(), all.pairs.end(), temp) == 0)
+                      all.pairs.push_back(temp);
+              }
+          }
 
             bytes_read_write += bin_text_read_write_fixed_validate_eof(model_file, buff, 0,
-                "", read,
-                "\n", 1, text);
-
-            uint32_t triple_len = (uint32_t)all.triples.size();
+                                    "", read,
+                                    "\n", 1, text);
+
+          uint32_t triple_len = (uint32_t)all.triples.size();
             text_len = sprintf_s(buff, buf_size, "%d triples: ", (int)triple_len);
             bytes_read_write += bin_text_read_write_fixed_validate_eof(model_file, (char *)&triple_len, sizeof(triple_len),
-                "", read,
-                buff, text_len, text);
+                                    "", read,
+                                    buff, text_len, text);
 
             // TODO: validate triples?
-            for (size_t i = 0; i < triple_len; i++)
-            {
-                char triple[4] = { 0, 0, 0, 0 };
-                if (!read)
-                {
+          for (size_t i = 0; i < triple_len; i++)
+          {
+              char triple[4] = { 0, 0, 0, 0 };
+              if (!read)
+              {
                     text_len = sprintf_s(buff, buf_size, "%s ", all.triples[i].c_str());
-                    memcpy(triple, all.triples[i].c_str(), 3);
-                }
+                  memcpy(triple, all.triples[i].c_str(), 3);
+              }
                 bytes_read_write += bin_text_read_write_fixed_validate_eof(model_file, triple, 3,
-                    "", read,
-                    buff, text_len, text);
-                if (read)
-                {
-                    string temp(triple);
-                    if (count(all.triples.begin(), all.triples.end(), temp) == 0)
-                        all.triples.push_back(temp);
-                }
-            }
+                                        "", read,
+                                        buff, text_len, text);
+              if (read)
+              {
+                  string temp(triple);
+                  if (count(all.triples.begin(), all.triples.end(), temp) == 0)
+                      all.triples.push_back(temp);
+              }
+          }
             bytes_read_write += bin_text_read_write_fixed_validate_eof(model_file, buff, 0,
-                "", read,
-                "\n", 1, text);
-
-            if (all.model_file_ver >= VERSION_FILE_WITH_INTERACTIONS) // && < VERSION_FILE_WITH_INTERACTIONS_IN_FO (previous if)
-            { // the only version that saves interacions among pairs and triples
-                uint32_t len = (uint32_t)all.interactions.size();
+                                    "", read,
+                                    "\n", 1, text);
+
+          if (all.model_file_ver >= VERSION_FILE_WITH_INTERACTIONS) // && < VERSION_FILE_WITH_INTERACTIONS_IN_FO (previous if)
+          { // the only version that saves interacions among pairs and triples
+              uint32_t len = (uint32_t)all.interactions.size();
                 text_len = sprintf_s(buff, buf_size, "%d interactions: ", (int)len);
                 bytes_read_write += bin_text_read_write_fixed_validate_eof(model_file, (char *)&len, sizeof(len),
-                    "", read,
-                    buff, text_len, text);
-
-                for (size_t i = 0; i < len; i++)
-                {
-                    uint32_t inter_len = 0;
-                    if (!read)
-                    {
-                        inter_len = (uint32_t)all.interactions[i].size();
+                                        "", read,
+                                        buff, text_len, text);
+
+              for (size_t i = 0; i < len; i++)
+              {
+                  uint32_t inter_len = 0;
+                  if (!read)
+                  {
+                      inter_len = (uint32_t)all.interactions[i].size();
                         text_len = sprintf_s(buff, buf_size, "len: %d ", inter_len);
-                    }
+                  }
                     bytes_read_write += bin_text_read_write_fixed_validate_eof(model_file, (char *)&inter_len, sizeof(inter_len),
-                        "", read,
-                        buff, text_len, text);
-                    if (read)
-                    {
-                        v_string s = v_init<unsigned char>();
-                        s.resize(inter_len);
-                        s.end += inter_len;
-                        all.interactions.push_back(s);
-                    }
-                    else
+                                            "", read,
+                                            buff, text_len, text);
+                  if (read)
+                  {
+                      v_string s = v_init<unsigned char>();
+                      s.resize(inter_len);
+                      s.end += inter_len;
+                      all.interactions.push_back(s);
+                  }
+                  else
                         text_len = sprintf_s(buff, buf_size, "interaction: %.*s ", inter_len, all.interactions[i].begin);
 
                     bytes_read_write += bin_text_read_write_fixed_validate_eof(model_file, (char*)all.interactions[i].begin, inter_len,
-                        "", read,
-                        buff, text_len, text);
-
-                }
+                                            "", read,
+                                            buff, text_len, text);
+
+              }
 
                 bytes_read_write += bin_text_read_write_fixed_validate_eof(model_file, buff, 0,
-                    "", read,
-                    "\n", 1, text);
+                                        "", read,
+                                        "\n", 1, text);
             }
             else // < VERSION_FILE_WITH_INTERACTIONS
             {
-                //pairs and triples may be restored but not reflected in interactions
-                for (size_t i = 0; i < all.pairs.size(); i++)
-                    all.interactions.push_back(string2v_string(all.pairs[i]));
-                for (size_t i = 0; i < all.triples.size(); i++)
-                    all.interactions.push_back(string2v_string(all.triples[i]));
-            }
-        }
-
-        if (all.model_file_ver <= VERSION_FILE_WITH_RANK_IN_HEADER)
-        { // to fix compatibility that was broken in 7.9
-            uint32_t rank = 0;
+              //pairs and triples may be restored but not reflected in interactions
+              for (size_t i = 0; i < all.pairs.size(); i++)
+                  all.interactions.push_back(string2v_string(all.pairs[i]));
+              for (size_t i = 0; i < all.triples.size(); i++)
+                  all.interactions.push_back(string2v_string(all.triples[i]));
+          }
+      }
+
+      if (all.model_file_ver <= VERSION_FILE_WITH_RANK_IN_HEADER)
+      { // to fix compatibility that was broken in 7.9
+          uint32_t rank = 0;
             text_len = sprintf_s(buff, buf_size, "rank:%d\n", (int)rank);
             bytes_read_write += bin_text_read_write_fixed_validate_eof(model_file, (char*)&rank, sizeof(rank),
-                "", read,
+                                    "", read,
                 buff, text_len, text);
-            if (rank != 0)
+          if (rank != 0)
+          {
+            if (std::find(all.args.begin(), all.args.end(), "--rank") == all.args.end())
             {
-                if (std::find(all.args.begin(), all.args.end(), "--rank") == all.args.end())
-                {
-                    all.args.push_back("--rank");
+                all.args.push_back("--rank");
                     sprintf_s(buff, buf_size, "%d", (int)rank);
-                    all.args.push_back(buff);
+                all.args.push_back(buff);
                 }
                 else
-                    cerr << "WARNING: this model file contains 'rank: " << rank << "' value but it will be ignored as another value specified via the command line." << endl;
-            }
-
-        }
-
+                cerr << "WARNING: this model file contains 'rank: " << rank << "' value but it will be ignored as another value specified via the command line." << endl;
+          }
+
+      }
+      
         text_len = sprintf_s(buff, buf_size, "lda:%d\n", (int)all.lda);
         bytes_read_write += bin_text_read_write_fixed_validate_eof(model_file, (char*)&all.lda, sizeof(all.lda),
-            "", read,
-            buff, text_len, text);
+				"", read, 
+			buff, text_len, text);
 
         // TODO: validate ngram_len?
-        uint32_t ngram_len = (uint32_t)all.ngram_strings.size();
+      uint32_t ngram_len = (uint32_t)all.ngram_strings.size();
         text_len = sprintf_s(buff, buf_size, "%d ngram: ", (int)ngram_len);
         bytes_read_write += bin_text_read_write_fixed_validate_eof(model_file, (char *)&ngram_len, sizeof(ngram_len),
-            "", read,
-            buff, text_len, text);
-        for (size_t i = 0; i < ngram_len; i++)
-        {
-            // have '\0' at the end for sure
-            char ngram[4] = { 0, 0, 0, 0 };
-            if (!read) {
+				"", read, 
+			buff, text_len, text);
+      for (size_t i = 0; i < ngram_len; i++)
+	{
+			// have '\0' at the end for sure
+			char ngram[4] = { 0, 0, 0, 0 };
+	  if (!read) {
                 text_len = sprintf_s(buff, buf_size, "%s ", all.ngram_strings[i].c_str());
-                memcpy(ngram, all.ngram_strings[i].c_str(), min(3, all.ngram_strings[i].size()));
-            }
+	    memcpy(ngram, all.ngram_strings[i].c_str(), min(3, all.ngram_strings[i].size()));
+	  }
             bytes_read_write += bin_text_read_write_fixed_validate_eof(model_file, ngram, 3,
-                "", read,
-                buff, text_len, text);
-            if (read)
-            {
-                string temp(ngram);
-                all.ngram_strings.push_back(temp);
-
-                all.args.push_back("--ngram");
-                all.args.push_back(boost::lexical_cast<std::string>(temp));
-            }
-        }
-
+				    "", read,
+				buff, text_len, text);
+	  if (read)
+	    {
+				string temp(ngram);
+	      all.ngram_strings.push_back(temp);
+
+				all.args.push_back("--ngram");
+				all.args.push_back(boost::lexical_cast<std::string>(temp));
+	    }
+	}
+      
         bytes_read_write += bin_text_read_write_fixed_validate_eof(model_file, buff, 0,
-            "", read,
-            "\n", 1, text);
-
+				"", read, 
+			"\n", 1, text);
+      
         // TODO: validate skips?
-        uint32_t skip_len = (uint32_t)all.skip_strings.size();
+      uint32_t skip_len = (uint32_t)all.skip_strings.size();
         text_len = sprintf_s(buff, buf_size, "%d skip: ", (int)skip_len);
         bytes_read_write += bin_text_read_write_fixed_validate_eof(model_file, (char *)&skip_len, sizeof(skip_len),
-            "", read,
-            buff, text_len, text);
-
-        for (size_t i = 0; i < skip_len; i++)
-        {
-            char skip[4] = { 0, 0, 0, 0 };
-            if (!read) {
+				"", read, 
+			buff, text_len, text);
+
+      for (size_t i = 0; i < skip_len; i++)
+	{
+			char skip[4] = { 0, 0, 0, 0 };
+	  if (!read) {
                 text_len = sprintf_s(buff, buf_size, "%s ", all.skip_strings[i].c_str());
-                memcpy(skip, all.skip_strings[i].c_str(), min(3, all.skip_strings[i].size()));
-            }
+	    memcpy(skip, all.skip_strings[i].c_str(), min(3, all.skip_strings[i].size()));
+	  }
 
             bytes_read_write += bin_text_read_write_fixed_validate_eof(model_file, skip, 3,
-                "", read,
-                buff, text_len, text);
-            if (read)
-            {
-                string temp(skip);
-                all.skip_strings.push_back(temp);
-
-                all.args.push_back("--skips");
-                all.args.push_back(boost::lexical_cast<std::string>(temp));
-            }
-        }
+				    "", read,
+				buff, text_len, text);
+	  if (read)
+	    {
+				string temp(skip);
+	      all.skip_strings.push_back(temp);
+
+				all.args.push_back("--skips");
+				all.args.push_back(boost::lexical_cast<std::string>(temp));
+	    }
+	}
         bytes_read_write += bin_text_read_write_fixed_validate_eof(model_file, buff, 0,
-            "", read,
-            "\n", 1, text);
-
+				"", read, 
+			"\n", 1, text);
+      
         text_len = sprintf_s(buff, buf_size, "options:%s\n", all.file_options->str().c_str());
-        uint32_t len = (uint32_t)all.file_options->str().length() + 1;
+		uint32_t len = (uint32_t)all.file_options->str().length() + 1;
         memcpy(buff2, all.file_options->str().c_str(), min(len, buf_size));
         
-        if (read)
-        {
-            len = buf_size;
+      if (read)
+        {
+	len = buf_size;
         }
         
         bytes_read_write += bin_text_read_write_validate_eof(model_file, buff2, len,
-            "", read,
-            buff, text_len, text);
+			  "", read,
+			  buff, text_len, text);
         
-        if (read)
-        {
-            all.file_options->str(buff2);
-        }
+      if (read)
+        {
+	all.file_options->str(buff2);
+    }
 
         // Read/write checksum if required by version
         if (all.model_file_ver >= VERSION_FILE_WITH_HEADER_HASH)
