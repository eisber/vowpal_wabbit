--- conflicted
+++ resolved
@@ -237,10 +237,7 @@
       <FileType>CppHeader</FileType>
     </ClCompile>
     <ClInclude Include="active_cover.h" />
-<<<<<<< HEAD
     <ClCompile Include="primitives.cc" />
-=======
->>>>>>> 9e3917fb
     <ClCompile Include="vw_validate.cc" />
     <ClInclude Include="autolink.h" />
     <ClInclude Include="accumulate.h" />
@@ -307,10 +304,7 @@
     <ClInclude Include="targetver.h" />
     <ClInclude Include="topk.h" />
     <ClInclude Include="unique_sort.h" />
-<<<<<<< HEAD
     <ClInclude Include="primitives.h" />
-=======
->>>>>>> 9e3917fb
     <ClInclude Include="vw_validate.h" />
     <ClInclude Include="vw.h" />
     <ClInclude Include="vw_allreduce.h" />
