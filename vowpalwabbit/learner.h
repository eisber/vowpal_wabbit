/*
Copyright (c) by respective owners including Yahoo!, Microsoft, and
individual contributors. All rights reserved.  Released under a BSD
license as described in the file LICENSE.
 */
#pragma once
// This is the interface for a learning algorithm
#include<iostream>
#include "memory.h"
#include "cb.h"
#include "cost_sensitive.h"
#include "multiclass.h"
#include "simple_label.h"
#include "parser.h"
using namespace std;

void return_simple_example(vw& all, void*, example& ec);  
  
namespace LEARNER
{
<<<<<<< HEAD
  template<class T> struct learner;
  typedef learner<char> base_learner;
  
  struct func_data {
    void* data;
    base_learner* base;
    void (*func)(void* data);
  };
  
  inline func_data tuple_dbf(void* data, base_learner* base, void (*func)(void* data))
=======
template<class T> struct learner;
typedef learner<char> base_learner;

struct func_data {
  void* data;
  base_learner* base;
  void (*func)(void* data);
};

inline func_data tuple_dbf(void* data, base_learner* base, void (*func)(void* data))
{
  func_data foo;
  foo.data = data;
  foo.base = base;
  foo.func = func;
  return foo;
}

struct learn_data {
  void* data;
  base_learner* base;
  void (*learn_f)(void* data, base_learner& base, example&);
  void (*predict_f)(void* data, base_learner& base, example&);
  void (*update_f)(void* data, base_learner& base, example&);
  void (*multipredict_f)(void* data, base_learner& base, example&, size_t count, size_t step, polyprediction*pred, bool finalize_predictions);
};

struct save_load_data {
  void* data;
  base_learner* base;
  void (*save_load_f)(void*, io_buf&, bool read, bool text);
};

struct finish_example_data {
  void* data;
  base_learner* base;
  void (*finish_example_f)(vw&, void* data, example&);
};

void generic_driver(vw& all);
void generic_driver(std::vector<vw*> alls);

inline void noop_sl(void*, io_buf&, bool, bool) {}
inline void noop(void*) {}

typedef void (*tlearn)(void* d, base_learner& base, example& ec);
typedef void (*tmultipredict)(void* d, base_learner& base, example& ec, size_t, size_t, polyprediction*, bool);
typedef void (*tsl)(void* d, io_buf& io, bool read, bool text);
typedef void (*tfunc)(void*d);
typedef void (*tend_example)(vw& all, void* d, example& ec);

template<class T> learner<T>& init_learner(T*, void (*)(T&, base_learner&, example&), size_t);
template<class T>
learner<T>& init_learner(T*, base_learner*, void (*learn)(T&, base_learner&, example&),
                         void (*predict)(T&, base_learner&, example&), size_t ws = 1);

template<class T>
struct learner {
private:
  func_data init_fd;
  learn_data learn_fd;
  finish_example_data finish_example_fd;
  save_load_data save_load_fd;
  func_data end_pass_fd;
  func_data end_examples_fd;
  func_data finisher_fd;

public:
  size_t weights; //this stores the number of "weight vectors" required by the learner.
  size_t increment;

  //called once for each example.  Must work under reduction.
  inline void learn(example& ec, size_t i=0)
  {
    ec.ft_offset += (uint32_t)(increment*i);
    learn_fd.learn_f(learn_fd.data, *learn_fd.base, ec);
    ec.ft_offset -= (uint32_t)(increment*i);
  }
  inline void predict(example& ec, size_t i=0)
>>>>>>> e8d1ae5a
  {
    func_data foo;
    foo.data = data;
    foo.base = base;
    foo.func = func;
    return foo;
  }
  
  struct learn_data {
    void* data;
    base_learner* base;
    void (*learn_f)(void* data, base_learner& base, example&);
    void (*predict_f)(void* data, base_learner& base, example&);
    void (*update_f)(void* data, base_learner& base, example&);
    void (*multipredict_f)(void* data, base_learner& base, example&, size_t count, size_t step, polyprediction*pred, bool finalize_predictions);
  };

  struct save_load_data {
    void* data;
    base_learner* base;
    void (*save_load_f)(void*, io_buf&, bool read, bool text);
  };
  
  struct finish_example_data {
    void* data;
    base_learner* base;
    void (*finish_example_f)(vw&, void* data, example&);
  };
  
  void generic_driver(vw& all);
  void generic_driver(std::vector<vw*> alls);
  
  inline void noop_sl(void*, io_buf&, bool, bool) {}
  inline void noop(void*) {}

  typedef void (*tlearn)(void* d, base_learner& base, example& ec);
  typedef void (*tmultipredict)(void* d, base_learner& base, example& ec, size_t, size_t, polyprediction*, bool);
  typedef void (*tsl)(void* d, io_buf& io, bool read, bool text);
  typedef void (*tfunc)(void*d);
  typedef void (*tend_example)(vw& all, void* d, example& ec);

  template<class T> learner<T>& init_learner(T*, void (*)(T&, base_learner&, example&), size_t);
  template<class T> 
    learner<T>& init_learner(T*, base_learner*, void (*learn)(T&, base_learner&, example&), 
			     void (*predict)(T&, base_learner&, example&), size_t ws = 1);
  
  template<class T>
    struct learner {
    private:
      func_data init_fd;
      learn_data learn_fd;
      finish_example_data finish_example_fd;
      save_load_data save_load_fd;
      func_data end_pass_fd;
      func_data end_examples_fd;
      func_data finisher_fd;
      
    public:
      size_t weights; //this stores the number of "weight vectors" required by the learner.
      size_t increment;
      
      //called once for each example.  Must work under reduction.
      inline void learn(example& ec, size_t i=0) 
      { 
	ec.ft_offset += (uint32_t)(increment*i);
	learn_fd.learn_f(learn_fd.data, *learn_fd.base, ec);
	ec.ft_offset -= (uint32_t)(increment*i);
      }
      inline void predict(example& ec, size_t i=0) 
      { 
	ec.ft_offset += (uint32_t)(increment*i);
	learn_fd.predict_f(learn_fd.data, *learn_fd.base, ec);
	ec.ft_offset -= (uint32_t)(increment*i);
      }
      inline void multipredict(example& ec, size_t lo, size_t count, polyprediction* pred, bool finalize_predictions) {
        if (learn_fd.multipredict_f == NULL) {
          ec.ft_offset += (uint32_t)(increment*lo);
          for (size_t c=0; c<count; c++) {
            learn_fd.predict_f(learn_fd.data, *learn_fd.base, ec);
            if (finalize_predictions) pred[c] = ec.pred; // TODO: this breaks for complex labels because = doesn't do deep copy!
            else                      pred[c].scalar = ec.partial_prediction;
            //pred[c].scalar = finalize_prediction ec.partial_prediction; // TODO: this breaks for complex labels because = doesn't do deep copy! // note works if ec.partial_prediction, but only if finalize_prediction is run????
            ec.ft_offset += (uint32_t)increment;
          }
          ec.ft_offset -= (uint32_t)(increment*(lo+count));
        } else {
          ec.ft_offset += (uint32_t)(increment*lo);
          learn_fd.multipredict_f(learn_fd.data, *learn_fd.base, ec, count, increment, pred, finalize_predictions);
          ec.ft_offset -= (uint32_t)(increment*lo);
        }
      }
      inline void set_predict(void (*u)(T& data, base_learner& base, example&)) { learn_fd.predict_f = (tlearn)u; }
      inline void set_learn(void (*u)(T&, base_learner&, example&)) { learn_fd.learn_f = (tlearn)u; }
      inline void set_multipredict(void (*u)(T&, base_learner&, example&, size_t, size_t, polyprediction*, bool)) { learn_fd.multipredict_f = (tmultipredict)u; }
      
      inline void update(example& ec, size_t i=0) 
      { 
	ec.ft_offset += (uint32_t)(increment*i);
	learn_fd.update_f(learn_fd.data, *learn_fd.base, ec);
	ec.ft_offset -= (uint32_t)(increment*i);
      }
      inline void set_update(void (*u)(T& data, base_learner& base, example&))
      { learn_fd.update_f = (tlearn)u; }
      
      //called anytime saving or loading needs to happen. Autorecursive.
      inline void save_load(io_buf& io, bool read, bool text) 
      { save_load_fd.save_load_f(save_load_fd.data, io, read, text); 
    if (save_load_fd.base) save_load_fd.base->save_load(io, read, text);
  }
      inline void set_save_load(void (*sl)(T&, io_buf&, bool, bool))
      { save_load_fd.save_load_f = (tsl)sl; 
	save_load_fd.data = learn_fd.data; 
    save_load_fd.base = learn_fd.base;
  }
      
      //called to clean up state.  Autorecursive.
      void set_finish(void (*f)(T&)) 
      { finisher_fd = tuple_dbf(learn_fd.data,learn_fd.base, (tfunc)f); }
      inline void finish() 
      { 
	if (finisher_fd.data) 
	  {finisher_fd.func(finisher_fd.data); free(finisher_fd.data); } 
	if (finisher_fd.base) { 
	  finisher_fd.base->finish();
	  free(finisher_fd.base);
	}
      }
      
  void end_pass() {
	end_pass_fd.func(end_pass_fd.data);
    if (end_pass_fd.base) end_pass_fd.base->end_pass();
  }//autorecursive
      void set_end_pass(void (*f)(T&)) 
      {end_pass_fd = tuple_dbf(learn_fd.data, learn_fd.base, (tfunc)f);}
      
      //called after parsing of examples is complete.  Autorecursive.
      void end_examples() 
      { end_examples_fd.func(end_examples_fd.data); 
    if (end_examples_fd.base) end_examples_fd.base->end_examples();
  }
      void set_end_examples(void (*f)(T&)) 
      {end_examples_fd = tuple_dbf(learn_fd.data,learn_fd.base, (tfunc)f);}
      
      //Called at the beginning by the driver.  Explicitly not recursive.
      void init_driver() { init_fd.func(init_fd.data);}
      void set_init_driver(void (*f)(T&)) 
      { init_fd = tuple_dbf(learn_fd.data,learn_fd.base, (tfunc)f); }
      
      //called after learn example for each example.  Explicitly not recursive.
      inline void finish_example(vw& all, example& ec) 
      { finish_example_fd.finish_example_f(all, finish_example_fd.data, ec);}
      void set_finish_example(void (*f)(vw& all, T&, example&))
  { finish_example_fd.data = learn_fd.data;
    finish_example_fd.finish_example_f = (tend_example)f;
  }
      
      friend learner<T>& init_learner<>(T*, void (*learn)(T&, base_learner&, example&), size_t);
      friend learner<T>& init_learner<>(T*, base_learner*, void (*l)(T&, base_learner&, example&), 
					void (*pred)(T&, base_learner&, example&), size_t);
    };
  
  template<class T> 
    learner<T>& init_learner(T* dat, void (*learn)(T&, base_learner&, example&), 
			     size_t params_per_weight)
    { // the constructor for all learning algorithms.
      learner<T>& ret = calloc_or_die<learner<T> >();
      ret.weights = 1;
      ret.increment = params_per_weight;
      ret.end_pass_fd.func = noop;
      ret.end_examples_fd.func = noop;
      ret.init_fd.func = noop;
      ret.save_load_fd.save_load_f = noop_sl;
      ret.finisher_fd.data = dat;
      ret.finisher_fd.func = noop;
      
      ret.learn_fd.data = dat;
      ret.learn_fd.learn_f = (tlearn)learn;
      ret.learn_fd.update_f = (tlearn)learn;
      ret.learn_fd.predict_f = (tlearn)learn;
      ret.learn_fd.multipredict_f = nullptr;
      ret.finish_example_fd.data = dat;
      ret.finish_example_fd.finish_example_f = return_simple_example;

      return ret;
    }
  
  template<class T> 
    learner<T>& init_learner(T* dat, base_learner* base, 
			     void (*learn)(T&, base_learner&, example&), 
			     void (*predict)(T&, base_learner&, example&), size_t ws) 
    { //the reduction constructor, with separate learn and predict functions
      learner<T>& ret = calloc_or_die<learner<T> >();
      ret = *(learner<T>*)base;
      
      ret.learn_fd.data = dat;
      ret.learn_fd.learn_f = (tlearn)learn;
      ret.learn_fd.update_f = (tlearn)learn;
      ret.learn_fd.predict_f = (tlearn)predict;
      ret.learn_fd.multipredict_f = nullptr;
      ret.learn_fd.base = base;
      
      ret.finisher_fd.data = dat;
      ret.finisher_fd.base = base;
      ret.finisher_fd.func = noop;
      
      ret.weights = ws;
      ret.increment = base->increment * ret.weights;
      return ret;
    }

  template<class T> learner<T>& 
    init_multiclass_learner(T* dat, base_learner* base, 
			    void (*learn)(T&, base_learner&, example&), 
			    void (*predict)(T&, base_learner&, example&), parser* p, size_t ws) 
    {
      learner<T>& l = init_learner(dat,base,learn,predict,ws);
      l.set_finish_example(MULTICLASS::finish_example<T>);
      p->lp = MULTICLASS::mc_label;
      return l;
    }
  
  template<class T> base_learner* make_base(learner<T>& base) { return (base_learner*)&base; }
}<|MERGE_RESOLUTION|>--- conflicted
+++ resolved
@@ -14,22 +14,10 @@
 #include "parser.h"
 using namespace std;
 
-void return_simple_example(vw& all, void*, example& ec);  
-  
+void return_simple_example(vw& all, void*, example& ec);
+
 namespace LEARNER
 {
-<<<<<<< HEAD
-  template<class T> struct learner;
-  typedef learner<char> base_learner;
-  
-  struct func_data {
-    void* data;
-    base_learner* base;
-    void (*func)(void* data);
-  };
-  
-  inline func_data tuple_dbf(void* data, base_learner* base, void (*func)(void* data))
-=======
 template<class T> struct learner;
 typedef learner<char> base_learner;
 
@@ -70,76 +58,6 @@
 };
 
 void generic_driver(vw& all);
-void generic_driver(std::vector<vw*> alls);
-
-inline void noop_sl(void*, io_buf&, bool, bool) {}
-inline void noop(void*) {}
-
-typedef void (*tlearn)(void* d, base_learner& base, example& ec);
-typedef void (*tmultipredict)(void* d, base_learner& base, example& ec, size_t, size_t, polyprediction*, bool);
-typedef void (*tsl)(void* d, io_buf& io, bool read, bool text);
-typedef void (*tfunc)(void*d);
-typedef void (*tend_example)(vw& all, void* d, example& ec);
-
-template<class T> learner<T>& init_learner(T*, void (*)(T&, base_learner&, example&), size_t);
-template<class T>
-learner<T>& init_learner(T*, base_learner*, void (*learn)(T&, base_learner&, example&),
-                         void (*predict)(T&, base_learner&, example&), size_t ws = 1);
-
-template<class T>
-struct learner {
-private:
-  func_data init_fd;
-  learn_data learn_fd;
-  finish_example_data finish_example_fd;
-  save_load_data save_load_fd;
-  func_data end_pass_fd;
-  func_data end_examples_fd;
-  func_data finisher_fd;
-
-public:
-  size_t weights; //this stores the number of "weight vectors" required by the learner.
-  size_t increment;
-
-  //called once for each example.  Must work under reduction.
-  inline void learn(example& ec, size_t i=0)
-  {
-    ec.ft_offset += (uint32_t)(increment*i);
-    learn_fd.learn_f(learn_fd.data, *learn_fd.base, ec);
-    ec.ft_offset -= (uint32_t)(increment*i);
-  }
-  inline void predict(example& ec, size_t i=0)
->>>>>>> e8d1ae5a
-  {
-    func_data foo;
-    foo.data = data;
-    foo.base = base;
-    foo.func = func;
-    return foo;
-  }
-  
-  struct learn_data {
-    void* data;
-    base_learner* base;
-    void (*learn_f)(void* data, base_learner& base, example&);
-    void (*predict_f)(void* data, base_learner& base, example&);
-    void (*update_f)(void* data, base_learner& base, example&);
-    void (*multipredict_f)(void* data, base_learner& base, example&, size_t count, size_t step, polyprediction*pred, bool finalize_predictions);
-  };
-
-  struct save_load_data {
-    void* data;
-    base_learner* base;
-    void (*save_load_f)(void*, io_buf&, bool read, bool text);
-  };
-  
-  struct finish_example_data {
-    void* data;
-    base_learner* base;
-    void (*finish_example_f)(vw&, void* data, example&);
-  };
-  
-  void generic_driver(vw& all);
   void generic_driver(std::vector<vw*> alls);
   
   inline void noop_sl(void*, io_buf&, bool, bool) {}
@@ -178,158 +96,158 @@
 	learn_fd.learn_f(learn_fd.data, *learn_fd.base, ec);
 	ec.ft_offset -= (uint32_t)(increment*i);
       }
-      inline void predict(example& ec, size_t i=0) 
-      { 
-	ec.ft_offset += (uint32_t)(increment*i);
-	learn_fd.predict_f(learn_fd.data, *learn_fd.base, ec);
-	ec.ft_offset -= (uint32_t)(increment*i);
+  inline void predict(example& ec, size_t i=0)
+  {
+    ec.ft_offset += (uint32_t)(increment*i);
+    learn_fd.predict_f(learn_fd.data, *learn_fd.base, ec);
+    ec.ft_offset -= (uint32_t)(increment*i);
+  }
+  inline void multipredict(example& ec, size_t lo, size_t count, polyprediction* pred, bool finalize_predictions) {
+    if (learn_fd.multipredict_f == NULL) {
+      ec.ft_offset += (uint32_t)(increment*lo);
+      for (size_t c=0; c<count; c++) {
+        learn_fd.predict_f(learn_fd.data, *learn_fd.base, ec);
+        if (finalize_predictions) pred[c] = ec.pred; // TODO: this breaks for complex labels because = doesn't do deep copy!
+        else                      pred[c].scalar = ec.partial_prediction;
+        //pred[c].scalar = finalize_prediction ec.partial_prediction; // TODO: this breaks for complex labels because = doesn't do deep copy! // note works if ec.partial_prediction, but only if finalize_prediction is run????
+        ec.ft_offset += (uint32_t)increment;
       }
-      inline void multipredict(example& ec, size_t lo, size_t count, polyprediction* pred, bool finalize_predictions) {
-        if (learn_fd.multipredict_f == NULL) {
-          ec.ft_offset += (uint32_t)(increment*lo);
-          for (size_t c=0; c<count; c++) {
-            learn_fd.predict_f(learn_fd.data, *learn_fd.base, ec);
-            if (finalize_predictions) pred[c] = ec.pred; // TODO: this breaks for complex labels because = doesn't do deep copy!
-            else                      pred[c].scalar = ec.partial_prediction;
-            //pred[c].scalar = finalize_prediction ec.partial_prediction; // TODO: this breaks for complex labels because = doesn't do deep copy! // note works if ec.partial_prediction, but only if finalize_prediction is run????
-            ec.ft_offset += (uint32_t)increment;
-          }
-          ec.ft_offset -= (uint32_t)(increment*(lo+count));
-        } else {
-          ec.ft_offset += (uint32_t)(increment*lo);
-          learn_fd.multipredict_f(learn_fd.data, *learn_fd.base, ec, count, increment, pred, finalize_predictions);
-          ec.ft_offset -= (uint32_t)(increment*lo);
-        }
-      }
-      inline void set_predict(void (*u)(T& data, base_learner& base, example&)) { learn_fd.predict_f = (tlearn)u; }
-      inline void set_learn(void (*u)(T&, base_learner&, example&)) { learn_fd.learn_f = (tlearn)u; }
-      inline void set_multipredict(void (*u)(T&, base_learner&, example&, size_t, size_t, polyprediction*, bool)) { learn_fd.multipredict_f = (tmultipredict)u; }
-      
-      inline void update(example& ec, size_t i=0) 
-      { 
-	ec.ft_offset += (uint32_t)(increment*i);
-	learn_fd.update_f(learn_fd.data, *learn_fd.base, ec);
-	ec.ft_offset -= (uint32_t)(increment*i);
-      }
-      inline void set_update(void (*u)(T& data, base_learner& base, example&))
-      { learn_fd.update_f = (tlearn)u; }
-      
-      //called anytime saving or loading needs to happen. Autorecursive.
-      inline void save_load(io_buf& io, bool read, bool text) 
-      { save_load_fd.save_load_f(save_load_fd.data, io, read, text); 
+      ec.ft_offset -= (uint32_t)(increment*(lo+count));
+    } else {
+      ec.ft_offset += (uint32_t)(increment*lo);
+      learn_fd.multipredict_f(learn_fd.data, *learn_fd.base, ec, count, increment, pred, finalize_predictions);
+      ec.ft_offset -= (uint32_t)(increment*lo);
+    }
+  }
+  inline void set_predict(void (*u)(T& data, base_learner& base, example&)) { learn_fd.predict_f = (tlearn)u; }
+  inline void set_learn(void (*u)(T&, base_learner&, example&)) { learn_fd.learn_f = (tlearn)u; }
+  inline void set_multipredict(void (*u)(T&, base_learner&, example&, size_t, size_t, polyprediction*, bool)) { learn_fd.multipredict_f = (tmultipredict)u; }
+
+  inline void update(example& ec, size_t i=0)
+  {
+    ec.ft_offset += (uint32_t)(increment*i);
+    learn_fd.update_f(learn_fd.data, *learn_fd.base, ec);
+    ec.ft_offset -= (uint32_t)(increment*i);
+  }
+  inline void set_update(void (*u)(T& data, base_learner& base, example&))
+  { learn_fd.update_f = (tlearn)u; }
+
+  //called anytime saving or loading needs to happen. Autorecursive.
+  inline void save_load(io_buf& io, bool read, bool text)
+  { save_load_fd.save_load_f(save_load_fd.data, io, read, text);
     if (save_load_fd.base) save_load_fd.base->save_load(io, read, text);
   }
-      inline void set_save_load(void (*sl)(T&, io_buf&, bool, bool))
-      { save_load_fd.save_load_f = (tsl)sl; 
-	save_load_fd.data = learn_fd.data; 
+  inline void set_save_load(void (*sl)(T&, io_buf&, bool, bool))
+  { save_load_fd.save_load_f = (tsl)sl;
+    save_load_fd.data = learn_fd.data;
     save_load_fd.base = learn_fd.base;
   }
-      
-      //called to clean up state.  Autorecursive.
-      void set_finish(void (*f)(T&)) 
-      { finisher_fd = tuple_dbf(learn_fd.data,learn_fd.base, (tfunc)f); }
-      inline void finish() 
-      { 
-	if (finisher_fd.data) 
-	  {finisher_fd.func(finisher_fd.data); free(finisher_fd.data); } 
-	if (finisher_fd.base) { 
-	  finisher_fd.base->finish();
-	  free(finisher_fd.base);
-	}
-      }
-      
+
+  //called to clean up state.  Autorecursive.
+  void set_finish(void (*f)(T&))
+  { finisher_fd = tuple_dbf(learn_fd.data,learn_fd.base, (tfunc)f); }
+  inline void finish()
+  {
+    if (finisher_fd.data)
+    {finisher_fd.func(finisher_fd.data); free(finisher_fd.data); }
+    if (finisher_fd.base) {
+      finisher_fd.base->finish();
+      free(finisher_fd.base);
+    }
+  }
+
   void end_pass() {
-	end_pass_fd.func(end_pass_fd.data);
+    end_pass_fd.func(end_pass_fd.data);
     if (end_pass_fd.base) end_pass_fd.base->end_pass();
   }//autorecursive
-      void set_end_pass(void (*f)(T&)) 
-      {end_pass_fd = tuple_dbf(learn_fd.data, learn_fd.base, (tfunc)f);}
-      
-      //called after parsing of examples is complete.  Autorecursive.
-      void end_examples() 
-      { end_examples_fd.func(end_examples_fd.data); 
+  void set_end_pass(void (*f)(T&))
+  {end_pass_fd = tuple_dbf(learn_fd.data, learn_fd.base, (tfunc)f);}
+
+  //called after parsing of examples is complete.  Autorecursive.
+  void end_examples()
+  { end_examples_fd.func(end_examples_fd.data);
     if (end_examples_fd.base) end_examples_fd.base->end_examples();
   }
-      void set_end_examples(void (*f)(T&)) 
-      {end_examples_fd = tuple_dbf(learn_fd.data,learn_fd.base, (tfunc)f);}
-      
-      //Called at the beginning by the driver.  Explicitly not recursive.
-      void init_driver() { init_fd.func(init_fd.data);}
-      void set_init_driver(void (*f)(T&)) 
-      { init_fd = tuple_dbf(learn_fd.data,learn_fd.base, (tfunc)f); }
-      
-      //called after learn example for each example.  Explicitly not recursive.
-      inline void finish_example(vw& all, example& ec) 
-      { finish_example_fd.finish_example_f(all, finish_example_fd.data, ec);}
-      void set_finish_example(void (*f)(vw& all, T&, example&))
+  void set_end_examples(void (*f)(T&))
+  {end_examples_fd = tuple_dbf(learn_fd.data,learn_fd.base, (tfunc)f);}
+
+  //Called at the beginning by the driver.  Explicitly not recursive.
+  void init_driver() { init_fd.func(init_fd.data);}
+  void set_init_driver(void (*f)(T&))
+  { init_fd = tuple_dbf(learn_fd.data,learn_fd.base, (tfunc)f); }
+
+  //called after learn example for each example.  Explicitly not recursive.
+  inline void finish_example(vw& all, example& ec)
+  { finish_example_fd.finish_example_f(all, finish_example_fd.data, ec);}
+  void set_finish_example(void (*f)(vw& all, T&, example&))
   { finish_example_fd.data = learn_fd.data;
     finish_example_fd.finish_example_f = (tend_example)f;
   }
-      
-      friend learner<T>& init_learner<>(T*, void (*learn)(T&, base_learner&, example&), size_t);
-      friend learner<T>& init_learner<>(T*, base_learner*, void (*l)(T&, base_learner&, example&), 
-					void (*pred)(T&, base_learner&, example&), size_t);
-    };
-  
-  template<class T> 
-    learner<T>& init_learner(T* dat, void (*learn)(T&, base_learner&, example&), 
-			     size_t params_per_weight)
-    { // the constructor for all learning algorithms.
-      learner<T>& ret = calloc_or_die<learner<T> >();
-      ret.weights = 1;
-      ret.increment = params_per_weight;
-      ret.end_pass_fd.func = noop;
-      ret.end_examples_fd.func = noop;
-      ret.init_fd.func = noop;
-      ret.save_load_fd.save_load_f = noop_sl;
-      ret.finisher_fd.data = dat;
-      ret.finisher_fd.func = noop;
-      
-      ret.learn_fd.data = dat;
-      ret.learn_fd.learn_f = (tlearn)learn;
-      ret.learn_fd.update_f = (tlearn)learn;
-      ret.learn_fd.predict_f = (tlearn)learn;
-      ret.learn_fd.multipredict_f = nullptr;
-      ret.finish_example_fd.data = dat;
-      ret.finish_example_fd.finish_example_f = return_simple_example;
-
-      return ret;
-    }
-  
-  template<class T> 
-    learner<T>& init_learner(T* dat, base_learner* base, 
-			     void (*learn)(T&, base_learner&, example&), 
-			     void (*predict)(T&, base_learner&, example&), size_t ws) 
-    { //the reduction constructor, with separate learn and predict functions
-      learner<T>& ret = calloc_or_die<learner<T> >();
-      ret = *(learner<T>*)base;
-      
-      ret.learn_fd.data = dat;
-      ret.learn_fd.learn_f = (tlearn)learn;
-      ret.learn_fd.update_f = (tlearn)learn;
-      ret.learn_fd.predict_f = (tlearn)predict;
-      ret.learn_fd.multipredict_f = nullptr;
-      ret.learn_fd.base = base;
-      
-      ret.finisher_fd.data = dat;
-      ret.finisher_fd.base = base;
-      ret.finisher_fd.func = noop;
-      
-      ret.weights = ws;
-      ret.increment = base->increment * ret.weights;
-      return ret;
-    }
-
-  template<class T> learner<T>& 
-    init_multiclass_learner(T* dat, base_learner* base, 
-			    void (*learn)(T&, base_learner&, example&), 
-			    void (*predict)(T&, base_learner&, example&), parser* p, size_t ws) 
-    {
-      learner<T>& l = init_learner(dat,base,learn,predict,ws);
-      l.set_finish_example(MULTICLASS::finish_example<T>);
-      p->lp = MULTICLASS::mc_label;
-      return l;
-    }
-  
-  template<class T> base_learner* make_base(learner<T>& base) { return (base_learner*)&base; }
+
+  friend learner<T>& init_learner<>(T*, void (*learn)(T&, base_learner&, example&), size_t);
+  friend learner<T>& init_learner<>(T*, base_learner*, void (*l)(T&, base_learner&, example&),
+                                    void (*pred)(T&, base_learner&, example&), size_t);
+};
+
+template<class T>
+learner<T>& init_learner(T* dat, void (*learn)(T&, base_learner&, example&),
+                         size_t params_per_weight)
+{ // the constructor for all learning algorithms.
+  learner<T>& ret = calloc_or_die<learner<T> >();
+  ret.weights = 1;
+  ret.increment = params_per_weight;
+  ret.end_pass_fd.func = noop;
+  ret.end_examples_fd.func = noop;
+  ret.init_fd.func = noop;
+  ret.save_load_fd.save_load_f = noop_sl;
+  ret.finisher_fd.data = dat;
+  ret.finisher_fd.func = noop;
+
+  ret.learn_fd.data = dat;
+  ret.learn_fd.learn_f = (tlearn)learn;
+  ret.learn_fd.update_f = (tlearn)learn;
+  ret.learn_fd.predict_f = (tlearn)learn;
+  ret.learn_fd.multipredict_f = nullptr;
+  ret.finish_example_fd.data = dat;
+  ret.finish_example_fd.finish_example_f = return_simple_example;
+
+  return ret;
+}
+
+template<class T>
+learner<T>& init_learner(T* dat, base_learner* base,
+                         void (*learn)(T&, base_learner&, example&),
+                         void (*predict)(T&, base_learner&, example&), size_t ws)
+{ //the reduction constructor, with separate learn and predict functions
+  learner<T>& ret = calloc_or_die<learner<T> >();
+  ret = *(learner<T>*)base;
+
+  ret.learn_fd.data = dat;
+  ret.learn_fd.learn_f = (tlearn)learn;
+  ret.learn_fd.update_f = (tlearn)learn;
+  ret.learn_fd.predict_f = (tlearn)predict;
+  ret.learn_fd.multipredict_f = nullptr;
+  ret.learn_fd.base = base;
+
+  ret.finisher_fd.data = dat;
+  ret.finisher_fd.base = base;
+  ret.finisher_fd.func = noop;
+
+  ret.weights = ws;
+  ret.increment = base->increment * ret.weights;
+  return ret;
+}
+
+template<class T> learner<T>&
+init_multiclass_learner(T* dat, base_learner* base,
+                        void (*learn)(T&, base_learner&, example&),
+                        void (*predict)(T&, base_learner&, example&), parser* p, size_t ws)
+{
+  learner<T>& l = init_learner(dat,base,learn,predict,ws);
+  l.set_finish_example(MULTICLASS::finish_example<T>);
+  p->lp = MULTICLASS::mc_label;
+  return l;
+}
+
+template<class T> base_learner* make_base(learner<T>& base) { return (base_learner*)&base; }
 }