#include "float.h"
#include "gd.h"
#include "vw.h"

namespace COST_SENSITIVE {

  void name_value(substring &s, v_array<substring>& name, float &v)
  {
    tokenize(':', s, name);
    
    switch (name.size()) {
    case 0:
    case 1:
      v = 1.;
      break;
    case 2:
      v = float_of_substring(name[1]);
      if ( nanpattern(v))
	{
	  cerr << "error NaN value for: ";
	  cerr.write(name[0].begin, name[0].end - name[0].begin);
	  cerr << " terminating." << endl;
	  throw exception();
	}
      break;
    default:
      cerr << "example with a wierd name.  What is '";
      cerr.write(s.begin, s.end - s.begin);
      cerr << "'?\n";
    }
  }

  bool is_test_label(label& ld)
  {
    if (ld.costs.size() == 0)
      return true;
    for (unsigned int i=0; i<ld.costs.size(); i++)
      if (FLT_MAX != ld.costs[i].x)
        return false;
    return true;
  }
  
  char* bufread_label(label* ld, char* c, io_buf& cache)
  {
    size_t num = *(size_t *)c;
    ld->costs.erase();
    c += sizeof(size_t);
    size_t total = sizeof(wclass)*num;
    if (buf_read(cache, c, (int)total) < total) 
      {
        cout << "error in demarshal of cost data" << endl;
        return c;
      }
    for (size_t i = 0; i<num; i++)
      {
        wclass temp = *(wclass *)c;
        c += sizeof(wclass);
        ld->costs.push_back(temp);
      }
  
    return c;
  }

  size_t read_cached_label(shared_data*, void* v, io_buf& cache)
  {
    label* ld = (label*) v;
    ld->costs.erase();
    char *c;
    size_t total = sizeof(size_t);
    if (buf_read(cache, c, (int)total) < total) 
      return 0;
    c = bufread_label(ld,c, cache);
  
    return total;
  }

  float weight(void*)
  {
    return 1.;
  }

  char* bufcache_label(label* ld, char* c)
  {
    *(size_t *)c = ld->costs.size();
    c += sizeof(size_t);
    for (unsigned int i = 0; i< ld->costs.size(); i++)
      {
        *(wclass *)c = ld->costs[i];
        c += sizeof(wclass);
      }
    return c;
  }

  void cache_label(void* v, io_buf& cache)
  {
    char *c;
    label* ld = (label*) v;
    buf_write(cache, c, sizeof(size_t)+sizeof(wclass)*ld->costs.size());
    bufcache_label(ld,c);
  }

  void default_label(void* v)
  {
    label* ld = (label*) v;
    ld->costs.erase();
  }

  void delete_label(void* v)
  {
    label* ld = (label*)v;
    if (ld) ld->costs.delete_v();
  }

  void copy_label(void*dst, void*src)
  {
    if (dst && src) {
      label* ldD = (label*)dst;
      label* ldS = (label*)src;
      copy_array(ldD->costs, ldS->costs);
    }
  }

  bool substring_eq(substring ss, const char* str) {
    size_t len_ss  = ss.end - ss.begin;
    size_t len_str = strlen(str);
    if (len_ss != len_str) return false;
    return (strncmp(ss.begin, str, len_ss) == 0);
  }

  void parse_label(parser* p, shared_data*sd, void* v, v_array<substring>& words)
  {
    label* ld = (label*)v;
    ld->costs.erase();

    // handle shared and label first
    if (words.size() == 1) {
      float fx;
      name_value(words[0], p->parse_name, fx);
      bool eq_shared = substring_eq(p->parse_name[0], "***shared***");
      bool eq_label  = substring_eq(p->parse_name[0], "***label***");
      if (! sd->ldict) {
        eq_shared |= substring_eq(p->parse_name[0], "shared");
        eq_label  |= substring_eq(p->parse_name[0], "label");
      }
      if (eq_shared || eq_label) {
        if (p->parse_name.size() != 1) cerr << "shared feature vectors and label feature vectors should not have costs on: " << words[0] << endl;
        else {
          wclass f = { eq_shared ? -1.f : 0.f, 0, 0., 0.};
          ld->costs.push_back(f);
          return;
        }
      }
    }

    // otherwise this is a "real" example
    for (unsigned int i = 0; i < words.size(); i++) {
      wclass f = {0.,0,0.,0.};
      name_value(words[i], p->parse_name, f.x);
      
<<<<<<< HEAD
      if (p->parse_name.size() == 0)
        cerr << "invalid cost: specification -- no names!" << endl;
      else {
        if (substring_eq(p->parse_name[0], "shared")) {
          if (p->parse_name.size() == 1) {
            f.class_index = 0;
            f.x = -FLT_MAX;
          } else
            cerr << "shared feature vectors should not have costs" << endl;
        } else if (substring_eq(p->parse_name[0], "label")) {
          if (p->parse_name.size() == 2) {
            f.class_index = 0;
            // f.x is already set properly
          } else
            cerr << "label feature vectors must have label ids" << endl;
        } else {
          if (p->parse_name.size() == 1 || p->parse_name.size() == 2 || p->parse_name.size() == 3) {
            f.class_index = (uint32_t)hashstring(p->parse_name[0], 0);
            if (p->parse_name.size() == 1 && f.x >= 0)  // test examples are specified just by un-valued class #s
              f.x = FLT_MAX;
          } else 
            cerr << "malformed cost specification on '" << (p->parse_name[0].begin) << "'" << endl;
        }
        ld->costs.push_back(f);
=======
      if (p->parse_name.size() == 0) {
        cerr << "invalid cost: specification -- no names on: " << words[i] << endl;
        throw exception();
      }

      if (p->parse_name.size() == 1 || p->parse_name.size() == 2 || p->parse_name.size() == 3) {
        f.class_index = sd->ldict ? sd->ldict->get(p->parse_name[0]) : (uint32_t)hashstring(p->parse_name[0], 0);
        if (p->parse_name.size() == 1 && f.x >= 0)  // test examples are specified just by un-valued class #s
          f.x = FLT_MAX;
      } else {
        cerr << "malformed cost specification on '" << (p->parse_name[0].begin) << "'" << endl;
        throw exception();
>>>>>>> dc5532fa
      }
      ld->costs.push_back(f);
    }
  }

  label_parser cs_label = {default_label, parse_label, 
				  cache_label, read_cached_label, 
				  delete_label, weight, 
				  copy_label,
				  sizeof(label)};

  void print_update(vw& all, bool is_test, example& ec, const v_array<example*>* ec_seq, bool multilabel)
  {
    if (all.sd->weighted_examples >= all.sd->dump_interval && !all.quiet && !all.bfgs)
      {
        size_t num_current_features = ec.num_features;
        // for csoaa_ldf we want features from the whole (multiline example),
        // not only from one line (the first one) represented by ec
        if (ec_seq != nullptr)
	  {
          num_current_features = 0;
          // If the first example is "shared", don't include its features.
          // These should be already included in each example (TODO: including quadratic and cubic).
          // TODO: code duplication csoaa.cc LabelDict::ec_is_example_header
          example** ecc=ec_seq->begin;
          example& first_ex = **ecc;
	  
	  v_array<COST_SENSITIVE::wclass> costs = first_ex.l.cs.costs;
	  if (costs.size() == 1 && costs[0].class_index == 0 && costs[0].x < 0) ecc++;
	  
          for (; ecc!=ec_seq->end; ecc++)
	    num_current_features += (*ecc)->num_features;
        }

	std::string label_buf;
        if (is_test)
          label_buf = " unknown";
        else
          label_buf = " known";

	if (multilabel || all.sd->ldict) {
	  std::ostringstream pred_buf;
	  
	  pred_buf << std::setw(all.sd->col_current_predict) << std::right << std::setfill(' ');
          if (all.sd->ldict) {
            if (multilabel) pred_buf << all.sd->ldict->get(ec.pred.multilabels.label_v[0]);
            else            pred_buf << all.sd->ldict->get(ec.pred.multiclass);
          } else            pred_buf << ec.pred.multilabels.label_v[0];
          if (multilabel) pred_buf <<".....";
	  all.sd->print_update(all.holdout_set_off, all.current_pass, label_buf, pred_buf.str(), 
			       num_current_features, all.progress_add, all.progress_arg);;
	}
	else
	  all.sd->print_update(all.holdout_set_off, all.current_pass, label_buf, ec.pred.multiclass, 
			       num_current_features, all.progress_add, all.progress_arg);
      }
  }
  
  void output_example(vw& all, example& ec)
  {
    label& ld = ec.l.cs;

    float loss = 0.;
    if (!is_test_label(ld))
      {//need to compute exact loss
        size_t pred = (size_t)ec.pred.multiclass;

        float chosen_loss = FLT_MAX;
        float min = FLT_MAX;
        for (wclass *cl = ld.costs.begin; cl != ld.costs.end; cl ++) {
          if (cl->class_index == pred)
            chosen_loss = cl->x;
          if (cl->x < min)
            min = cl->x;
        }
        if (chosen_loss == FLT_MAX)
          cerr << "warning: csoaa predicted an invalid class" << endl;

        loss = chosen_loss - min;
      }

    all.sd->update(ec.test_only, loss, 1.f, ec.num_features);
    
    for (int* sink = all.final_prediction_sink.begin; sink != all.final_prediction_sink.end; sink++)
      if (! all.sd->ldict)
        all.print(*sink, (float)ec.pred.multiclass, 0, ec.tag);
      else {
        substring ss_pred = all.sd->ldict->get(ec.pred.multiclass);
        all.print_text(*sink, string(ss_pred.begin, ss_pred.end - ss_pred.begin), ec.tag);
      }

    if (all.raw_prediction > 0) {
      stringstream outputStringStream;
      for (unsigned int i = 0; i < ld.costs.size(); i++) {
        wclass cl = ld.costs[i];
        if (i > 0) outputStringStream << ' ';
        outputStringStream << cl.class_index << ':' << cl.partial_prediction;
      }
      all.print_text(all.raw_prediction, outputStringStream.str(), ec.tag);
    }

    print_update(all, is_test_label(ec.l.cs), ec, nullptr);
  }

  bool example_is_test(example& ec)
  {
    v_array<COST_SENSITIVE::wclass> costs = ec.l.cs.costs;
    if (costs.size() == 0) return true;
    for (size_t j=0; j<costs.size(); j++)
      if (costs[j].x != FLT_MAX) return false;
    return true;
  }

  bool ec_is_example_header(example& ec)  // example headers look like "0:-1" or just "shared"
  {
    v_array<COST_SENSITIVE::wclass> costs = ec.l.cs.costs;
    if (costs.size() != 1) return false;
    if (costs[0].class_index != 0) return false;
    if (costs[0].x != -FLT_MAX) return false;
    return true;    
  }
}<|MERGE_RESOLUTION|>--- conflicted
+++ resolved
@@ -145,7 +145,7 @@
       if (eq_shared || eq_label) {
         if (p->parse_name.size() != 1) cerr << "shared feature vectors and label feature vectors should not have costs on: " << words[0] << endl;
         else {
-          wclass f = { eq_shared ? -1.f : 0.f, 0, 0., 0.};
+          wclass f = { eq_shared ? -FLT_MAX : 0.f, 0, 0., 0.};
           ld->costs.push_back(f);
           return;
         }
@@ -157,32 +157,6 @@
       wclass f = {0.,0,0.,0.};
       name_value(words[i], p->parse_name, f.x);
       
-<<<<<<< HEAD
-      if (p->parse_name.size() == 0)
-        cerr << "invalid cost: specification -- no names!" << endl;
-      else {
-        if (substring_eq(p->parse_name[0], "shared")) {
-          if (p->parse_name.size() == 1) {
-            f.class_index = 0;
-            f.x = -FLT_MAX;
-          } else
-            cerr << "shared feature vectors should not have costs" << endl;
-        } else if (substring_eq(p->parse_name[0], "label")) {
-          if (p->parse_name.size() == 2) {
-            f.class_index = 0;
-            // f.x is already set properly
-          } else
-            cerr << "label feature vectors must have label ids" << endl;
-        } else {
-          if (p->parse_name.size() == 1 || p->parse_name.size() == 2 || p->parse_name.size() == 3) {
-            f.class_index = (uint32_t)hashstring(p->parse_name[0], 0);
-            if (p->parse_name.size() == 1 && f.x >= 0)  // test examples are specified just by un-valued class #s
-              f.x = FLT_MAX;
-          } else 
-            cerr << "malformed cost specification on '" << (p->parse_name[0].begin) << "'" << endl;
-        }
-        ld->costs.push_back(f);
-=======
       if (p->parse_name.size() == 0) {
         cerr << "invalid cost: specification -- no names on: " << words[i] << endl;
         throw exception();
@@ -195,7 +169,6 @@
       } else {
         cerr << "malformed cost specification on '" << (p->parse_name[0].begin) << "'" << endl;
         throw exception();
->>>>>>> dc5532fa
       }
       ld->costs.push_back(f);
     }
