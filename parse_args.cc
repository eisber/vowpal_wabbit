--- conflicted
+++ resolved
@@ -58,16 +58,10 @@
     ("sendto", po::value< vector<string> >(), "send example to <hosts>")
     ("testonly,t", "Ignore label information and just test")
     ("thread_bits", po::value<size_t>(&global.thread_bits)->default_value(0), "log_2 threads")
-<<<<<<< HEAD
     ("loss_function", po::value<string>()->default_value("squaredloss"), "Specify the loss function to be used, uses squaredloss by default. Currently available ones are squaredloss, hingeloss, logloss and quantileloss.")
     ("quantile_tau", po::value<double>()->default_value(0.5), "Parameter \\tau associated with Quantile loss. Defaults to 0.5")
-    ("unique_id", po::value<size_t>(&global.unique_id)->default_value(0),"unique id used for cluster parallel");
-=======
-    ("loss_function", po::value<string>()->default_value("squaredloss"), "Specify the loss function to be used, uses squaredloss by default. Currently available ones are squaredloss, hingeloss, logloss and quantilesloss.")
-    ("quantiles_tau", po::value<double>()->default_value(0.0), "Parameter \\tau associated with Quantiles loss. Unless mentioned this parameter would default to a value of 0.0")
     ("unique_id", po::value<size_t>(&global.unique_id)->default_value(0),"unique id used for cluster parallel")
     ("compressed", "use gzip format whenever appropriate. If a cache file is being created, this option creates a compressed cache file. A mixture of raw-text & compressed inputs are supported if this option is on");
->>>>>>> 6dc15b3c
 
   global.example_number = 0;
   global.weighted_examples = 0.;
