--- conflicted
+++ resolved
@@ -95,11 +95,8 @@
       cfg.get(name::OBSERVATION_EH_KEY_NAME, ""),
       cfg.get(name::OBSERVATION_EH_KEY, ""),
       cfg.get(name::OBSERVATION_EH_NAME, "observation"),
-<<<<<<< HEAD
       cfg.get_int(name::OBSERVATION_EH_TASKS_LIMIT, 16),
-=======
       trace_logger,
->>>>>>> ce8921a3
       cfg.get_bool(name::EH_TEST, false));
     return error_code::success;
   }
@@ -110,11 +107,8 @@
       cfg.get(name::INTERACTION_EH_KEY_NAME, ""),
       cfg.get(name::INTERACTION_EH_KEY, ""),
       cfg.get(name::INTERACTION_EH_NAME, "interaction"),
-<<<<<<< HEAD
       cfg.get_int(name::INTERACTION_EH_TASKS_LIMIT, 16),
-=======
       trace_logger,
->>>>>>> ce8921a3
       cfg.get_bool(name::EH_TEST, false));
     return error_code::success;
   }
