/**
 * @brief RL Inference API definition.
 *
 * @file live_model.h
 * @author Rajan Chari et al
 * @date 2018-07-18
 */
#pragma once
#include "ranking_response.h"
#include "err_constants.h"
#include "factory_resolver.h"
#include "logger.h"

#include <memory>

namespace reinforcement_learning {

  //// Forward declarations ////////
  class live_model_impl;          //
  class ranking_response;         //
  class api_status;               //
                                  //
  namespace model_management {    //
    class i_data_transport;       //
    class i_model;                //
  }                               //
                                  //
  namespace utility {             //
    class configuration;          //
  }                               //
  //////////////////////////////////

  // Reinforcement learning client
  /**
   * @brief Interface class for the Inference API.
   *
   * - (1) Instantiate and Initialize
   * - (2) choose_rank() to choose an action from a list of actions
   * - (3) report_outcome() to provide feedback on chosen action
   */
  class live_model {

  public:
    /**
     * @brief Error callback function.
     * When live_model is constructed, a background error callback and a
     * context (void*) is registered. If there is an error in the background thread,
     * error callback will get invoked with api_status and the context (void*).
     *
     * NOTE: Error callback will get invoked in a background thread.
     */
    using error_fn = void(*)(const api_status&, void*);
<<<<<<< HEAD
=======
    /**
     * @brief Factory to create transport for model data.
     * Advanced extension point:  Register another implementation of i_data_transport to
     * provide updated model data used to hydrate inference model.
     */
    using transport_factory_t = utility::object_factory<model_management::i_data_transport>;
    /**
     * @brief Factory to create model used in inference.
     * Advanced extension point:  Register another implementation of i_model to
     * provide hydraded model given updated model data. This model is then used
     * in inference.
     */
    using model_factory_t = utility::object_factory<model_management::i_model>;
>>>>>>> 3eba5e42

    /**
     * @brief Construct a new live model object.
     *
     * @param config Name-Value based configuration
     * @param fn Error callback for handling errors in background thread
     * @param err_context Context passed back during Error callback
     * @param t_factory Transport factory.  The default transport factory is initialized with a
     *                  REST based transport that gets data from an Azure storage account
     * @param m_factory Model factory.  The default model factory hydrates vw models
<<<<<<< HEAD
     *                    used for local inference.
     * @param logger_factory Logger factory.  The default factory provides two loggers, one for
     *                       interaction and the other for interaction which logs to Event Hub.
=======
     *                    used for local inference
>>>>>>> 3eba5e42
     */
    explicit live_model(
      const utility::configuration& config,
      error_fn fn = nullptr,
      void* err_context = nullptr,
      data_transport_factory_t* t_factory = &data_transport_factory,
      model_factory_t* m_factory = &model_factory,
      logger_factory_t* logger_factory = &logger_factory);

    /**
     * @brief Initialize inference library.
     * Initialize the library and start the background threads used for
     * model managment and sending actions and outcomes to the online trainer
     * @param status  Optional field with detailed string description if there is an error
     * @return int Return error code.  This will also be returned in the api_status object
     */
    int init(api_status* status=nullptr);

    /**
     * @brief Choose an action, given a list of actions, action features and context features. The
     * inference library chooses an action by creating a probability distribution over the actions
     * and then sampling from it.
     * @param event_id  The unique identifier for this interaction.  The same event_id should be used when
     *                  reporting the outcome for this action.
     * @param context_json Contains action, action features and context features in json format
     * @param resp Ranking response contains the chosen action, probability distribution used for sampling actions and ranked actions
     * @param status  Optional field with detailed string description if there is an error
     * @return int Return error code.  This will also be returned in the api_status object
     */
    int choose_rank(const char * event_id, const char * context_json, ranking_response& resp, api_status* status= nullptr);

    /**
     * @brief Choose an action, given a list of actions, action features and context features. The
     * inference library chooses an action by creating a probability distribution over the actions
     * and then sampling from it.  A unique event_id will be generated and returned in the ranking_response.
     * The same event_id should be used when reporting the outcome for this action.
     *
     * @param context_json Contains action, action features and context features in json format
     * @param resp Ranking response contains the chosen action, probability distribution used for sampling actions and ranked actions
     * @param status  Optional field with detailed string description if there is an error
     * @return int Return error code.  This will also be returned in the api_status object
     */
<<<<<<< HEAD
		int choose_rank(const char * context_json, ranking_response& resp, api_status* status= nullptr); //event_id is auto-generated
=======
    int choose_rank(const char * context_json, ranking_response& resp, api_status* status= nullptr);//event_id is auto-generated
>>>>>>> 3eba5e42

    /**
     * @brief Report the outcome for the top action.
     *
     * @param event_id  The unique event_id used when choosing an action should be presented here.  This is so that
     *                  the action taken can be matched with feedback received.
     * @param outcome Outcome serialized as a string
     * @param status  Optional field with detailed string description if there is an error
     * @return int Return error code.  This will also be returned in the api_status object
     */
    int report_outcome(const char* event_id, const char* outcome, api_status* status= nullptr);

    /**
     * @brief Report the outcome for the top action.
     *
     * @param event_id  The unique event_id used when choosing an action should be presented here.  This is so that
     *                  the action taken can be matched with feedback received.
     * @param outcome Outcome as float
     * @param status  Optional field with detailed string description if there is an error
     * @return int Return error code.  This will also be returned in the api_status object
     */
    int report_outcome(const char* event_id, float outcome, api_status* status= nullptr);

    /**
     * @brief Error callback function.
     * When live_model is constructed, a background error callback and a
     * context (void*) is registered. If there is an error in the background thread,
     * error callback will get invoked with api_status and the context (void*).
     * This error callback is typed by the context used in the callback.
     *
     * NOTE: Error callback will get invoked in a background thread.
     * @tparam ErrCntxt Context type used when the error callback is invoked
     */
    template<typename ErrCntxt>
    using error_fn_t = void(*)( const api_status&, ErrCntxt* );

    /**
     * @brief Construct a new live model object.
     *
     * @tparam ErrCntxt Context type used in error callback.
     * @param config Name-Value based configuration
     * @param fn Error callback for handling errors in background thread
     * @param err_context Context passed back during Error callback
     * @param t_factory Transport factory.  The default transport factory is initialized with a
     *                  REST based transport that gets data from an Azure storage account
     * @param m_factory Model factory.  The default model factory hydrates vw models
<<<<<<< HEAD
     *                    used for local inference.
     * @param logger_factory Logger factory.  The default factory provides two loggers, one for
     *                       interaction and the other for interaction which logs to Event Hub.
=======
    *                   used for local inference.
>>>>>>> 3eba5e42
     */
    template<typename ErrCntxt>
    explicit live_model(
      const utility::configuration& config,
      error_fn_t<ErrCntxt> fn = nullptr,
      ErrCntxt* err_context = nullptr,
      data_transport_factory_t* t_factory = &data_transport_factory,
      model_factory_t* m_factory = &model_factory,
      logger_factory_t* logger_factory = &logger_factory);

    /**
     * @brief Default move constructor for live model object.
     */
    live_model(live_model&&) = default;

    /**
     * @brief Default move assignment operator swaps implementation.
     */
    live_model& operator=(live_model&&) = default;

    live_model(const live_model&) = delete;       //! Prevent accidental copy, since destructor will deallocate the implementation
    live_model& operator=(live_model&) = delete;  //! Prevent accidental copy, since destructor will deallocate the implementation

    ~live_model();
  private:
<<<<<<< HEAD
    std::unique_ptr<live_model_impl> _pimpl;  //! The actual implementation details are forwarded to this object (PIMPL pattern)
    bool _initialized = false;                //! Guard to ensure that live_model is properly initialized. i.e. init() was called and successfully initialized.
  };

  /**
     * @brief Construct a new live model object.
     *
     * @tparam ErrCntxt Context type used in error callback.
     * @param config Name-Value based configuration
     * @param fn Error callback for handling errors in background thread
     * @param err_context Context passed back during Error callback
     * @param t_factory Transport factory.  The default transport factory is initialised with a
     *                  REST based transport that gets data  from an Azure storage account
     * @param m_factory Model factory.  The default model factory hydrates vw models
     *                    used for local inference.
     * @param logger_factory Logger factory.  The default factory provides two loggers, one for
     *                       interaction and the other for interaction which logs to Event Hub.
=======
    live_model_impl* _pimpl;  //! The actual implementation details are forwarded to this object (PIMPL pattern)
    bool _initialized;        //! Guard to ensure that live_model is properly initialized. i.e. init() was called and successfully initialized.
  };

  /**
   * @brief Construct a new live model object.
   *
   * @tparam ErrCntxt Context type used in error callback.
   * @param config Name-Value based configuration
   * @param fn Error callback for handling errors in background thread
   * @param err_context Context passed back during Error callback
   * @param t_factory Transport factory.  The default transport factory is initialized with a
   *                  REST based transport that gets data from an Azure storage account
   * @param m_factory Model factory.  The default model factory hydrates vw models
   *                  used for local inference.
>>>>>>> 3eba5e42
   */
  template<typename ErrCntxt>
  live_model::live_model(
    const utility::configuration& config,
    error_fn_t<ErrCntxt> fn,
    ErrCntxt* err_context,
    data_transport_factory_t* t_factory,
    model_factory_t* m_factory,
    logger_factory_t* logger_factory)
    : live_model(config, (error_fn)(fn), (void*)(err_context), t_factory, m_factory, logger_factory)
  {}
}<|MERGE_RESOLUTION|>--- conflicted
+++ resolved
@@ -50,22 +50,6 @@
      * NOTE: Error callback will get invoked in a background thread.
      */
     using error_fn = void(*)(const api_status&, void*);
-<<<<<<< HEAD
-=======
-    /**
-     * @brief Factory to create transport for model data.
-     * Advanced extension point:  Register another implementation of i_data_transport to
-     * provide updated model data used to hydrate inference model.
-     */
-    using transport_factory_t = utility::object_factory<model_management::i_data_transport>;
-    /**
-     * @brief Factory to create model used in inference.
-     * Advanced extension point:  Register another implementation of i_model to
-     * provide hydraded model given updated model data. This model is then used
-     * in inference.
-     */
-    using model_factory_t = utility::object_factory<model_management::i_model>;
->>>>>>> 3eba5e42
 
     /**
      * @brief Construct a new live model object.
@@ -76,13 +60,9 @@
      * @param t_factory Transport factory.  The default transport factory is initialized with a
      *                  REST based transport that gets data from an Azure storage account
      * @param m_factory Model factory.  The default model factory hydrates vw models
-<<<<<<< HEAD
      *                    used for local inference.
      * @param logger_factory Logger factory.  The default factory provides two loggers, one for
      *                       interaction and the other for interaction which logs to Event Hub.
-=======
-     *                    used for local inference
->>>>>>> 3eba5e42
      */
     explicit live_model(
       const utility::configuration& config,
@@ -125,12 +105,8 @@
      * @param status  Optional field with detailed string description if there is an error
      * @return int Return error code.  This will also be returned in the api_status object
      */
-<<<<<<< HEAD
 		int choose_rank(const char * context_json, ranking_response& resp, api_status* status= nullptr); //event_id is auto-generated
-=======
-    int choose_rank(const char * context_json, ranking_response& resp, api_status* status= nullptr);//event_id is auto-generated
->>>>>>> 3eba5e42
-
+    
     /**
      * @brief Report the outcome for the top action.
      *
@@ -176,13 +152,9 @@
      * @param t_factory Transport factory.  The default transport factory is initialized with a
      *                  REST based transport that gets data from an Azure storage account
      * @param m_factory Model factory.  The default model factory hydrates vw models
-<<<<<<< HEAD
      *                    used for local inference.
      * @param logger_factory Logger factory.  The default factory provides two loggers, one for
      *                       interaction and the other for interaction which logs to Event Hub.
-=======
-    *                   used for local inference.
->>>>>>> 3eba5e42
      */
     template<typename ErrCntxt>
     explicit live_model(
@@ -208,27 +180,8 @@
 
     ~live_model();
   private:
-<<<<<<< HEAD
     std::unique_ptr<live_model_impl> _pimpl;  //! The actual implementation details are forwarded to this object (PIMPL pattern)
     bool _initialized = false;                //! Guard to ensure that live_model is properly initialized. i.e. init() was called and successfully initialized.
-  };
-
-  /**
-     * @brief Construct a new live model object.
-     *
-     * @tparam ErrCntxt Context type used in error callback.
-     * @param config Name-Value based configuration
-     * @param fn Error callback for handling errors in background thread
-     * @param err_context Context passed back during Error callback
-     * @param t_factory Transport factory.  The default transport factory is initialised with a
-     *                  REST based transport that gets data  from an Azure storage account
-     * @param m_factory Model factory.  The default model factory hydrates vw models
-     *                    used for local inference.
-     * @param logger_factory Logger factory.  The default factory provides two loggers, one for
-     *                       interaction and the other for interaction which logs to Event Hub.
-=======
-    live_model_impl* _pimpl;  //! The actual implementation details are forwarded to this object (PIMPL pattern)
-    bool _initialized;        //! Guard to ensure that live_model is properly initialized. i.e. init() was called and successfully initialized.
   };
 
   /**
@@ -242,7 +195,8 @@
    *                  REST based transport that gets data from an Azure storage account
    * @param m_factory Model factory.  The default model factory hydrates vw models
    *                  used for local inference.
->>>>>>> 3eba5e42
+   * @param logger_factory Logger factory.  The default factory provides two loggers, one for
+   *                       interaction and the other for interaction which logs to Event Hub.
    */
   template<typename ErrCntxt>
   live_model::live_model(
