--- conflicted
+++ resolved
@@ -26,7 +26,7 @@
   }                               //
                                   //
   namespace utility {             //
-    class configuration;      //
+    class configuration;          //
   }                               //
   //////////////////////////////////
 
@@ -36,11 +36,7 @@
    *
    * - (1) Instantiate and Initialize
    * - (2) choose_rank() to choose an action from a list of actions
-<<<<<<< HEAD
-   * - (3) report_outcome() to provide feedback on choosen action
-=======
    * - (3) report_outcome() to provide feedback on chosen action
->>>>>>> 89015001
    */
   class live_model {
 
@@ -52,44 +48,8 @@
      * error callback will get invoked with api_status and the context (void*).
      *
      * NOTE: Error callback will get invoked in a background thread.
-<<<<<<< HEAD
      */
     using error_fn = void(*)(const api_status&, void*);
-
-    /**
-    * @brief Construct a new live model object.
-    *
-    * @param config Name-Value based configuration
-    * @param fn Error callback for handling errors in background thread
-    * @param err_context Context passed back during Error callback
-    * @param t_factory Transport factory.  The default transport factory is initialised with a
-    *                  REST based transport that gets data  from an Azure storage account
-    * @param m_factory Model factory.  The default model factory hydrates vw models
-    *                    used for local inference.
-    */
-    explicit live_model(
-      const utility::config_collection& config,
-      error_fn fn = nullptr,
-      void* err_context = nullptr,
-      data_transport_factory_t* t_factory = &data_transport_factory,
-      model_factory_t* m_factory = &model_factory,
-      logger_factory_t* logger_factory = &logger_factory);
-=======
-     */
-    using error_fn            = void(*)(const api_status&, void*);
-    /**
-     * @brief Factory to create transport for model data.
-     * Advanced extension point:  Register another implementation of i_data_transport to
-     * provide updated model data used to hydrate inference model.
-     */
-    using transport_factory_t = utility::object_factory<model_management::i_data_transport>;
-    /**
-     * @brief Factory to create model used in inference.
-     * Advanced extension point:  Register another implementation of i_model to
-     * provide hydraded model given updated model data. This model is then used
-     * in inference.
-     */
-    using model_factory_t     = utility::object_factory<model_management::i_model>;
 
     /**
      * @brief Construct a new live model object.
@@ -106,9 +66,9 @@
       const utility::configuration& config,
       error_fn fn = nullptr,
       void* err_context = nullptr,
-      transport_factory_t* t_factory = &data_transport_factory,
-      model_factory_t* m_factory = &model_factory);
->>>>>>> 89015001
+      data_transport_factory_t* t_factory = &data_transport_factory,
+      model_factory_t* m_factory = &model_factory,
+      logger_factory_t* logger_factory = &logger_factory);
 
     /**
      * @brief Initialize inference library.
@@ -123,16 +83,6 @@
      * @brief Choose an action, given a list of action, action features and context features.
      * Choose an action by using the inferencing model to create a probability distribution over actions
      * and then drawing from the distribution.
-<<<<<<< HEAD
-     * @param uuid  The unique identifier for this interaction.  The same uuid should be used when
-     *              reporting the outcome for this action.
-     * @param context_json Contains action, action features and context features in json format
-     * @param resp Ranking response contains the choosen action, probability distrubtion used for sampling actions and ranked actions
-     * @param status  Optional field with detailed string description if there is an error
-     * @return int Return error code.  This will also be returned in the api_status object
-     */
-    int choose_rank(const char * uuid, const char * context_json, ranking_response& resp, api_status* status= nullptr);
-=======
      * @param event_id  The unique identifier for this interaction.  The same event_id should be used when
      *              reporting the outcome for this action.
      * @param context_json Contains action, action features and context features in json format
@@ -141,40 +91,10 @@
      * @return int Return error code.  This will also be returned in the api_status object
      */
 		int choose_rank(const char * event_id, const char * context_json, ranking_response& resp, api_status* status= nullptr);
->>>>>>> 89015001
 
     /**
      * @brief Choose an action, given a list of action, action features and context features.
      * Choose an action by using the inferencing model to create a probability distribution over actions
-<<<<<<< HEAD
-     * and then drawing from the distribution.  An unique id will be generated and returned in the ranking_response.
-     * The same uuid should be used when reporting the outcome for this action.
-     *
-     * @param context_json Contains action, action features and context features in json format
-     * @param resp Ranking response contains the choosen action, probability distrubtion used for sampling actions and ranked actions
-     * @param status  Optional field with detailed string description if there is an error
-     * @return int Return error code.  This will also be returned in the api_status object
-     */
-    int choose_rank(const char * context_json, ranking_response& resp, api_status* status= nullptr);//uuid is auto-generated
-
-    /**
-     * @brief Report the reward for the top action.
-     *
-     * @param uuid  The unique identifier used when choosing an action should be presented here.  This is so that
-     *              the action taken can be matched with feeback recieved.
-     * @param reward Outcome/Reward serialized as a string
-     * @param status  Optional field with detailed string description if there is an error
-     * @return int Return error code.  This will also be returned in the api_status object
-     */
-    int report_outcome(const char* uuid, const char* reward, api_status* status= nullptr);
-
-    /**
-     * @brief Report the reward for the top action.
-     *
-     * @param uuid  The unique identifier used when choosing an action should be presented here.  This is so that
-     *              the action taken can be matched with feeback recieved.
-     * @param reward Outcome/Reward as float
-=======
      * and then drawing from the distribution.  A unique event_id will be generated and returned in the ranking_response.
      * The same event_id should be used when reporting the outcome for this action.
      *
@@ -183,7 +103,7 @@
      * @param status  Optional field with detailed string description if there is an error
      * @return int Return error code.  This will also be returned in the api_status object
      */
-		int choose_rank(const char * context_json, ranking_response& resp, api_status* status= nullptr);//event_id is auto-generated
+		int choose_rank(const char * context_json, ranking_response& resp, api_status* status= nullptr); //event_id is auto-generated
 
     /**
      * @brief Report the outcome for the top action.
@@ -202,7 +122,6 @@
      * @param event_id  The unique identifier used when choosing an action should be presented here.  This is so that
      *              the action taken can be matched with feedback received.
      * @param outcome Outcome as float
->>>>>>> 89015001
      * @param status  Optional field with detailed string description if there is an error
      * @return int Return error code.  This will also be returned in the api_status object
      */
@@ -222,19 +141,6 @@
     using error_fn_t = void(*)( const api_status&, ErrCntxt* );
 
     /**
-<<<<<<< HEAD
-    * @brief Construct a new live model object.
-    *
-    * @tparam ErrCntxt Context type used in error callback.
-    * @param config Name-Value based configuration
-    * @param fn Error callback for handling errors in background thread
-    * @param err_context Context passed back during Error callback
-    * @param t_factory Transport factory.  The default transport factory is initialised with a
-    *                  REST based transport that gets data  from an Azure storage account
-    * @param m_factory Model factory.  The default model factory hydrates vw models
-    *                    used for local inference.
-    */
-=======
      * @brief Construct a new live model object.
      *
      * @tparam ErrCntxt Context type used in error callback.
@@ -246,7 +152,6 @@
      * @param m_factory Model factory.  The default model factory hydrates vw models
      *                    used for local inference.
      */
->>>>>>> 89015001
     template<typename ErrCntxt>
     explicit live_model(
       const utility::configuration& config,
@@ -289,8 +194,7 @@
    */
   template<typename ErrCntxt>
   live_model::live_model(
-<<<<<<< HEAD
-    const utility::config_collection& config,
+    const utility::configuration& config,
     error_fn_t<ErrCntxt> fn,
     ErrCntxt* err_context,
     data_transport_factory_t* t_factory,
@@ -298,12 +202,4 @@
     logger_factory_t* logger_factory)
     : live_model(config, (error_fn)(fn), (void*)(err_context), t_factory, m_factory, logger_factory)
   {}
-=======
-    const utility::configuration& config,
-    error_fn_t<ErrCtxt> fn,
-    ErrCtxt* err_context,
-    transport_factory_t* t_factory,
-    model_factory_t* m_factory)
-  : live_model(config, (error_fn)(fn), (void*)(err_context), t_factory, m_factory) { }
->>>>>>> 89015001
 }