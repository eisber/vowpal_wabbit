/*
Copyright (c) 2009 Yahoo! Inc.  All rights reserved.  The copyrights
embodied in the content of this file are licensed under the BSD
(revised) open source license
 */

#include <fstream>
#include <iostream>
using namespace std;

#include <unistd.h>
#include <stdlib.h>
#include <stdint.h>
#include <math.h>
#include "parse_regressor.h"
#include "loss_functions.h"
#include "global_data.h"
#include "io.h"

void initialize_regressor(regressor &r, bool random)
{
  size_t length = ((size_t)1) << global.num_bits;
  global.thread_mask = (global.stride * (length >> global.thread_bits)) - 1;
  size_t num_threads = global.num_threads();
  r.weight_vectors = (weight **)malloc(num_threads * sizeof(weight*));
  for (size_t i = 0; i < num_threads; i++)
    {
<<<<<<< HEAD
      r.weight_vectors[i] = (weight *)calloc(length/num_threads, sizeof(weight));
      if (random)
	for (size_t j = 0; j < length/num_threads; j++)
	  r.weight_vectors[i][j] = drand48()/10 - 0.05;
=======
      r.weight_vectors[i] = (weight *)calloc(global.stride*length/num_threads, sizeof(weight));
>>>>>>> a9ced5d4
      if (r.weight_vectors[i] == NULL)
        {
          cerr << global.program_name << ": Failed to allocate weight array: try decreasing -b <bits>" << endl;
          exit (1);
        }
      if (global.initial_weight != 0.)
	for (size_t j = 0; j < global.stride*length/num_threads; j+=global.stride)
	  r.weight_vectors[i][j] = global.initial_weight;
      if (global.random_weights)
	for (size_t j = 0; j < length/num_threads; j++) {
          r.weight_vectors[i][j] = drand48() - 0.5;
        }
      if (global.lda)
	{
	  size_t stride = global.stride;

          for (size_t j = 0; j < stride*length/num_threads; j+=stride)
	    {
	      for (size_t k = 0; k < global.lda; k++) {
                r.weight_vectors[i][j+k] = -log(drand48()) + 1.0;
//                 r.weight_vectors[i][j+k] *= r.weight_vectors[i][j+k];
//                 r.weight_vectors[i][j+k] *= r.weight_vectors[i][j+k];
		r.weight_vectors[i][j+k] *= (float)global.lda_D / (float)global.lda
		  / global.length() * 200;
              }
	      r.weight_vectors[i][j+global.lda] = global.initial_t;
	    }
	}
      if(global.adaptive)
        for (size_t j = 1; j < global.stride*length/num_threads; j+=global.stride)
	  r.weight_vectors[i][j] = 1;
    }
}

void parse_regressor_args(po::variables_map& vm, regressor& r, string& final_regressor_name, bool quiet)
{
  if (vm.count("final_regressor")) {
    final_regressor_name = vm["final_regressor"].as<string>();
    if (!quiet)
      cerr << "final_regressor = " << vm["final_regressor"].as<string>() << endl;
  }
  else
    final_regressor_name = "";

  vector<string> regs;
  if (vm.count("initial_regressor"))
    regs = vm["initial_regressor"].as< vector<string> >();
  
  /* 
     Read in regressors.  If multiple regressors are specified, do a weighted 
     average.  If none are specified, initialize according to global_seg & 
     numbits.
  */
  bool initialized = false;

  bool random_reg = false;
  if (vm.count("random_regressor"))
    random_reg = true;

  for (size_t i = 0; i < regs.size(); i++)
    {
      ifstream regressor(regs[i].c_str());
      if (!regressor.is_open())
	{
	  cout << "can't open " << regs[i].c_str() << endl << " ... exiting." << endl;
	  exit(1);
	}

      size_t v_length;
      regressor.read((char*)&v_length, sizeof(v_length));
      char t[v_length];
      regressor.read(t,v_length);
      if (strcmp(t,version.c_str()) != 0)
	{
	  cout << "regressor has possibly incompatible version!" << endl;
	  exit(1);
	}

      regressor.read((char*)&global.min_label, sizeof(global.min_label));
      regressor.read((char*)&global.max_label, sizeof(global.max_label));

      size_t local_num_bits;
      regressor.read((char *)&local_num_bits, sizeof(local_num_bits));
      if (!initialized){
	global.num_bits = local_num_bits;
      }
      else 
	if (local_num_bits != global.num_bits)
	  {
	    cout << "can't combine regressors with different feature number!" << endl;
	    exit (1);
	  }

      size_t local_thread_bits;
      regressor.read((char*)&local_thread_bits, sizeof(local_thread_bits));
      if (!initialized){
	global.thread_bits = local_thread_bits;
	global.partition_bits = global.thread_bits;
      }
      else 
	if (local_thread_bits != global.thread_bits)
	  {
	    cout << "can't combine regressors trained with different numbers of threads!" << endl;
	    exit (1);
	  }
      
      int len;
      regressor.read((char *)&len, sizeof(len));

      vector<string> local_pairs;
      for (; len > 0; len--)
	{
	  char pair[2];
	  regressor.read(pair, sizeof(char)*2);
	  string temp(pair, 2);
	  local_pairs.push_back(temp);
	}
      if (!initialized)
	{
	  global.pairs = local_pairs;
	  initialize_regressor(r, random_reg);
	}
      else
	if (local_pairs != global.pairs)
	  {
	    cout << "can't combine regressors with different features!" << endl;
	    for (size_t i = 0; i < local_pairs.size(); i++)
	      cout << local_pairs[i] << " " << local_pairs[i].size() << " ";
	    cout << endl;
	    for (size_t i = 0; i < global.pairs.size(); i++)
	      cout << global.pairs[i] << " " << global.pairs[i].size() << " ";
	    cout << endl;
	    exit (1);
	  }
      size_t local_ngram;
      regressor.read((char*)&local_ngram, sizeof(local_ngram));
      size_t local_skips;
      regressor.read((char*)&local_skips, sizeof(local_skips));
      if (!initialized)
	{
	  global.ngram = local_ngram;
	  global.skips = local_skips;
	  initialized = true;
	}
      else
	if (global.ngram != local_ngram || global.skips != local_skips)
	  {
	    cout << "can't combine regressors with different ngram features!" << endl;
	    exit(1);
	  }
      size_t stride = global.stride;
      while (regressor.good())
	{
	  uint32_t hash;
	  regressor.read((char *)&hash, sizeof(hash));
	  weight w = 0.;
	  regressor.read((char *)&w, sizeof(float));
	  
	  size_t num_threads = global.num_threads();
	  if (regressor.good() && global.lda == 0) 
	    r.weight_vectors[hash % num_threads][(hash*stride)/num_threads] 
	      = r.weight_vectors[hash % num_threads][(hash*stride)/num_threads] + w;
	  else
	    r.weight_vectors[hash % num_threads][hash/num_threads] 
	      = r.weight_vectors[hash % num_threads][hash/num_threads] + w;
	}      
      regressor.close();
    }
  if (!initialized)
    {
      if(vm.count("noop") || vm.count("sendto"))
	r.weight_vectors = NULL;
      else
	initialize_regressor(r, random_reg);
    }
}

void free_regressor(regressor &r)
{
  if (r.weight_vectors != NULL)
    {
      for (size_t i = 0; i < global.num_threads(); i++)
	if (r.weight_vectors[i] != NULL)
	  free(r.weight_vectors[i]);
      free(r.weight_vectors);
    }
}

void dump_regressor(string reg_name, regressor &r)
{
  if (reg_name == string(""))
    return;
  string start_name = reg_name+string(".writing");
  io_buf io_temp;

  int f = io_temp.open_file(start_name.c_str(),io_buf::WRITE);
  
  if (f<0)
    {
      cout << "can't open: " << start_name << " for writing, exiting" << endl;
      exit(1);
    }
  size_t v_length = version.length()+1;
  io_temp.write_file(f,(char*)&v_length, sizeof(v_length));
  io_temp.write_file(f,version.c_str(),v_length);
  
  io_temp.write_file(f,(char*)&global.min_label, sizeof(global.min_label));
  io_temp.write_file(f,(char*)&global.max_label, sizeof(global.max_label));
  
  io_temp.write_file(f,(char *)&global.num_bits, sizeof(global.num_bits));
  io_temp.write_file(f,(char *)&global.thread_bits, sizeof(global.thread_bits));
  int len = global.pairs.size();
  io_temp.write_file(f,(char *)&len, sizeof(len));
  for (vector<string>::iterator i = global.pairs.begin(); i != global.pairs.end();i++) 
    io_temp.write_file(f,i->c_str(),2);

  io_temp.write_file(f,(char*)&global.ngram, sizeof(global.ngram));
  io_temp.write_file(f,(char*)&global.skips, sizeof(global.skips));
  
  uint32_t length = 1 << global.num_bits;
  size_t num_threads = global.num_threads();
  size_t stride = global.stride;
  for(uint32_t i = 0; i < length; i++)
    {
      if (global.lda == 0)
	{
	  weight v = r.weight_vectors[i%num_threads][stride*(i/num_threads)];
	  if (v != 0.)
	    {      
	      io_temp.write_file(f,(char *)&i, sizeof (i));
	      io_temp.write_file(f,(char *)&v, sizeof (v));
	    }
	}
      else
	for (size_t k = 0; k < global.lda; k++)
	  {
	    weight v = r.weight_vectors[i%num_threads][(stride*i+k)/num_threads];
	    io_temp.write_file(f,(char *)&i, sizeof (i));
	    io_temp.write_file(f,(char *)&v, sizeof (v));
	  }
    }

  rename(start_name.c_str(),reg_name.c_str());

  io_temp.close_file();
}

void finalize_regressor(string reg_name, regressor &r)
{
  dump_regressor(reg_name,r);
  free_regressor(r);
}<|MERGE_RESOLUTION|>--- conflicted
+++ resolved
@@ -17,7 +17,7 @@
 #include "global_data.h"
 #include "io.h"
 
-void initialize_regressor(regressor &r, bool random)
+void initialize_regressor(regressor &r)
 {
   size_t length = ((size_t)1) << global.num_bits;
   global.thread_mask = (global.stride * (length >> global.thread_bits)) - 1;
@@ -25,14 +25,14 @@
   r.weight_vectors = (weight **)malloc(num_threads * sizeof(weight*));
   for (size_t i = 0; i < num_threads; i++)
     {
-<<<<<<< HEAD
-      r.weight_vectors[i] = (weight *)calloc(length/num_threads, sizeof(weight));
-      if (random)
-	for (size_t j = 0; j < length/num_threads; j++)
+      //r.weight_vectors[i] = (weight *)calloc(length/num_threads, sizeof(weight));
+      r.weight_vectors[i] = (weight *)calloc(global.stride*length/num_threads, sizeof(weight));
+
+      // random weight initialization for matrix factorization
+      if (global.random_weights && (global.rank > 0))
+	for (size_t j = 0; j < global.stride*length/num_threads; j++)
 	  r.weight_vectors[i][j] = drand48()/10 - 0.05;
-=======
-      r.weight_vectors[i] = (weight *)calloc(global.stride*length/num_threads, sizeof(weight));
->>>>>>> a9ced5d4
+
       if (r.weight_vectors[i] == NULL)
         {
           cerr << global.program_name << ": Failed to allocate weight array: try decreasing -b <bits>" << endl;
@@ -41,10 +41,6 @@
       if (global.initial_weight != 0.)
 	for (size_t j = 0; j < global.stride*length/num_threads; j+=global.stride)
 	  r.weight_vectors[i][j] = global.initial_weight;
-      if (global.random_weights)
-	for (size_t j = 0; j < length/num_threads; j++) {
-          r.weight_vectors[i][j] = drand48() - 0.5;
-        }
       if (global.lda)
 	{
 	  size_t stride = global.stride;
@@ -88,10 +84,6 @@
   */
   bool initialized = false;
 
-  bool random_reg = false;
-  if (vm.count("random_regressor"))
-    random_reg = true;
-
   for (size_t i = 0; i < regs.size(); i++)
     {
       ifstream regressor(regs[i].c_str());
@@ -153,7 +145,7 @@
       if (!initialized)
 	{
 	  global.pairs = local_pairs;
-	  initialize_regressor(r, random_reg);
+	  initialize_regressor(r);
 	}
       else
 	if (local_pairs != global.pairs)
@@ -192,12 +184,12 @@
 	  regressor.read((char *)&w, sizeof(float));
 	  
 	  size_t num_threads = global.num_threads();
-	  if (regressor.good() && global.lda == 0) 
+	  if (regressor.good() && global.lda == 0 && global.rank == 0) 
 	    r.weight_vectors[hash % num_threads][(hash*stride)/num_threads] 
 	      = r.weight_vectors[hash % num_threads][(hash*stride)/num_threads] + w;
 	  else
-	    r.weight_vectors[hash % num_threads][hash/num_threads] 
-	      = r.weight_vectors[hash % num_threads][hash/num_threads] + w;
+	    r.weight_vectors[hash % num_threads][hash/num_threads] = w;
+	      //= r.weight_vectors[hash % num_threads][hash/num_threads] + w;
 	}      
       regressor.close();
     }
@@ -206,7 +198,7 @@
       if(vm.count("noop") || vm.count("sendto"))
 	r.weight_vectors = NULL;
       else
-	initialize_regressor(r, random_reg);
+	initialize_regressor(r);
     }
 }
 
@@ -257,7 +249,7 @@
   size_t stride = global.stride;
   for(uint32_t i = 0; i < length; i++)
     {
-      if (global.lda == 0)
+      if ((global.lda == 0) && (global.rank == 0))
 	{
 	  weight v = r.weight_vectors[i%num_threads][stride*(i/num_threads)];
 	  if (v != 0.)
@@ -266,13 +258,22 @@
 	      io_temp.write_file(f,(char *)&v, sizeof (v));
 	    }
 	}
-      else
-	for (size_t k = 0; k < global.lda; k++)
+      else {
+	int K;
+       
+	if (global.lda != 0)
+	  K = global.lda;
+	else
+	  K = global.rank*2+1;
+
+	for (size_t k = 0; k < K; k++)
 	  {
 	    weight v = r.weight_vectors[i%num_threads][(stride*i+k)/num_threads];
-	    io_temp.write_file(f,(char *)&i, sizeof (i));
+	    uint32_t ndx = stride*i+k;
+	    io_temp.write_file(f,(char *)&ndx, sizeof (ndx));
 	    io_temp.write_file(f,(char *)&v, sizeof (v));
 	  }
+      }
     }
 
   rename(start_name.c_str(),reg_name.c_str());
