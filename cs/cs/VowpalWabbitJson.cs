--- conflicted
+++ resolved
@@ -154,10 +154,7 @@
         /// Optional label, taking precedence over "_label" property found in <paramref name="json"/>.
         /// If null, <paramref name="json"/> will be inspected and the "_label" property used as label.
         /// </param>
-<<<<<<< HEAD
-=======
-
->>>>>>> 283c5540
+
         public void Predict(string json, ILabel label = null)
         {
             using (var example = this.serializer.Parse(json, label))
@@ -166,10 +163,6 @@
             }
         }
 
-<<<<<<< HEAD
-
-=======
->>>>>>> 283c5540
         /// <summary>
         /// Predicts for the given example.
         /// </summary>
