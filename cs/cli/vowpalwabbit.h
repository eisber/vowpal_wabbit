--- conflicted
+++ resolved
@@ -88,18 +88,11 @@
   /// TODO: the header should be passed along with the List of VowpalWabbit examples, but that requires additional care wrt disposing items.
   /// </summary>
   /// <param name="json">This needs to be null-terminated string.</param>
-<<<<<<< HEAD
-  /// <returns>
-  /// Returns a <see cref="VowpalWabbitExample"/> ready to be used for <see cref="Learn(VowpalWabbitExample^)"/> or <see cref="Predict(VowpalWabbitExample^)"/>.
-  /// </returns>
-  List<VowpalWabbitExample^>^ VowpalWabbit::ParseDecisionServiceJson(cli::array<Byte>^ json, int offset, int length, [Out] VowpalWabbitDecisionServiceInteractionHeader^% header);
-=======
   /// <param name="copyJson">If true the json array is copied prior to destructive parsing</param>
   /// <returns>
   /// Returns a <see cref="VowpalWabbitExample"/> ready to be used for <see cref="Learn(VowpalWabbitExample^)"/> or <see cref="Predict(VowpalWabbitExample^)"/>.
   /// </returns>
   List<VowpalWabbitExample^>^ VowpalWabbit::ParseDecisionServiceJson(cli::array<Byte>^ json, int offset, int length, bool copyJson, [Out] VowpalWabbitDecisionServiceInteractionHeader^% header);
->>>>>>> d3959043
 
   /// <summary>
   /// Hashes the given namespace <paramref name="s"/>.
