/*
Copyright (c) 2009 Yahoo! Inc.  All rights reserved.  The copyrights
embodied in the content of this file are licensed under the BSD
(revised) open source license
 */
#include <fstream>
#include <sstream>
#include <float.h>
#include <netdb.h>
#include <string.h>
#include <stdio.h>
#include <assert.h>

#if defined(__SSE2__) && !defined(VW_LDA_NO_SSE)
#include <xmmintrin.h>
#endif

#include "parse_example.h"
#include "constant.h"
#include "sparse_dense.h"
#include "gd.h"
#include "cache.h"
#include "multisource.h"
#include "simple_label.h"
#include "delay_ring.h"
#include "allreduce.h"
#include "accumulate.h"

using namespace std;

void adaptive_inline_train(regressor &reg, example* &ec, size_t thread_num, float update);

void* gd_thread(void *in)
{
  gd_thread_params* params = (gd_thread_params*) in;
  regressor reg = params->reg;

  size_t thread_num = params->thread_num;
  example* ec = NULL;
  size_t current_pass = 0;

  
  while ( true )
    {//this is a poor man's select operation.
      if ((ec = get_delay_example(thread_num)) != NULL)//nonblocking
	{
	  if (ec->pass != current_pass)
	    {
	      global.eta *= global.eta_decay_rate;
	      save_predictor(*(params->final_regressor_name), current_pass);
	      current_pass = ec->pass;
	    }
	  if (global.adaptive)
	    adaptive_inline_train(reg,ec,thread_num, ec->eta_round);
	  else
	    inline_train(reg, ec, thread_num, ec->eta_round);
	  finish_example(ec);
	}
      else if ((ec = get_example(thread_num)) != NULL)//semiblocking operation.
	{
	  assert(ec->in_use);
	  if (ec->pass != current_pass && global.span_server != "")
	    {
	      if(global.span_server != "") {
		if(global.adaptive)
		  //accumulate_avg(*(params->socks), params->reg, 0);	      
		  accumulate_weighted_avg(global.span_server, params->reg);
		else 
		  accumulate_avg(global.span_server, params->reg, 0);	      
	      }
	    }

	  if (command_example(ec, params))
	    {
	      ec->threads_to_finish--;
	      delay_example(ec,0);
	    }
	  else
	    predict(reg,ec,thread_num,*(params->vars));
	}
      else if (thread_done(thread_num))
	{
	  if (global.l_1_regularization > 0.)
	    {
	      uint32_t length = 1 << global.num_bits;
	      size_t stride = global.stride;
	      float gravity = global.l_1_regularization * global.sd->update_sum;
	      for(uint32_t i = 0; i < length; i++)
		reg.weight_vectors[0][stride*i] = real_weight(reg.weight_vectors[0][stride*i],gravity);
	    }
	  if(global.span_server != "") {
	    if(global.adaptive)
	      //  accumulate_avg(*(params->socks), params->reg, 0);	      
	      accumulate_weighted_avg(global.span_server, params->reg);
	    else 
	      accumulate_avg(global.span_server, params->reg, 0);	      
	  }
	  if (global.local_prediction > 0)
	    shutdown(global.local_prediction, SHUT_WR);
	  return NULL;
	}
      else 
	;//busywait when we have predicted on all examples but not yet trained on all.
    }
  return NULL;
}

bool command_example(example* ec, gd_thread_params* params) {
  if (ec->indices.index() > 1)
    return false;

  if (ec->tag.index() >= 4 && !strncmp((const char*) ec->tag.begin, "save", 4))
    {
      string final_regressor_name = *(params->final_regressor_name);

      if ((ec->tag).index() >= 6 && (ec->tag)[4] == '_')
	final_regressor_name = string(ec->tag.begin+5, (ec->tag).index()-5);

      if (!global.quiet)
	cerr << "saving regressor to " << final_regressor_name << endl;
      dump_regressor(final_regressor_name, *(global.reg));

      return true;
    }

  return false;
}

float finalize_prediction(float ret) 
{
<<<<<<< HEAD
  if ( (::isnan)(ret))
    return 0.5;
  if ( ret > global.sd->max_label )
    return global.sd->max_label;
  if (ret < global.sd->min_label)
    return global.sd->min_label;
=======
  if ( isnan(ret))
    {
      cout << "you have a NAN!!!!!" << endl;
      return 0.;
    }
  if ( ret > global.max_label )
    return global.max_label;
  if (ret < global.min_label)
    return global.min_label;
>>>>>>> 403a823a
  return ret;
}

void finish_example(example* ec)
{
  pthread_mutex_lock(&ec->lock);
  if (-- ec->threads_to_finish == 0)
    {
      pthread_mutex_unlock(&ec->lock);
      output_and_account_example(ec);
      free_example(ec);
    }
  else
    pthread_mutex_unlock(&ec->lock);
}

void print_update(example *ec)
{
  if (global.sd->weighted_examples > global.sd->dump_interval && !global.quiet && !global.bfgs)
    {
      label_data* ld = (label_data*) ec->ld;
      char label_buf[32];
      if (ld->label == FLT_MAX)
	strcpy(label_buf," unknown");
      else
	sprintf(label_buf,"%8.4f",ld->label);

      fprintf(stderr, "%-10.6f %-10.6f %8ld %8.1f   %s %8.4f %8lu\n",
	      global.sd->sum_loss/global.sd->weighted_examples,
	      global.sd->sum_loss_since_last_dump / (global.sd->weighted_examples - global.sd->old_weighted_examples),
	      (long int)global.sd->example_number,
	      global.sd->weighted_examples,
	      label_buf,
	      ec->final_prediction,
	      (long unsigned int)ec->num_features);
     
      global.sd->sum_loss_since_last_dump = 0.0;
      global.sd->old_weighted_examples = global.sd->weighted_examples;
      global.sd->dump_interval *= 2;
    }
}

float query_decision(example*, float k);

void output_and_account_example(example* ec)
{
  label_data* ld = (label_data*)ec->ld;
  global.sd->weighted_examples += ld->weight;
  global.sd->weighted_labels += ld->label == FLT_MAX ? 0 : ld->label * ld->weight;
  global.sd->total_features += ec->num_features;
  global.sd->sum_loss += ec->loss;
  global.sd->sum_loss_since_last_dump += ec->loss;
  
  global.print(global.raw_prediction, ec->partial_prediction, -1, ec->tag);

  float ai=-1;
  if(global.active && ld->label == FLT_MAX)
    ai=query_decision(ec, global.sd->weighted_unlabeled_examples);
  global.sd->weighted_unlabeled_examples += ld->label == FLT_MAX ? ld->weight : 0;
  
  for (size_t i = 0; i<global.final_prediction_sink.index(); i++)
    {
      int f = global.final_prediction_sink[i];
      if(global.active)
	global.print(f, ec->final_prediction, ai, ec->tag);
      else if (global.lda > 0)
	print_lda_result(f,ec->topic_predictions.begin,0.,ec->tag);
      else
	global.print(f, ec->final_prediction, 0, ec->tag);
    }

  pthread_mutex_lock(&output_lock);
  global.local_example_number++;
  pthread_cond_signal(&output_done);
  pthread_mutex_unlock(&output_lock);

  global.sd->example_number++;

  print_update(ec);
}

float inline_l1_predict(regressor &reg, example* &ec, size_t thread_num)
{
  float prediction = get_initial(ec->ld);
  
  weight* weights = reg.weight_vectors[thread_num];
  size_t thread_mask = global.thread_mask;
  for (size_t* i = ec->indices.begin; i != ec->indices.end; i++) 
    {
      prediction += sd_truncadd(weights,thread_mask,ec->subsets[*i][thread_num], ec->subsets[*i][thread_num+1], global.l_1_regularization * global.sd->update_sum);
    }
  
  for (vector<string>::iterator i = global.pairs.begin(); i != global.pairs.end();i++) 
    {
      if (ec->subsets[(int)(*i)[0]].index() > 0)
	{
	  v_array<feature> temp = ec->atomics[(int)(*i)[0]];
	  temp.begin = ec->subsets[(int)(*i)[0]][thread_num];
	  temp.end = ec->subsets[(int)(*i)[0]][thread_num+1];
	  for (; temp.begin != temp.end; temp.begin++)
	    prediction += one_pf_quad_predict_trunc(weights,*temp.begin,
						    ec->atomics[(int)(*i)[1]],thread_mask, global.l_1_regularization * global.sd->update_sum);
	}
    }
  
  return prediction;
}

float inline_predict(regressor &reg, example* &ec, size_t thread_num)
{
  float prediction = get_initial(ec->ld);

  weight* weights = reg.weight_vectors[thread_num];
  size_t thread_mask = global.thread_mask;
  for (size_t* i = ec->indices.begin; i != ec->indices.end; i++) 
    prediction += sd_add(weights,thread_mask,ec->subsets[*i][thread_num], ec->subsets[*i][thread_num+1]);
  
  for (vector<string>::iterator i = global.pairs.begin(); i != global.pairs.end();i++) 
    {
      if (ec->subsets[(int)(*i)[0]].index() > 0)
	{
	  v_array<feature> temp = ec->atomics[(int)(*i)[0]];
	  temp.begin = ec->subsets[(int)(*i)[0]][thread_num];
	  temp.end = ec->subsets[(int)(*i)[0]][thread_num+1];
	  for (; temp.begin != temp.end; temp.begin++)
	    prediction += one_pf_quad_predict(weights,*temp.begin,
					      ec->atomics[(int)(*i)[1]],thread_mask);
	}
    }
  
  return prediction;
}

float inline_offset_predict(regressor &reg, example* &ec, size_t thread_num, size_t offset)
{
  float prediction = get_initial(ec->ld);

  weight* weights = reg.weight_vectors[thread_num];
  size_t thread_mask = global.thread_mask;
  for (size_t* i = ec->indices.begin; i != ec->indices.end; i++) 
    for (feature *f = ec->subsets[*i][thread_num]; f != ec->subsets[*i][thread_num+1]; f++)
      prediction += weights[(f->weight_index + offset) & thread_mask] * f->x;
  for (vector<string>::iterator i = global.pairs.begin(); i != global.pairs.end();i++) 
    {
      if (ec->subsets[(int)(*i)[0]].index() > 0)
	{
	  v_array<feature> temp = ec->atomics[(int)(*i)[0]];
	  temp.begin = ec->subsets[(int)(*i)[0]][thread_num];
	  temp.end = ec->subsets[(int)(*i)[0]][thread_num+1];
	  for (; temp.begin != temp.end; temp.begin++)
	    prediction += offset_quad_predict(weights, *temp.begin, ec->atomics[(int)(*i)[1]], thread_mask, offset);
	}
    }

  return prediction;
}

struct string_value {
  float v;
  string s;
  friend bool operator<(const string_value& first, const string_value& second);
};

bool operator<(const string_value& first, const string_value& second)
{
  return fabs(first.v) > fabs(second.v);
}

#include <algorithm>

void print_audit_quad(weight* weights, audit_data& page_feature, v_array<audit_data> &offer_features, size_t mask, vector<string_value>& features)
{
  size_t halfhash = quadratic_constant * page_feature.weight_index;

  float gravity = global.l_1_regularization * global.sd->update_sum;

  for (audit_data* ele = offer_features.begin; ele != offer_features.end; ele++)
    {
      ostringstream tempstream;
      tempstream << '\t' << page_feature.space << '^' << page_feature.feature << '^' 
		 << ele->space << '^' << ele->feature << ':' << (((halfhash + ele->weight_index)/global.stride) & mask)
		 << ':' << ele->x*page_feature.x
		 << ':' << real_weight(weights[(halfhash + ele->weight_index) & mask], gravity);
      string_value sv = {weights[ele->weight_index & mask]*ele->x, tempstream.str()};
      features.push_back(sv);
    }
}

void print_quad(weight* weights, feature& page_feature, v_array<feature> &offer_features, size_t mask, vector<string_value>& features)
{
  float gravity = global.l_1_regularization * global.sd->update_sum;
  size_t halfhash = quadratic_constant * page_feature.weight_index;
  for (feature* ele = offer_features.begin; ele != offer_features.end; ele++)
    {
      ostringstream tempstream;
      cout << '\t' << (((halfhash + ele->weight_index)/global.stride) & mask) 
	   << ':' << (ele->x*page_feature.x)
	   << ':' << real_weight(weights[(halfhash + ele->weight_index) & mask], gravity);
      string_value sv = {weights[ele->weight_index & mask]*ele->x, tempstream.str()};
      features.push_back(sv);
    }
}

void print_features(regressor &reg, example* &ec)
{
  weight* weights = reg.weight_vectors[0];
  size_t thread_mask = global.thread_mask;
  size_t stride = global.stride;

  if (global.lda > 0)
    {
      size_t count = 0;
      for (size_t* i = ec->indices.begin; i != ec->indices.end; i++)
	count += ec->audit_features[*i].index() + ec->atomics[*i].index();
      for (size_t* i = ec->indices.begin; i != ec->indices.end; i++) 
	for (audit_data *f = ec->audit_features[*i].begin; f != ec->audit_features[*i].end; f++)
	  {
	    cout << '\t' << f->space << '^' << f->feature << ':' << f->weight_index/global.stride << ':' << f->x;
	    for (size_t k = 0; k < global.lda; k++)
	      cout << ':' << weights[(f->weight_index+k) & thread_mask];
	  }
      cout << " total of " << count << " features." << endl;
    }
  else
    {
      vector<string_value> features;

      float gravity = global.l_1_regularization * global.sd->update_sum;
      
      for (size_t* i = ec->indices.begin; i != ec->indices.end; i++) 
	if (ec->audit_features[*i].begin != ec->audit_features[*i].end)
	  for (audit_data *f = ec->audit_features[*i].begin; f != ec->audit_features[*i].end; f++)
	    {
	      ostringstream tempstream;
	      tempstream << f->space << '^' << f->feature << ':' << f->weight_index/stride << ':' << f->x;
	      tempstream  << ':' << real_weight(weights[f->weight_index & thread_mask], gravity);
	      if(global.adaptive)
		tempstream << '@' << weights[(f->weight_index+1) & thread_mask];
	      string_value sv = {weights[f->weight_index & thread_mask]*f->x, tempstream.str()};
	      features.push_back(sv);
	    }
	else
	  for (feature *f = ec->atomics[*i].begin; f != ec->atomics[*i].end; f++)
	    {
	      ostringstream tempstream;
	      if ( f->weight_index == (constant&global.mask)*stride)
		tempstream << "Constant:";
	      tempstream << f->weight_index/stride << ':' << f->x;
	      tempstream << ':' << real_weight(weights[f->weight_index & thread_mask], gravity);
	      if(global.adaptive)
		tempstream << '@' << weights[(f->weight_index+1) & thread_mask];
	      string_value sv = {weights[f->weight_index & thread_mask]*f->x, tempstream.str()};
	      features.push_back(sv);
	    }
      for (vector<string>::iterator i = global.pairs.begin(); i != global.pairs.end();i++) 
	if (ec->audit_features[(int)(*i)[0]].begin != ec->audit_features[(int)(*i)[0]].end)
	  for (audit_data* f = ec->audit_features[(int)(*i)[0]].begin; f != ec->audit_features[(int)(*i)[0]].end; f++)
	    print_audit_quad(weights, *f, ec->audit_features[(int)(*i)[1]], global.thread_mask, features);
	else
	  for (feature* f = ec->atomics[(int)(*i)[0]].begin; f != ec->atomics[(int)(*i)[0]].end; f++)
	    print_quad(weights, *f, ec->atomics[(int)(*i)[1]], global.thread_mask, features);      

      sort(features.begin(),features.end());

      for (vector<string_value>::iterator sv = features.begin(); sv!= features.end(); sv++)
	cout << '\t' << (*sv).s;
      cout << endl;
    }
}

void print_audit_features(regressor &reg, example* ec)
{
  fflush(stdout);
  print_result(fileno(stdout),ec->final_prediction,-1,ec->tag);
  fflush(stdout);
  print_features(reg, ec);
}

void one_pf_quad_update(weight* weights, feature& page_feature, v_array<feature> &offer_features, size_t mask, float update)
{
  size_t halfhash = quadratic_constant * page_feature.weight_index;
  update *= page_feature.x;
  for (feature* ele = offer_features.begin; ele != offer_features.end; ele++)
    weights[(halfhash + ele->weight_index) & mask] += update * ele->x;
}

float InvSqrt(float x){
  float xhalf = 0.5f * x;
  int i = *(int*)&x; // store floating-point bits in integer
  i = 0x5f3759d5 - (i >> 1); // initial guess for Newton's method
  x = *(float*)&i; // convert new bits into float
  x = x*(1.5f - xhalf*x*x); // One round of Newton's method
  return x;
}

void one_pf_quad_adaptive_update(weight* weights, feature& page_feature, v_array<feature> &offer_features, size_t mask, float update, float g, example* ec, size_t& ctr)
{
  size_t halfhash = quadratic_constant * page_feature.weight_index;
  update *= page_feature.x;
  float update2 = g * page_feature.x * page_feature.x;

  for (feature* ele = offer_features.begin; ele != offer_features.end; ele++)
    {
      weight* w=&weights[(halfhash + ele->weight_index) & mask];
      w[1] += update2 * ele->x * ele->x;
#if defined(__SSE2__) && !defined(VW_LDA_NO_SSE)
      float t;
      __m128 eta = _mm_load_ss(&w[1]);
      eta = _mm_rsqrt_ss(eta);
      _mm_store_ss(&t, eta);
      t *= ele->x;
#else
      float t = ele->x*InvSqrt(w[1]);
#endif
      w[0] += update * t;
    }
}

void offset_quad_update(weight* weights, feature& page_feature, v_array<feature> &offer_features, size_t mask, float update, size_t offset)
{
  size_t halfhash = quadratic_constant * page_feature.weight_index + offset;
  update *= page_feature.x;
  for (feature* ele = offer_features.begin; ele != offer_features.end; ele++)
    weights[(halfhash + ele->weight_index) & mask] += update * ele->x;
}

void adaptive_inline_train(regressor &reg, example* &ec, size_t thread_num, float update)
{
  if (fabs(update) == 0.)
    return;

  size_t thread_mask = global.thread_mask;
  label_data* ld = (label_data*)ec->ld;
  weight* weights = reg.weight_vectors[thread_num];
  
  float g = reg.loss->getSquareGrad(ec->final_prediction, ld->label) * ld->weight;
  size_t ctr = 0;
  for (size_t* i = ec->indices.begin; i != ec->indices.end; i++) 
    {
      feature *f = ec->subsets[*i][thread_num];
      for (; f != ec->subsets[*i][thread_num+1]; f++)
	{
	  weight* w = &weights[f->weight_index & thread_mask];
	  w[1] += g * f->x * f->x;
#if defined(__SSE2__) && !defined(VW_LDA_NO_SSE)
      float t;
      __m128 eta = _mm_load_ss(&w[1]);
      eta = _mm_rsqrt_ss(eta);
      _mm_store_ss(&t, eta);
      t *= f->x;
#else
	  float t = f->x*InvSqrt(w[1]);
#endif
	  w[0] += update * t;
	}
    }
  for (vector<string>::iterator i = global.pairs.begin(); i != global.pairs.end();i++) 
    {
      if (ec->subsets[(int)(*i)[0]].index() > 0)
	{
	  v_array<feature> temp = ec->atomics[(int)(*i)[0]];
	  temp.begin = ec->subsets[(int)(*i)[0]][thread_num];
	  temp.end = ec->subsets[(int)(*i)[0]][thread_num+1];
	  for (; temp.begin != temp.end; temp.begin++)
	    one_pf_quad_adaptive_update(weights, *temp.begin, ec->atomics[(int)(*i)[1]], thread_mask, update, g, ec, ctr);
	} 
    }
}

float xGx_quad(weight* weights, feature& page_feature, v_array<feature> &offer_features, size_t mask, float g, float& magx)
{
  size_t halfhash = quadratic_constant * page_feature.weight_index;
  float xGx = 0.;
  float update2 = g * page_feature.x * page_feature.x;
  for (feature* ele = offer_features.begin; ele != offer_features.end; ele++)
    {
      weight* w=&weights[(halfhash + ele->weight_index) & mask];
#if defined(__SSE2__) && !defined(VW_LDA_NO_SSE)
      float m = w[1] + update2 * ele->x * ele->x;
      __m128 eta = _mm_load_ss(&m);
      eta = _mm_rsqrt_ss(eta);
      _mm_store_ss(&m, eta);
      float t = ele->x * m;
#else
      float t = ele->x*InvSqrt(w[1] + update2 * ele->x * ele->x);
#endif
      xGx += t * ele->x;
      magx += fabsf(ele->x);
    }
  return xGx;
}

float compute_xGx(regressor &reg, example* &ec, size_t thread_num, float& magx)
{//We must traverse the features in _precisely_ the same order as during training.
  size_t thread_mask = global.thread_mask;
  label_data* ld = (label_data*)ec->ld;
  float g = reg.loss->getSquareGrad(ec->final_prediction, ld->label) * ld->weight;
  if (g==0) return 0.;

  float xGx = 0.;
  
  weight* weights = reg.weight_vectors[thread_num];
  for (size_t* i = ec->indices.begin; i != ec->indices.end; i++) 
    {
      feature *f = ec->subsets[*i][thread_num];
      for (; f != ec->subsets[*i][thread_num+1]; f++)
	{
	  weight* w = &weights[f->weight_index & thread_mask];
#if defined(__SSE2__) && !defined(VW_LDA_NO_SSE)
      float m = w[1] + g * f->x * f->x;
      __m128 eta = _mm_load_ss(&m);
      eta = _mm_rsqrt_ss(eta);
      _mm_store_ss(&m, eta);
      float t = f->x * m;
#else
	  float t = f->x*InvSqrt(w[1] + g * f->x * f->x);
#endif
	  xGx += t * f->x;
	  magx += fabsf(f->x);
	}
    }
  for (vector<string>::iterator i = global.pairs.begin(); i != global.pairs.end();i++) 
    {
      if (ec->subsets[(int)(*i)[0]].index() > 0)
	{
	  v_array<feature> temp = ec->atomics[(int)(*i)[0]];
	  temp.begin = ec->subsets[(int)(*i)[0]][thread_num];
	  temp.end = ec->subsets[(int)(*i)[0]][thread_num+1];
	  for (; temp.begin != temp.end; temp.begin++)
	    xGx += xGx_quad(weights, *temp.begin, ec->atomics[(int)(*i)[1]], thread_mask, g, magx);
	} 
    }
  
  return xGx;
}

void inline_train(regressor &reg, example* &ec, size_t thread_num, float update)
{
  if (fabs(update) == 0.)
    return;
  size_t thread_mask = global.thread_mask;
  weight* weights = reg.weight_vectors[thread_num];
  for (size_t* i = ec->indices.begin; i != ec->indices.end; i++) 
    {
      feature *f = ec->subsets[*i][thread_num];
      for (; f != ec->subsets[*i][thread_num+1]; f++){
	weights[f->weight_index & thread_mask] += update * f->x;
      }
    }
  
  for (vector<string>::iterator i = global.pairs.begin(); i != global.pairs.end();i++) 
    {
      if (ec->subsets[(int)(*i)[0]].index() > 0)
	{
	  v_array<feature> temp = ec->atomics[(int)(*i)[0]];
	  temp.begin = ec->subsets[(int)(*i)[0]][thread_num];
	  temp.end = ec->subsets[(int)(*i)[0]][thread_num+1];
	  for (; temp.begin != temp.end; temp.begin++)
	    one_pf_quad_update(weights, *temp.begin, ec->atomics[(int)(*i)[1]], thread_mask, update);
	} 
    }
}

void offset_train(regressor &reg, example* &ec, size_t thread_num, float update, size_t offset)
{
  if (fabs(update) > 0.)
    {
      weight* weights = reg.weight_vectors[thread_num];
      size_t thread_mask = global.thread_mask;
      for (size_t* i = ec->indices.begin; i != ec->indices.end; i++) 
	for (feature *f = ec->subsets[*i][thread_num]; f != ec->subsets[*i][thread_num+1]; f++)
	  weights[(f->weight_index+offset) & thread_mask] += update * f->x;
      
      for (vector<string>::iterator i = global.pairs.begin(); i != global.pairs.end();i++) 
	{
	  if (ec->subsets[(int)(*i)[0]].index() > 0)
	    {
	      v_array<feature> temp = ec->atomics[(int)(*i)[0]];
	      temp.begin = ec->subsets[(int)(*i)[0]][thread_num];
	      temp.end = ec->subsets[(int)(*i)[0]][thread_num+1];
	      for (; temp.begin != temp.end; temp.begin++)
		offset_quad_update(weights, *temp.begin, ec->atomics[(int)(*i)[1]], thread_mask, update, offset);
	    } 
	}
    }
}

void train(weight* weights, const v_array<feature> &features, float update)
{
  if (fabs(update) > 0.)
    for (feature* j = features.begin; j != features.end; j++)
      weights[j->weight_index] += update * j->x;
}

float get_active_coin_bias(float k, float l, float g, float c0)
{
  float b,sb,rs,sl;
  b=c0*(log(k+1.)+0.0001)/(k+0.0001);
  sb=sqrt(b);
  if (l > 1.0) { l = 1.0; } else if (l < 0.0) { l = 0.0; } //loss should be in [0,1]
  sl=sqrt(l)+sqrt(l+g);
  if (g<=sb*sl+b)
    return 1;
  rs = (sl+sqrt(sl*sl+4*g))/(2*g);
  return b*rs*rs;
}

float query_decision(example* ec, float k)
{
  float bias, avg_loss, weighted_queries;
  if (k<=1.)
    bias=1.;
  else{
    weighted_queries = global.initial_t + global.sd->weighted_examples - global.sd->weighted_unlabeled_examples;
    avg_loss = global.sd->sum_loss/k + sqrt((1.+0.5*log(k))/(weighted_queries+0.0001));
    bias = get_active_coin_bias(k, avg_loss, ec->revert_weight/k, global.active_c0);
  }
  if(drand48()<bias)
    return 1./bias;
  else
    return -1.;
}

void local_predict(example* ec, gd_vars& vars, regressor& reg, size_t thread_num)
{
  label_data* ld = (label_data*)ec->ld;

  set_minmax(ld->label);

  ec->final_prediction = 
    finalize_prediction(ec->partial_prediction);

  if(global.active_simulation){
    float k = ec->example_t - ld->weight;
    ec->revert_weight = reg.loss->getRevertingWeight(ec->final_prediction, global.eta/pow(k,vars.power_t));
    float importance = query_decision(ec, k);
    if(importance > 0){
      global.sd->queries += 1;
      ld->weight *= importance;
    }
    else //do not query => do not train
      ld->label = FLT_MAX;
  }

  float t;
  if(global.active)
    t = global.sd->weighted_unlabeled_examples;
  else
    t = ec->example_t;

  if (ld->label != FLT_MAX)
    {
      ec->loss = reg.loss->getLoss(ec->final_prediction, ld->label) * ld->weight;
      
      double update = 0.;
      if (global.adaptive && global.exact_adaptive_norm)
	{
	  float magx = 0.;
	  float xGx = compute_xGx(reg, ec, thread_num, magx);
	  update = global.eta*xGx/magx;
	  ec->eta_round = reg.loss->getUpdate(ec->final_prediction, ld->label, update, xGx);
	}
      else
	{
	  update = global.eta/pow(t,vars.power_t)*ld->weight;
	  
	  ec->eta_round = reg.loss->getUpdate(ec->final_prediction, ld->label, update, ec->total_sum_feat_sq);
	}
      global.sd->update_sum += update;
    }
  else if(global.active)
    ec->revert_weight = reg.loss->getRevertingWeight(ec->final_prediction, global.eta/pow(t,vars.power_t));

  if (global.delayed_global && global.local_prediction > 0)
    ec->eta_round = 0;

  if (global.local_prediction > 0)
    {
      prediction pred;
      pred.p = ec->final_prediction;
      if (global.training && ld->label != FLT_MAX  && global.backprop)
        pred.p += ec->eta_round * ec->total_sum_feat_sq;
      pred.example_number = ec->example_counter;
      send_prediction(global.local_prediction, pred);
      if (global.unique_id == 0)
	{
	  const size_t len = sizeof(ld->label) + sizeof(ld->weight);
	  char c[len];
	  bufcache_simple_label(ld,c);
	  if (write(global.local_prediction,c,len) < (int)len)
	    cerr << "uhoh" << endl;
	}
    }

  if (global.audit)
    print_audit_features(reg, ec);
}

void predict(regressor& r, example* ex, size_t thread_num, gd_vars& vars)
{
  float prediction;
  if (global.l_1_regularization != 0.)
    prediction = inline_l1_predict(r,ex,thread_num);
  else
    prediction = inline_predict(r, ex, thread_num);

  pthread_mutex_lock(&ex->lock);

  ex->partial_prediction += prediction;
  if (--ex->threads_to_finish == 0)
    {//We are the last thread using this example
      local_predict(ex, vars,r, thread_num);
      ex->done = true;
      
      pthread_cond_broadcast(&ex->finished_sum);
      
      if (global.training && ((label_data*)(ex->ld))->label != FLT_MAX)
	delay_example(ex,global.num_threads());
      else
	delay_example(ex,0);
    }
  else if (global.training && ((label_data*)(ex->ld))->label != FLT_MAX)
    //need to wait if there is training to do to keep example processing sequential
    {
      while (!ex->done)
	pthread_cond_wait(&ex->finished_sum, &ex->lock);
    }
  pthread_mutex_unlock(&ex->lock);
}

/*
float offset_predict(regressor& r, example* ex, size_t thread_num, gd_vars& vars, size_t offset)
{
  float prediction = inline_offset_predict(r, ex, thread_num, offset);
  pthread_mutex_lock(&ex->lock);
  ex->partial_prediction += prediction;
  if (--ex->threads_to_finish != 0) 
    pthread_cond_wait(&ex->finished_sum, &ex->lock);
  else // We are the last thread using this example.
    {
      local_predict(ex, vars,r);
      pthread_cond_broadcast(&ex->finished_sum);
    }
  pthread_mutex_unlock(&ex->lock);
  return ex->final_prediction;
  }*/

// trains regressor r on one example ex.
void train_one_example(regressor& r, example* ex, size_t thread_num, gd_vars& vars)
{
  predict(r,ex,thread_num,vars);
  label_data* ld = (label_data*) ex->ld;
  if (ld->label != FLT_MAX && global.training) 
    inline_train(r, ex, thread_num, ex->eta_round);
}
/*
// trains regressor r on one example ex.
void train_offset_example(regressor& r, example* ex, size_t thread_num, gd_vars& vars, size_t offset)
{
  offset_predict(r,ex,thread_num,vars,offset);
  label_data* ld = (label_data*) ex->ld;
  if (ld->label != FLT_MAX && global.training) 
    offset_train(r, ex, thread_num, ex->eta_round, offset);
    }*/

pthread_t* threads;
gd_thread_params** passers;
size_t num_threads;

void setup_gd(gd_thread_params t)
{
  num_threads = t.thread_num;
  threads = (pthread_t*)calloc(num_threads,sizeof(pthread_t));
  passers = (gd_thread_params**)calloc(num_threads,sizeof(gd_thread_params*));

  for (size_t i = 0; i < num_threads; i++)
    {
      passers[i] = (gd_thread_params*)calloc(1, sizeof(gd_thread_params));
      *(passers[i]) = t;
      passers[i]->thread_num = i;
      pthread_create(&threads[i], NULL, gd_thread, (void *) passers[i]);
    }
}

void destroy_gd()
{
  for (size_t i = 0; i < num_threads; i++) 
    {
      pthread_join(threads[i], NULL);
      free(passers[i]);
    }
  free(threads);
  free(passers);
}
<|MERGE_RESOLUTION|>--- conflicted
+++ resolved
@@ -128,24 +128,16 @@
 
 float finalize_prediction(float ret) 
 {
-<<<<<<< HEAD
-  if ( (::isnan)(ret))
-    return 0.5;
+  if ( isnan(ret))
+    {
+      cout << "you have a NAN!!!!!" << endl;
+      return 0.;
+    }
   if ( ret > global.sd->max_label )
     return global.sd->max_label;
   if (ret < global.sd->min_label)
     return global.sd->min_label;
-=======
-  if ( isnan(ret))
-    {
-      cout << "you have a NAN!!!!!" << endl;
-      return 0.;
-    }
-  if ( ret > global.max_label )
-    return global.max_label;
-  if (ret < global.min_label)
-    return global.min_label;
->>>>>>> 403a823a
+
   return ret;
 }
 
