--- conflicted
+++ resolved
@@ -104,16 +104,11 @@
 
 export
 
-<<<<<<< HEAD
+rl_clientlib: vw
+	cd reinforcement_learning/rlclientlib; $(MAKE) -j $(NPROCS) things
+
 vowpalwabbitslim:
 	cd vowpalwabbitslim; $(MAKE) -j $(NPROCS) things
-
-rl_clientlib:
-	cd decision_service/rlclientlib; $(MAKE) -j $(NPROCS) things
-=======
-rl_clientlib: vw
-	cd reinforcement_learning/rlclientlib; $(MAKE) -j $(NPROCS) things
->>>>>>> c383410b
 
 # Devirtualization is an optimization that changes the vtable if the compiler decides a function
 # doesn't need to be virtual. This is incompatible with the mocking framework used in testing as it
