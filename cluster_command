#!/bin/sh
set -x
set -u
killall vw
set -e
WORKERS=$1
PASSES=$2
RATE=$3
DATA=$4
TEST=$5
GM=$6
BASEPORT=39521
SENDARGS=""
# An example cluster command.  This just runs on one machine.
export FLAGS="--global_multiplier $GM --adaptive --delayed_global -l $RATE --power_t 0.5 --predictto localhost:39520 --daemon"
<<<<<<< HEAD
./vw --delayed_global -l $RATE --power_t 1 --multisource $WORKERS --port 39520 -f /tmp/master.reg > /tmp/master.output 2>&1 
=======
./vw ----delayed_global -l $RATE --power_t 0.5 --initial_t 1 --multisource $WORKERS --port 39520 -f /tmp/master.reg > /tmp/master.output 2>&1 
>>>>>>> a936378f
for i in `seq $WORKERS`
do
./vw $FLAGS --port $((BASEPORT+i)) -f /tmp/worker${i}.reg > /tmp/worker${i}.output 2>&1 
SENDARGS="$SENDARGS --sendto localhost:$((BASEPORT+i))"
done
./vw --hash all --cache_file /tmp/`basename $DATA`.cache -d $DATA $SENDARGS --passes $PASSES > /tmp/sender.output 2>&1

sync

export FLAGS="--global_multiplier $GM --predictto localhost:39520 --daemon"
SENDARGS=""
./vw -l 0 --multisource $WORKERS --port 39520 -i /tmp/master.reg >> /tmp/master.output 2>&1 
for i in `seq $WORKERS`
do
./vw -l 0 $FLAGS --port $((BASEPORT+i)) -i /tmp/worker${i}.reg >> /tmp/worker${i}.output 2>&1 
SENDARGS="$SENDARGS --sendto localhost:$((BASEPORT+i))"
done
./vw  --hash all --cache_file /tmp/`basename $TEST`.cache  -d $TEST $SENDARGS -p /tmp/`basename $TEST`.preds >> /tmp/sender.output 2>&1

cd /tmp
grep Constant master.output| cut -d 'C' -f 2 | cut -d ':' -f 4 > constant_master; for a in `seq 1 8`; do grep Constant worker${a}.output| cut -d 'C' -f 2 | cut -d ':' -f 4 > constant_${a}; done<|MERGE_RESOLUTION|>--- conflicted
+++ resolved
@@ -13,11 +13,7 @@
 SENDARGS=""
 # An example cluster command.  This just runs on one machine.
 export FLAGS="--global_multiplier $GM --adaptive --delayed_global -l $RATE --power_t 0.5 --predictto localhost:39520 --daemon"
-<<<<<<< HEAD
-./vw --delayed_global -l $RATE --power_t 1 --multisource $WORKERS --port 39520 -f /tmp/master.reg > /tmp/master.output 2>&1 
-=======
 ./vw ----delayed_global -l $RATE --power_t 0.5 --initial_t 1 --multisource $WORKERS --port 39520 -f /tmp/master.reg > /tmp/master.output 2>&1 
->>>>>>> a936378f
 for i in `seq $WORKERS`
 do
 ./vw $FLAGS --port $((BASEPORT+i)) -f /tmp/worker${i}.reg > /tmp/worker${i}.output 2>&1 
